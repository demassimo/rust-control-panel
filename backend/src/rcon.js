import WebSocket from 'ws';
import EventEmitter from 'events';

export class RustWebRcon extends EventEmitter {
  constructor({ host, port, password, tls = false }) {
    super();
    this.host = host;
    this.port = port;
    this.password = password;
    this.configuredTls = typeof tls === 'string' && tls.toLowerCase() === 'auto' ? null : !!tls;
    this.usingTls = this.configuredTls ?? false;
    this.autoTlsEnabled = false;
    this.ws = null;
    this.connected = false;
    this.nextId = 1;
    this.pending = new Map();
    this.manualClose = false;
    this.connectPromise = null;
    this.heartbeatInterval = null;
    this.reconnectTimer = null;
    this.heartbeatIntervalMs = 20000;
    this.reconnectDelayMs = 3000;
<<<<<<< HEAD
    this.nextReconnectDelayOverride = null;
=======
>>>>>>> f72776dc
  }
  get url() {
    const proto = this.usingTls ? 'wss' : 'ws';
    return `${proto}://${this.host}:${this.port}/${encodeURIComponent(this.password)}/`;
  }
  async connect() {
    if (this.connected && this.ws && this.ws.readyState === WebSocket.OPEN) return;
    if (this.connectPromise) return this.connectPromise;
    this.manualClose = false;
<<<<<<< HEAD
    this.clearReconnectTimer();

    let attempts = 0;
    while (true) {
      attempts += 1;
      const promise = this.createConnectionPromise();
      this.connectPromise = promise;
      try {
        await promise;
        return;
      } catch (err) {
        if (this.shouldRetryAfterTlsChange(err) && attempts < 3) {
          continue;
        }
        throw err;
      } finally {
        if (this.connectPromise === promise) this.connectPromise = null;
      }
=======
    if (this.reconnectTimer) {
      clearTimeout(this.reconnectTimer);
      this.reconnectTimer = null;
    }
    this.connectPromise = new Promise((resolve, reject) => {
      const ws = new WebSocket(this.url);
      this.ws = ws;

      const remove = (event, handler) => {
        if (typeof ws.off === 'function') ws.off(event, handler);
        else if (typeof ws.removeListener === 'function') ws.removeListener(event, handler);
        else if (typeof ws.removeEventListener === 'function') ws.removeEventListener(event, handler);
      };

      const cleanup = () => {
        remove('open', handleOpen);
        remove('message', handleMessage);
        remove('error', handleError);
        remove('close', handleClose);
        remove('pong', handlePong);
      };

      let settled = false;

      const handleOpen = () => {
        this.connected = true;
        this.emit('open');
        this.startHeartbeat();
        settled = true;
        resolve();
      };

      const handleMessage = (data) => {
        try {
          const obj = JSON.parse(data.toString());
          this.emit('message', obj);
          if (typeof obj.Identifier === 'number' && this.pending.has(obj.Identifier)) {
            const pending = this.pending.get(obj.Identifier);
            this.pending.delete(obj.Identifier);
            clearTimeout(pending.timeout);
            pending.resolve(obj);
          }
        } catch (e) {
          this.emit('raw', data.toString());
        }
      };

      const handleError = (err) => {
        if (!settled) {
          settled = true;
          cleanup();
          reject(err);
        }
        this.emit('error', err);
        if (ws.readyState !== WebSocket.CLOSING && ws.readyState !== WebSocket.CLOSED) {
          try { ws.close(); } catch {}
        }
      };

      const handleClose = () => {
        this.connected = false;
        this.stopHeartbeat();
        this.rejectPending(new Error('RCON connection closed'));
        cleanup();
        if (!settled) {
          settled = true;
          reject(new Error('RCON connection closed'));
        }
        this.emit('close');
        this.ws = null;
        if (!this.manualClose) this.scheduleReconnect();
      };

      const handlePong = () => {
        this.lastPong = Date.now();
      };

      ws.on('open', handleOpen);
      ws.on('message', handleMessage);
      ws.on('error', handleError);
      ws.on('close', handleClose);
      ws.on('pong', handlePong);
    });
    try {
      await this.connectPromise;
    } finally {
      this.connectPromise = null;
>>>>>>> f72776dc
    }
  }
  async ensure() { if (!this.connected) await this.connect(); }
  async command(cmd) {
    await this.ensure();
    const id = this.nextId++;
    const payload = JSON.stringify({ Identifier: id, Message: cmd, Name: "WebRcon" });
    return await new Promise((resolve, reject) => {
      const timeout = setTimeout(() => {
        this.pending.delete(id);
        reject(new Error('RCON timeout'));
      }, 10000);
      this.pending.set(id, { resolve, reject, timeout });
      this.ws.send(payload, (err) => {
        if (err) {
          clearTimeout(timeout);
          this.pending.delete(id);
          reject(err);
        }
      });
    });
  }
  startHeartbeat() {
    this.stopHeartbeat();
    if (!this.ws) return;
    this.lastPong = Date.now();
    this.heartbeatInterval = setInterval(() => {
      if (!this.ws || this.ws.readyState !== WebSocket.OPEN) return;
      try {
        this.ws.ping();
      } catch (err) {
        this.emit('error', err);
        this.ws.close();
      }
    }, this.heartbeatIntervalMs);
  }
  stopHeartbeat() {
    if (this.heartbeatInterval) {
      clearInterval(this.heartbeatInterval);
      this.heartbeatInterval = null;
    }
  }
  scheduleReconnect() {
    if (this.reconnectTimer || this.manualClose) return;
<<<<<<< HEAD
    const delay = typeof this.nextReconnectDelayOverride === 'number'
      ? this.nextReconnectDelayOverride
      : this.reconnectDelayMs;
    this.nextReconnectDelayOverride = null;
=======
>>>>>>> f72776dc
    this.reconnectTimer = setTimeout(async () => {
      this.reconnectTimer = null;
      if (this.manualClose) return;
      try {
        await this.connect();
        this.emit('reconnect');
      } catch (err) {
        this.emit('error', err);
        this.scheduleReconnect();
      }
<<<<<<< HEAD
    }, delay);
=======
    }, this.reconnectDelayMs);
>>>>>>> f72776dc
  }
  rejectPending(error) {
    if (this.pending.size === 0) return;
    for (const [id, pending] of this.pending.entries()) {
      clearTimeout(pending.timeout);
      pending.reject(error);
    }
    this.pending.clear();
  }
  async close() {
    this.manualClose = true;
    if (this.reconnectTimer) {
      clearTimeout(this.reconnectTimer);
      this.reconnectTimer = null;
    }
    this.stopHeartbeat();
    try { this.ws?.close(); } catch {}
    this.connected = false;
    this.rejectPending(new Error('RCON connection closed'));
    this.ws = null;
<<<<<<< HEAD
    this.resetTlsState();
  }

  createConnectionPromise() {
    const ws = new WebSocket(this.url);
    this.ws = ws;

    return new Promise((resolve, reject) => {
      const remove = (event, handler) => {
        if (typeof ws.off === 'function') ws.off(event, handler);
        else if (typeof ws.removeListener === 'function') ws.removeListener(event, handler);
        else if (typeof ws.removeEventListener === 'function') ws.removeEventListener(event, handler);
      };

      const cleanup = () => {
        remove('open', handleOpen);
        remove('message', handleMessage);
        remove('error', handleError);
        remove('close', handleClose);
        remove('pong', handlePong);
      };

      let settled = false;

      const handleOpen = () => {
        this.connected = true;
        this.emit('open');
        this.startHeartbeat();
        settled = true;
        resolve();
      };

      const handleMessage = (data) => {
        try {
          const obj = JSON.parse(data.toString());
          this.emit('message', obj);
          if (typeof obj.Identifier === 'number' && this.pending.has(obj.Identifier)) {
            const pending = this.pending.get(obj.Identifier);
            this.pending.delete(obj.Identifier);
            clearTimeout(pending.timeout);
            pending.resolve(obj);
          }
        } catch (e) {
          this.emit('raw', data.toString());
        }
      };

      const handleError = (err) => {
        const decoratedError = this.handleTlsMismatch(err) ?? err;
        if (!settled) {
          settled = true;
          cleanup();
          reject(decoratedError);
        }
        this.emit('error', decoratedError);
        if (ws.readyState !== WebSocket.CLOSING && ws.readyState !== WebSocket.CLOSED) {
          try { ws.close(); } catch {}
        }
      };

      const handleClose = () => {
        this.connected = false;
        this.stopHeartbeat();
        this.rejectPending(new Error('RCON connection closed'));
        cleanup();
        if (!settled) {
          settled = true;
          reject(new Error('RCON connection closed'));
        }
        this.emit('close');
        this.ws = null;
        if (!this.manualClose) this.scheduleReconnect();
      };

      const handlePong = () => {
        this.lastPong = Date.now();
      };

      ws.on('open', handleOpen);
      ws.on('message', handleMessage);
      ws.on('error', handleError);
      ws.on('close', handleClose);
      ws.on('pong', handlePong);
    });
  }

  handleTlsMismatch(err) {
    if (!err) return null;
    const message = err?.message || '';

    if (this.shouldUpgradeToTls(message)) {
      this.usingTls = true;
      this.autoTlsEnabled = true;
      this.nextReconnectDelayOverride = Math.min(500, this.reconnectDelayMs);
      const friendly = new Error('Rust WebRCON appears to require TLS; retrying with a secure WebSocket connection.');
      friendly.code = 'web_rcon_tls_upgrade';
      friendly.cause = err;
      return friendly;
    }

    if (this.shouldDowngradeFromTls(err)) {
      this.usingTls = this.configuredTls ?? false;
      this.autoTlsEnabled = false;
      this.nextReconnectDelayOverride = Math.min(500, this.reconnectDelayMs);
      const friendly = new Error('Rust WebRCON rejected the TLS handshake; falling back to an unsecured WebSocket.');
      friendly.code = 'web_rcon_tls_downgrade';
      friendly.cause = err;
      return friendly;
    }

    if (this.isTlsMismatchHint(err)) {
      const friendly = new Error('Rust WebRCON connection failed; verify the TLS setting matches the server configuration.');
      friendly.code = 'web_rcon_tls_mismatch';
      friendly.cause = err;
      return friendly;
    }

    return null;
  }

  shouldUpgradeToTls(message) {
    if (this.usingTls) return false;
    if (this.configuredTls === true) return false;
    if (this.autoTlsEnabled) return false;
    return /Expected HTTP\/, RTSP\/ or ICE\//i.test(message || '');
  }

  shouldDowngradeFromTls(err) {
    if (!this.usingTls) return false;
    if (!this.autoTlsEnabled) return false;
    const message = err?.message?.toLowerCase?.() || '';
    const code = err?.code;
    if (code === 'ERR_SSL_WRONG_VERSION_NUMBER' || code === 'ERR_SSL_UNKNOWN_PROTOCOL') return true;
    if (code === 'EPROTO' || code === 'ECONNRESET') {
      return message.includes('wrong version number') || message.includes('unknown protocol') || message.includes('unexpected message');
    }
    return false;
  }

  isTlsMismatchHint(err) {
    if (!err) return false;
    const message = err?.message || '';
    if (!message) return false;
    if (/self signed certificate/i.test(message)) return true;
    if (/unable to verify the first certificate/i.test(message)) return true;
    if (/certificate/i.test(message) && this.usingTls) return true;
    if (/Expected HTTP\/, RTSP\/ or ICE\//i.test(message)) return true;
    return false;
  }

  resetTlsState() {
    this.usingTls = this.configuredTls ?? false;
    this.autoTlsEnabled = false;
    this.nextReconnectDelayOverride = null;
  }

  shouldRetryAfterTlsChange(err) {
    if (!err) return false;
    const code = err?.code;
    if (code === 'web_rcon_tls_upgrade' || code === 'web_rcon_tls_downgrade') return true;
    return false;
  }

  clearReconnectTimer() {
    if (this.reconnectTimer) {
      clearTimeout(this.reconnectTimer);
      this.reconnectTimer = null;
    }
=======
>>>>>>> f72776dc
  }
}<|MERGE_RESOLUTION|>--- conflicted
+++ resolved
@@ -1,66 +1,218 @@
 import WebSocket from 'ws';
 import EventEmitter from 'events';
 
-export class RustWebRcon extends EventEmitter {
-  constructor({ host, port, password, tls = false }) {
+export default class RustWebRcon extends EventEmitter {
+  constructor({
+    host,
+    port,
+    password,
+    tls = false,                  // true|false|"auto"
+    // Reliability tuning:
+    reconnectDelayMs = 1000,      // initial backoff (ms)
+    maxReconnectDelayMs = 15000,  // cap for backoff (ms)
+    backoffFactor = 1.8,          // exponential factor
+    jitterRatio = 0.3,            // add +/- jitter to delays
+    heartbeatIntervalMs = 20000,  // ws.ping interval
+    pongTimeoutMs = 12000,        // time to wait after ping before declaring dead
+    commandTimeoutMs = 10000,     // default per-command timeout
+    maxInFlight = 64,             // safety cap for pending requests
+    // Pass-through for TLS/WS options (e.g., { rejectUnauthorized:false }):
+    wsOptions = {},
+  }) {
     super();
+
+    if (!host || !port || !password) {
+      throw new Error('RustWebRcon: host, port, and password are required.');
+    }
+
     this.host = host;
     this.port = port;
     this.password = password;
-    this.configuredTls = typeof tls === 'string' && tls.toLowerCase() === 'auto' ? null : !!tls;
+
+    // TLS configuration: true/false explicitly, or "auto" to probe.
+    this.configuredTls = (typeof tls === 'string' && tls.toLowerCase() === 'auto') ? null : !!tls;
     this.usingTls = this.configuredTls ?? false;
     this.autoTlsEnabled = false;
+
+    // Timers / state
     this.ws = null;
     this.connected = false;
-    this.nextId = 1;
-    this.pending = new Map();
     this.manualClose = false;
     this.connectPromise = null;
+
+    // Backoff
+    this.baseReconnectDelayMs = Math.max(100, reconnectDelayMs);
+    this.maxReconnectDelayMs = Math.max(this.baseReconnectDelayMs, maxReconnectDelayMs);
+    this.backoffFactor = Math.max(1.0, backoffFactor);
+    this.jitterRatio = Math.min(Math.max(jitterRatio, 0), 1);
+    this.currentDelay = this.baseReconnectDelayMs;
+    this.nextReconnectDelayOverride = null;
+    this.reconnectTimer = null;
+
+    // Heartbeat
+    this.heartbeatIntervalMs = Math.max(1000, heartbeatIntervalMs);
+    this.pongTimeoutMs = Math.max(2000, pongTimeoutMs);
     this.heartbeatInterval = null;
-    this.reconnectTimer = null;
-    this.heartbeatIntervalMs = 20000;
-    this.reconnectDelayMs = 3000;
-<<<<<<< HEAD
-    this.nextReconnectDelayOverride = null;
-=======
->>>>>>> f72776dc
-  }
+    this.pongTimer = null;
+    this.lastPong = 0;
+
+    // Commands
+    this.nextId = 1;
+    this.pending = new Map(); // id -> {resolve,reject,timeout}
+    this.maxInFlight = Math.max(1, maxInFlight);
+    this.defaultCommandTimeoutMs = Math.max(1000, commandTimeoutMs);
+
+    // Options to pass to ws ctor (e.g., TLS agent, rejectUnauthorized, headers)
+    this.wsOptions = wsOptions;
+  }
+
+  // ---- Public API ----------------------------------------------------------
+
   get url() {
     const proto = this.usingTls ? 'wss' : 'ws';
     return `${proto}://${this.host}:${this.port}/${encodeURIComponent(this.password)}/`;
   }
+
   async connect() {
     if (this.connected && this.ws && this.ws.readyState === WebSocket.OPEN) return;
     if (this.connectPromise) return this.connectPromise;
+
     this.manualClose = false;
-<<<<<<< HEAD
     this.clearReconnectTimer();
 
-    let attempts = 0;
-    while (true) {
-      attempts += 1;
+    // Try a few times if we detect TLS mismatch and flip mode.
+    let tlsFlipAttempts = 0;
+
+    const attempt = async () => {
       const promise = this.createConnectionPromise();
       this.connectPromise = promise;
       try {
         await promise;
+        // Reset backoff on successful connect.
+        this.currentDelay = this.baseReconnectDelayMs;
         return;
       } catch (err) {
-        if (this.shouldRetryAfterTlsChange(err) && attempts < 3) {
-          continue;
+        if (this.shouldRetryAfterTlsChange(err) && tlsFlipAttempts < 2) {
+          tlsFlipAttempts += 1;
+          return attempt();
         }
         throw err;
       } finally {
         if (this.connectPromise === promise) this.connectPromise = null;
       }
-=======
-    if (this.reconnectTimer) {
-      clearTimeout(this.reconnectTimer);
-      this.reconnectTimer = null;
-    }
-    this.connectPromise = new Promise((resolve, reject) => {
-      const ws = new WebSocket(this.url);
-      this.ws = ws;
-
+    };
+
+    return attempt();
+  }
+
+  async ensure() {
+    if (!this.connected) await this.connect();
+  }
+
+  /**
+   * Send a Rust RCON command.
+   * @param {string} cmd
+   * @param {{timeoutMs?:number}} opts
+   * @returns {Promise<object>} Raw WebRCON reply object
+   */
+  async command(cmd, opts = {}) {
+    await this.ensure();
+
+    if (this.pending.size >= this.maxInFlight) {
+      throw new Error(`Too many in-flight RCON requests (${this.pending.size}/${this.maxInFlight}).`);
+    }
+
+    const id = this.nextId++;
+    const payload = JSON.stringify({ Identifier: id, Message: String(cmd ?? ''), Name: 'WebRcon' });
+    const timeoutMs = Math.max(500, Number(opts.timeoutMs ?? this.defaultCommandTimeoutMs));
+
+    return await new Promise((resolve, reject) => {
+      const timeout = setTimeout(() => {
+        this.pending.delete(id);
+        reject(new Error(`RCON timeout after ${timeoutMs}ms for: ${cmd}`));
+      }, timeoutMs);
+
+      this.pending.set(id, { resolve, reject, timeout });
+
+      try {
+        this.ws.send(payload, (err) => {
+          if (err) {
+            clearTimeout(timeout);
+            this.pending.delete(id);
+            reject(err);
+          }
+        });
+      } catch (err) {
+        clearTimeout(timeout);
+        this.pending.delete(id);
+        reject(err);
+      }
+    });
+  }
+
+  /**
+   * Send a raw payload (advanced use).
+   */
+  async sendRaw(obj, opts = {}) {
+    await this.ensure();
+    const id = this.nextId++;
+    const payload = JSON.stringify({ Identifier: id, ...obj });
+    const timeoutMs = Math.max(500, Number(opts.timeoutMs ?? this.defaultCommandTimeoutMs));
+
+    return await new Promise((resolve, reject) => {
+      const timeout = setTimeout(() => {
+        this.pending.delete(id);
+        reject(new Error(`RCON timeout after ${timeoutMs}ms for raw payload`));
+      }, timeoutMs);
+
+      this.pending.set(id, { resolve, reject, timeout });
+
+      try {
+        this.ws.send(payload, (err) => {
+          if (err) {
+            clearTimeout(timeout);
+            this.pending.delete(id);
+            reject(err);
+          }
+        });
+      } catch (err) {
+        clearTimeout(timeout);
+        this.pending.delete(id);
+        reject(err);
+      }
+    });
+  }
+
+  /**
+   * Gracefully close and stop all timers.
+   */
+  async close() {
+    this.manualClose = true;
+    this.clearReconnectTimer();
+    this.stopHeartbeat();
+    this.clearPongTimer();
+    try { this.ws?.close(); } catch {}
+    this.connected = false;
+    this.rejectPending(new Error('RCON connection closed'));
+    this.ws = null;
+    this.resetTlsState();
+  }
+
+  /**
+   * Hard destroy (no reconnects, clears listeners).
+   */
+  async destroy() {
+    await this.close();
+    this.removeAllListeners();
+  }
+
+  // ---- Internal connection management -------------------------------------
+
+  createConnectionPromise() {
+    const ws = new WebSocket(this.url, this.wsOptions);
+    this.ws = ws;
+
+    return new Promise((resolve, reject) => {
       const remove = (event, handler) => {
         if (typeof ws.off === 'function') ws.off(event, handler);
         else if (typeof ws.removeListener === 'function') ws.removeListener(event, handler);
@@ -86,27 +238,32 @@
       };
 
       const handleMessage = (data) => {
-        try {
-          const obj = JSON.parse(data.toString());
-          this.emit('message', obj);
-          if (typeof obj.Identifier === 'number' && this.pending.has(obj.Identifier)) {
-            const pending = this.pending.get(obj.Identifier);
-            this.pending.delete(obj.Identifier);
+        const text = data?.toString?.() ?? String(data);
+        const parsed = this.safeJson(text);
+        if (parsed) {
+          this.emit('message', parsed);
+          this.routeTypedEvents(parsed);
+          const ident = parsed.Identifier;
+          if (typeof ident === 'number' && this.pending.has(ident)) {
+            const pending = this.pending.get(ident);
+            this.pending.delete(ident);
             clearTimeout(pending.timeout);
-            pending.resolve(obj);
+            pending.resolve(parsed);
           }
-        } catch (e) {
-          this.emit('raw', data.toString());
+        } else {
+          // Sometimes the server can send non-JSON lines (rare). Expose them.
+          this.emit('raw', text);
         }
       };
 
       const handleError = (err) => {
+        const decorated = this.handleTlsMismatch(err) ?? err;
         if (!settled) {
           settled = true;
           cleanup();
-          reject(err);
+          reject(decorated);
         }
-        this.emit('error', err);
+        this.emit('error', decorated);
         if (ws.readyState !== WebSocket.CLOSING && ws.readyState !== WebSocket.CLOSED) {
           try { ws.close(); } catch {}
         }
@@ -115,6 +272,7 @@
       const handleClose = () => {
         this.connected = false;
         this.stopHeartbeat();
+        this.clearPongTimer();
         this.rejectPending(new Error('RCON connection closed'));
         cleanup();
         if (!settled) {
@@ -128,6 +286,7 @@
 
       const handlePong = () => {
         this.lastPong = Date.now();
+        this.clearPongTimer();
       };
 
       ws.on('open', handleOpen);
@@ -136,62 +295,69 @@
       ws.on('close', handleClose);
       ws.on('pong', handlePong);
     });
-    try {
-      await this.connectPromise;
-    } finally {
-      this.connectPromise = null;
->>>>>>> f72776dc
-    }
-  }
-  async ensure() { if (!this.connected) await this.connect(); }
-  async command(cmd) {
-    await this.ensure();
-    const id = this.nextId++;
-    const payload = JSON.stringify({ Identifier: id, Message: cmd, Name: "WebRcon" });
-    return await new Promise((resolve, reject) => {
-      const timeout = setTimeout(() => {
-        this.pending.delete(id);
-        reject(new Error('RCON timeout'));
-      }, 10000);
-      this.pending.set(id, { resolve, reject, timeout });
-      this.ws.send(payload, (err) => {
-        if (err) {
-          clearTimeout(timeout);
-          this.pending.delete(id);
-          reject(err);
-        }
-      });
-    });
-  }
+  }
+
+  // Send ws.ping on interval and expect a timely pong. If not, drop & reconnect.
   startHeartbeat() {
     this.stopHeartbeat();
     if (!this.ws) return;
     this.lastPong = Date.now();
-    this.heartbeatInterval = setInterval(() => {
+
+    const pingOnce = () => {
       if (!this.ws || this.ws.readyState !== WebSocket.OPEN) return;
       try {
         this.ws.ping();
+        // If no pong in time, consider dead:
+        this.armPongTimer();
       } catch (err) {
         this.emit('error', err);
-        this.ws.close();
+        try { this.ws.close(); } catch {}
       }
-    }, this.heartbeatIntervalMs);
-  }
+    };
+
+    // First ping quickly after connect to start the watchdog quickly:
+    this.heartbeatInterval = setInterval(pingOnce, this.heartbeatIntervalMs);
+    setTimeout(pingOnce, 500);
+  }
+
   stopHeartbeat() {
     if (this.heartbeatInterval) {
       clearInterval(this.heartbeatInterval);
       this.heartbeatInterval = null;
     }
   }
+
+  armPongTimer() {
+    this.clearPongTimer();
+    this.pongTimer = setTimeout(() => {
+      // No pong received in time -> drop connection to trigger reconnect.
+      if (this.ws && this.ws.readyState === WebSocket.OPEN) {
+        this.emit('error', new Error('WebRCON heartbeat missed pong; reconnecting.'));
+        try { this.ws.terminate?.(); } catch { try { this.ws.close(); } catch {} }
+      }
+    }, this.pongTimeoutMs);
+  }
+
+  clearPongTimer() {
+    if (this.pongTimer) {
+      clearTimeout(this.pongTimer);
+      this.pongTimer = null;
+    }
+  }
+
   scheduleReconnect() {
     if (this.reconnectTimer || this.manualClose) return;
-<<<<<<< HEAD
-    const delay = typeof this.nextReconnectDelayOverride === 'number'
+
+    const base = (typeof this.nextReconnectDelayOverride === 'number')
       ? this.nextReconnectDelayOverride
-      : this.reconnectDelayMs;
+      : this.currentDelay;
+
     this.nextReconnectDelayOverride = null;
-=======
->>>>>>> f72776dc
+
+    // Apply jitter: +/- jitterRatio
+    const jitter = base * this.jitterRatio;
+    const delay = Math.max(200, Math.floor(base + (Math.random() * 2 - 1) * jitter));
+
     this.reconnectTimer = setTimeout(async () => {
       this.reconnectTimer = null;
       if (this.manualClose) return;
@@ -200,144 +366,52 @@
         this.emit('reconnect');
       } catch (err) {
         this.emit('error', err);
+        // Increase backoff for next time:
+        this.currentDelay = Math.min(
+          Math.floor(this.currentDelay * this.backoffFactor),
+          this.maxReconnectDelayMs
+        );
         this.scheduleReconnect();
       }
-<<<<<<< HEAD
     }, delay);
-=======
-    }, this.reconnectDelayMs);
->>>>>>> f72776dc
-  }
-  rejectPending(error) {
-    if (this.pending.size === 0) return;
-    for (const [id, pending] of this.pending.entries()) {
-      clearTimeout(pending.timeout);
-      pending.reject(error);
-    }
-    this.pending.clear();
-  }
-  async close() {
-    this.manualClose = true;
+  }
+
+  clearReconnectTimer() {
     if (this.reconnectTimer) {
       clearTimeout(this.reconnectTimer);
       this.reconnectTimer = null;
     }
-    this.stopHeartbeat();
-    try { this.ws?.close(); } catch {}
-    this.connected = false;
-    this.rejectPending(new Error('RCON connection closed'));
-    this.ws = null;
-<<<<<<< HEAD
-    this.resetTlsState();
-  }
-
-  createConnectionPromise() {
-    const ws = new WebSocket(this.url);
-    this.ws = ws;
-
-    return new Promise((resolve, reject) => {
-      const remove = (event, handler) => {
-        if (typeof ws.off === 'function') ws.off(event, handler);
-        else if (typeof ws.removeListener === 'function') ws.removeListener(event, handler);
-        else if (typeof ws.removeEventListener === 'function') ws.removeEventListener(event, handler);
-      };
-
-      const cleanup = () => {
-        remove('open', handleOpen);
-        remove('message', handleMessage);
-        remove('error', handleError);
-        remove('close', handleClose);
-        remove('pong', handlePong);
-      };
-
-      let settled = false;
-
-      const handleOpen = () => {
-        this.connected = true;
-        this.emit('open');
-        this.startHeartbeat();
-        settled = true;
-        resolve();
-      };
-
-      const handleMessage = (data) => {
-        try {
-          const obj = JSON.parse(data.toString());
-          this.emit('message', obj);
-          if (typeof obj.Identifier === 'number' && this.pending.has(obj.Identifier)) {
-            const pending = this.pending.get(obj.Identifier);
-            this.pending.delete(obj.Identifier);
-            clearTimeout(pending.timeout);
-            pending.resolve(obj);
-          }
-        } catch (e) {
-          this.emit('raw', data.toString());
-        }
-      };
-
-      const handleError = (err) => {
-        const decoratedError = this.handleTlsMismatch(err) ?? err;
-        if (!settled) {
-          settled = true;
-          cleanup();
-          reject(decoratedError);
-        }
-        this.emit('error', decoratedError);
-        if (ws.readyState !== WebSocket.CLOSING && ws.readyState !== WebSocket.CLOSED) {
-          try { ws.close(); } catch {}
-        }
-      };
-
-      const handleClose = () => {
-        this.connected = false;
-        this.stopHeartbeat();
-        this.rejectPending(new Error('RCON connection closed'));
-        cleanup();
-        if (!settled) {
-          settled = true;
-          reject(new Error('RCON connection closed'));
-        }
-        this.emit('close');
-        this.ws = null;
-        if (!this.manualClose) this.scheduleReconnect();
-      };
-
-      const handlePong = () => {
-        this.lastPong = Date.now();
-      };
-
-      ws.on('open', handleOpen);
-      ws.on('message', handleMessage);
-      ws.on('error', handleError);
-      ws.on('close', handleClose);
-      ws.on('pong', handlePong);
-    });
-  }
+  }
+
+  // ---- TLS auto-detect helpers --------------------------------------------
 
   handleTlsMismatch(err) {
     if (!err) return null;
     const message = err?.message || '';
 
+    // Upgrade to TLS if server expects TLS but we tried plain:
     if (this.shouldUpgradeToTls(message)) {
       this.usingTls = true;
       this.autoTlsEnabled = true;
-      this.nextReconnectDelayOverride = Math.min(500, this.reconnectDelayMs);
+      this.nextReconnectDelayOverride = Math.min(500, this.baseReconnectDelayMs);
       const friendly = new Error('Rust WebRCON appears to require TLS; retrying with a secure WebSocket connection.');
       friendly.code = 'web_rcon_tls_upgrade';
       friendly.cause = err;
       return friendly;
     }
 
+    // Downgrade if TLS handshake clearly failed after an auto-upgrade:
     if (this.shouldDowngradeFromTls(err)) {
       this.usingTls = this.configuredTls ?? false;
       this.autoTlsEnabled = false;
-      this.nextReconnectDelayOverride = Math.min(500, this.reconnectDelayMs);
+      this.nextReconnectDelayOverride = Math.min(500, this.baseReconnectDelayMs);
       const friendly = new Error('Rust WebRCON rejected the TLS handshake; falling back to an unsecured WebSocket.');
       friendly.code = 'web_rcon_tls_downgrade';
       friendly.cause = err;
       return friendly;
     }
 
+    // Generic hint:
     if (this.isTlsMismatchHint(err)) {
       const friendly = new Error('Rust WebRCON connection failed; verify the TLS setting matches the server configuration.');
       friendly.code = 'web_rcon_tls_mismatch';
@@ -350,8 +424,9 @@
 
   shouldUpgradeToTls(message) {
     if (this.usingTls) return false;
-    if (this.configuredTls === true) return false;
+    if (this.configuredTls === true) return false; // already forced TLS
     if (this.autoTlsEnabled) return false;
+    // Node/ws error when contacting TLS endpoint via plain ws:
     return /Expected HTTP\/, RTSP\/ or ICE\//i.test(message || '');
   }
 
@@ -360,9 +435,12 @@
     if (!this.autoTlsEnabled) return false;
     const message = err?.message?.toLowerCase?.() || '';
     const code = err?.code;
+    // Common TLS handshake mismatches:
     if (code === 'ERR_SSL_WRONG_VERSION_NUMBER' || code === 'ERR_SSL_UNKNOWN_PROTOCOL') return true;
     if (code === 'EPROTO' || code === 'ECONNRESET') {
-      return message.includes('wrong version number') || message.includes('unknown protocol') || message.includes('unexpected message');
+      return message.includes('wrong version number') ||
+             message.includes('unknown protocol') ||
+             message.includes('unexpected message');
     }
     return false;
   }
@@ -387,16 +465,49 @@
   shouldRetryAfterTlsChange(err) {
     if (!err) return false;
     const code = err?.code;
-    if (code === 'web_rcon_tls_upgrade' || code === 'web_rcon_tls_downgrade') return true;
-    return false;
-  }
-
-  clearReconnectTimer() {
-    if (this.reconnectTimer) {
-      clearTimeout(this.reconnectTimer);
-      this.reconnectTimer = null;
-    }
-=======
->>>>>>> f72776dc
-  }
+    return code === 'web_rcon_tls_upgrade' || code === 'web_rcon_tls_downgrade';
+  }
+
+  // ---- Helpers -------------------------------------------------------------
+
+  rejectPending(error) {
+    if (this.pending.size === 0) return;
+    for (const [, p] of this.pending.entries()) {
+      clearTimeout(p.timeout);
+      p.reject(error);
+    }
+    this.pending.clear();
+  }
+
+  safeJson(text) {
+    try {
+      return JSON.parse(text);
+    } catch {
+      return null;
+    }
+  }
+
+  // Map common Rust WebRCON "Type" to higher-level events for convenience.
+  routeTypedEvents(obj) {
+    const t = String(obj?.Type ?? '').toLowerCase();
+    const msg = obj?.Message ?? '';
+    // Emit coarse-grained events; UI can subscribe as needed.
+    if (!t && typeof msg === 'string') {
+      // Fallback: generic console line
+      this.emit('console', msg);
+      return;
+    }
+    if (t.includes('chat')) {
+      this.emit('chat', msg, obj);
+    } else if (t.includes('generic') || t.includes('log') || t.includes('console')) {
+      this.emit('console', msg, obj);
+    } else {
+      this.emit('event', obj);
+    }
+  }
+
+  // Convenience commands (optional sugar)
+  async getServerInfo(opts) { return this.command('serverinfo', opts); }
+  async status(opts) { return this.command('status', opts); }
+  async players(opts) { return this.command('global.players', opts); }
 }