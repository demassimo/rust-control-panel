--- conflicted
+++ resolved
@@ -150,13 +150,11 @@
       const rows = await exec(`SELECT u.*, r.name AS role_name, r.permissions AS role_permissions FROM users u LEFT JOIN roles r ON r.role_key = u.role WHERE u.username=?`, [u]);
       return rows[0] || null;
     },
-<<<<<<< HEAD
     async getUserByUsernameInsensitive(u){
       const rows = await exec(`SELECT u.*, r.name AS role_name, r.permissions AS role_permissions FROM users u LEFT JOIN roles r ON r.role_key = u.role WHERE LOWER(u.username)=LOWER(?)`, [u]);
       return rows[0] || null;
     },
-=======
->>>>>>> 7c882594
+
     async listUsers(){
       return await exec(`SELECT u.id, u.username, u.role, u.created_at, r.name AS role_name FROM users u LEFT JOIN roles r ON r.role_key = u.role ORDER BY u.id ASC`);
     },
