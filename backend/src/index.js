import 'dotenv/config';
import express from 'express';
import cors from 'cors';
import http from 'http';
import { Server as IOServer } from 'socket.io';
import bcrypt from 'bcrypt';
import fs from 'fs/promises';
import path from 'path';
import { fileURLToPath } from 'url';
import { db, initDb } from './db/index.js';
import { authMiddleware, signToken, requireAdmin } from './auth.js';
// index.js
import {
  connectRcon,
  sendRconCommand,
  closeRcon as terminateRcon,
  subscribeToRcon,
  startAutoMonitor,
  rconEventBus
} from './rcon.js';
import { fetchRustMapMetadata, downloadRustMapImage } from './rustmaps.js';


const __filename = fileURLToPath(import.meta.url);
const __dirname = path.dirname(__filename);
const DATA_DIR = process.env.DATA_DIR ? path.resolve(process.env.DATA_DIR) : path.resolve(process.cwd(), 'data');
const MAP_STORAGE_DIR = path.join(DATA_DIR, 'maps');
const MAP_GLOBAL_CACHE_DIR = path.join(MAP_STORAGE_DIR, 'global');

const app = express();
const server = http.createServer(app);
const io = new IOServer(server, { cors: { origin: process.env.CORS_ORIGIN?.split(',') || '*' } });

const PORT = parseInt(process.env.PORT || '8787', 10);
const BIND = process.env.BIND || '0.0.0.0';
const JWT_SECRET = process.env.JWT_SECRET || 'dev';
const ALLOW_REGISTRATION = (process.env.ALLOW_REGISTRATION || '').toLowerCase() === 'true';

const toInt = (value, fallback) => {
  const parsed = parseInt(value, 10);
  return Number.isFinite(parsed) ? parsed : fallback;
};

const MONITOR_INTERVAL = Math.max(toInt(process.env.MONITOR_INTERVAL_MS || '60000', 60000), 15000);
const MONITOR_TIMEOUT = Math.max(toInt(process.env.MONITOR_TIMEOUT_MS || '8000', 8000), 2000);
const DEFAULT_RUSTMAPS_API_KEY = process.env.RUSTMAPS_API_KEY || '';
const SERVER_INFO_TTL = Math.max(toInt(process.env.SERVER_INFO_CACHE_MS, 60000), 10000);
const ALLOWED_USER_SETTINGS = new Set(['rustmaps_api_key']);
const MAP_PURGE_INTERVAL = Math.max(toInt(process.env.MAP_PURGE_INTERVAL_MS, 6 * 60 * 60 * 1000), 15 * 60 * 1000);
const MAP_CACHE_TZ_OFFSET_MINUTES = 120; // UTC+2
const MAP_CACHE_RESET_HOUR = 20;
const MAP_CACHE_RESET_MINUTE = 0;
const KNOWN_IMAGE_EXTENSIONS = ['png', 'jpg', 'jpeg', 'webp'];
const STEAM_PROFILE_CACHE_TTL = Math.max(toInt(process.env.STEAM_PROFILE_CACHE_MS || '300000', 300000), 60000);
const STEAM_PROFILE_REFRESH_INTERVAL = Math.max(toInt(process.env.STEAM_PROFILE_REFRESH_MS || '1800000', 1800000), 300000);
const STEAM_PLAYTIME_REFRESH_INTERVAL = Math.max(toInt(process.env.STEAM_PLAYTIME_REFRESH_MS || '21600000', 21600000), 3600000);
const RUST_STEAM_APP_ID = 252490;

const MIN_PLAYER_HISTORY_RANGE_MS = 60 * 60 * 1000; // 1 hour
const MAX_PLAYER_HISTORY_RANGE_MS = 30 * 24 * 60 * 60 * 1000; // 30 days
const MIN_PLAYER_HISTORY_INTERVAL_MS = 5 * 60 * 1000; // 5 minutes
const MAX_PLAYER_HISTORY_INTERVAL_MS = 24 * 60 * 60 * 1000; // 24 hours
const PLAYER_HISTORY_MAX_BUCKETS = 2000;

const DEFAULT_RANGE_INTERVALS = [
  { maxRange: 6 * 60 * 60 * 1000, interval: 15 * 60 * 1000 },
  { maxRange: 24 * 60 * 60 * 1000, interval: 60 * 60 * 1000 },
  { maxRange: 3 * 24 * 60 * 60 * 1000, interval: 3 * 60 * 60 * 1000 },
  { maxRange: 7 * 24 * 60 * 60 * 1000, interval: 6 * 60 * 60 * 1000 },
  { maxRange: MAX_PLAYER_HISTORY_RANGE_MS + 1, interval: 24 * 60 * 60 * 1000 }
];

function clamp(value, min, max) {
  if (Number.isNaN(value) || !Number.isFinite(value)) return min;
  if (value < min) return min;
  if (value > max) return max;
  return value;
}

function parseDurationMs(value, fallback) {
  if (value == null) return fallback;
  if (typeof value === 'number' && Number.isFinite(value) && value > 0) {
    return value;
  }
  const str = String(value).trim();
  if (!str) return fallback;
  const match = str.match(/^(-?\d+(?:\.\d+)?)(ms|s|m|h|d)?$/i);
  if (!match) return fallback;
  const numeric = Number(match[1]);
  if (!Number.isFinite(numeric) || numeric <= 0) return fallback;
  const unit = (match[2] || 'ms').toLowerCase();
  switch (unit) {
    case 'ms': return numeric;
    case 's': return numeric * 1000;
    case 'm': return numeric * 60 * 1000;
    case 'h': return numeric * 60 * 60 * 1000;
    case 'd': return numeric * 24 * 60 * 60 * 1000;
    default: return fallback;
  }
}

function pickDefaultInterval(rangeMs) {
  for (const entry of DEFAULT_RANGE_INTERVALS) {
    if (rangeMs <= entry.maxRange) return entry.interval;
  }
  return DEFAULT_RANGE_INTERVALS[DEFAULT_RANGE_INTERVALS.length - 1].interval;
}

function createLogger(scope) {
  const prefix = `[${scope}]`;
  return {
    debug: (...args) => console.debug(prefix, ...args),
    info: (...args) => console.info(prefix, ...args),
    warn: (...args) => console.warn(prefix, ...args),
    error: (...args) => console.error(prefix, ...args)
  };
}

function parseTimestamp(value) {
  if (!value) return null;
  if (value instanceof Date) {
    return Number.isNaN(value.getTime()) ? null : value.getTime();
  }
  if (typeof value === 'number' && Number.isFinite(value)) {
    return value;
  }
  const parsed = new Date(value);
  if (Number.isNaN(parsed.getTime())) return null;
  return parsed.getTime();
}

function alignTimestamp(ms, intervalMs, direction = 'floor') {
  if (!Number.isFinite(ms) || !Number.isFinite(intervalMs) || intervalMs <= 0) return ms;
  if (direction === 'ceil') {
    return Math.ceil(ms / intervalMs) * intervalMs;
  }
  return Math.floor(ms / intervalMs) * intervalMs;
}

function buildPlayerHistoryBuckets(rows = [], startMs, endMs, intervalMs) {
  const bucketMap = new Map();
  let latestSample = null;

  for (const row of rows) {
    const timestamp = parseTimestamp(row?.recorded_at ?? row?.recordedAt);
    if (!Number.isFinite(timestamp)) continue;
    if (timestamp < startMs || timestamp > endMs) continue;
    const playerValueRaw = Number(row?.player_count ?? row?.playerCount);
    const maxPlayersRaw = Number(row?.max_players ?? row?.maxPlayers);

    if (!latestSample || timestamp > latestSample.ts) {
      latestSample = {
        ts: timestamp,
        playerCount: Number.isFinite(playerValueRaw) ? Math.max(0, Math.trunc(playerValueRaw)) : null,
        maxPlayers: Number.isFinite(maxPlayersRaw) ? Math.max(0, Math.trunc(maxPlayersRaw)) : null
      };
    }

    const adjustedTs = timestamp === endMs ? timestamp - 1 : timestamp;
    const bucketStart = alignTimestamp(adjustedTs, intervalMs, 'floor');
    if (bucketStart < startMs || bucketStart >= endMs) continue;
    let bucket = bucketMap.get(bucketStart);
    if (!bucket) {
      bucket = { sum: 0, samples: 0, peak: null, maxPlayers: null, queuedMax: null, sleepersMax: null };
      bucketMap.set(bucketStart, bucket);
    }
    if (Number.isFinite(playerValueRaw)) {
      const playerValue = Math.max(0, playerValueRaw);
      bucket.sum += playerValue;
      bucket.samples += 1;
      bucket.peak = bucket.peak != null ? Math.max(bucket.peak, playerValue) : playerValue;
    }
    if (Number.isFinite(maxPlayersRaw)) {
      const maxValue = Math.max(0, Math.trunc(maxPlayersRaw));
      bucket.maxPlayers = bucket.maxPlayers != null ? Math.max(bucket.maxPlayers, maxValue) : maxValue;
    }
    const queuedRaw = Number(row?.queued ?? row?.queuedPlayers);
    if (Number.isFinite(queuedRaw)) {
      const queuedValue = Math.max(0, Math.trunc(queuedRaw));
      bucket.queuedMax = bucket.queuedMax != null ? Math.max(bucket.queuedMax, queuedValue) : queuedValue;
    }
    const sleepersRaw = Number(row?.sleepers ?? row?.sleepersPlayers);
    if (Number.isFinite(sleepersRaw)) {
      const sleepersValue = Math.max(0, Math.trunc(sleepersRaw));
      bucket.sleepersMax = bucket.sleepersMax != null ? Math.max(bucket.sleepersMax, sleepersValue) : sleepersValue;
    }
  }

  const buckets = [];
  let totalSamples = 0;
  let totalPlayers = 0;
  let peakPlayers = 0;

  for (let cursor = startMs; cursor < endMs; cursor += intervalMs) {
    const bucket = bucketMap.get(cursor) || null;
    let average = null;
    let samples = 0;
    let maxPlayers = null;
    let queued = null;
    let sleepers = null;
    if (bucket && bucket.samples > 0) {
      samples = bucket.samples;
      average = bucket.sum / bucket.samples;
      totalSamples += bucket.samples;
      totalPlayers += bucket.sum;
      if (bucket.peak != null && bucket.peak > peakPlayers) peakPlayers = bucket.peak;
      if (bucket.maxPlayers != null) maxPlayers = bucket.maxPlayers;
      if (bucket.queuedMax != null) queued = bucket.queuedMax;
      if (bucket.sleepersMax != null) sleepers = bucket.sleepersMax;
    }
    buckets.push({
      timestamp: new Date(cursor).toISOString(),
      playerCount: Number.isFinite(average) ? Math.round(average * 10) / 10 : null,
      maxPlayers,
      queued,
      sleepers,
      samples
    });
  }

  const summary = {
    peakPlayers: peakPlayers || null,
    averagePlayers: totalSamples > 0 ? Math.round((totalPlayers / totalSamples) * 100) / 100 : null,
    sampleCount: totalSamples,
    latest: latestSample
      ? {
          timestamp: new Date(latestSample.ts).toISOString(),
          playerCount: latestSample.playerCount,
          maxPlayers: latestSample.maxPlayers
        }
      : null
  };

  return { buckets, summary };
}

let lastGlobalMapCacheReset = null;

app.use(express.json({ limit: '25mb' }));
app.use(cors({ origin: (origin, cb) => cb(null, true), credentials: true }));

await initDb();
await fs.mkdir(MAP_STORAGE_DIR, { recursive: true });
await fs.mkdir(MAP_GLOBAL_CACHE_DIR, { recursive: true });
await purgeExpiredMapCaches().catch((err) => console.error('initial map purge failed', err));

const auth = authMiddleware(JWT_SECRET);
const rconBindings = new Map();
const statusMap = new Map();
const serverInfoCache = new Map();

let monitorController = null;
let monitorRefreshPromise = null;

const PLAYER_CONNECTION_DEDUPE_MS = 5 * 60 * 1000;
const recentPlayerConnections = new Map();
const ANSI_COLOR_REGEX = /\u001b\[[0-9;]*m/g;

const steamProfileCache = new Map();
let monitoring = false;
let monitorTimer = null;

function recordStatus(id, data) {
  const key = Number(id);
  const payload = { id: key, ...data };
  statusMap.set(key, payload);
  io.to(`srv:${key}`).emit('status', payload);
  io.emit('status-map', { [key]: payload });
  return payload;
}

function getStatusSnapshot() {
  const out = {};
  for (const [id, data] of statusMap.entries()) out[id] = data;
  return out;
}

function cleanupRconBinding(id) {
  const key = Number(id);
  if (!Number.isFinite(key)) return;
  const unsubscribe = rconBindings.get(key);
  if (!unsubscribe) return;
  rconBindings.delete(key);
  try { unsubscribe(); }
  catch { /* ignore */ }
}

function ensureRconBinding(row) {
  const key = Number(row?.id);
  if (!Number.isFinite(key)) throw new Error('invalid_server_id');
  if (rconBindings.has(key)) return;

  const host = row.host;
  const port = row.port;

  const handleError = (error) => {
    const message = error?.message || String(error);
    io.to(`srv:${key}`).emit('error', message);
    recordStatus(key, { ok: false, lastCheck: new Date().toISOString(), error: message });
  };

  const unsubscribe = subscribeToRcon(key, {
    message: (msg) => {
      io.to(`srv:${key}`).emit('console', msg);
      console.log(`[RCON:${host}:${port}]`, msg);
    },
    console: (line) => {
      const cleanLine = typeof line === 'string' ? line.replace(ANSI_COLOR_REGEX, '') : '';
      if (cleanLine) handlePlayerConnectionLine(key, cleanLine);
    },
    rcon_error: handleError,
    close: ({ manual } = {}) => {
      recordStatus(key, { ok: false, lastCheck: new Date().toISOString(), error: 'connection_closed' });
      if (manual) cleanupRconBinding(key);
    }
  });

  rconBindings.set(key, unsubscribe);

  connectRcon(row).catch((err) => {
    console.error(`[RCON:${host}:${port}] connect failed:`, err);
  });
}

function closeServerRcon(id) {
  cleanupRconBinding(id);
  terminateRcon(id);
}

function extractPlayerConnection(line) {
  if (!line) return null;
  const normalized = line.replace(ANSI_COLOR_REGEX, '').trim();
  if (!normalized) return null;
  const lower = normalized.toLowerCase();
  if (!lower.includes('connected') && !lower.includes('joined')) return null;
  if (lower.includes('disconnected') || lower.includes('kicked')) return null;
  const steamMatch = normalized.match(/\[(\d{17})\]/);
  if (!steamMatch) return null;
  const steamid = steamMatch[1];
  let prefix = normalized.slice(0, steamMatch.index).trim();
  prefix = prefix.replace(/^\[[^\]]*\]\s*/, '').trim();
  prefix = prefix.replace(/\s+(?:connecting|connected|joining|joined).*$/i, '').trim();
  const persona = prefix || null;
  return { steamid, persona };
}

function handlePlayerConnectionLine(serverId, line) {
  const info = extractPlayerConnection(line);
  if (!info) return;
  const key = `${serverId}:${info.steamid}`;
  const now = Date.now();
  const last = recentPlayerConnections.get(key) || 0;
  if (now - last < PLAYER_CONNECTION_DEDUPE_MS) return;
  recentPlayerConnections.set(key, now);
  if (recentPlayerConnections.size > 2000) {
    const cutoff = now - PLAYER_CONNECTION_DEDUPE_MS;
    for (const [k, ts] of recentPlayerConnections.entries()) {
      if (ts < cutoff) recentPlayerConnections.delete(k);
    }
  }
  const note = info.persona ? `Connected as ${info.persona}` : 'Connected';
  db.upsertPlayer({
    steamid: info.steamid,
    persona: info.persona || null,
    avatar: null,
    country: null,
    profileurl: null,
    vac_banned: 0
  }).catch((err) => console.warn('player upsert failed', err));
  db.recordServerPlayer({
    server_id: serverId,
    steamid: info.steamid,
    display_name: info.persona || null
  }).catch((err) => console.warn('server player upsert failed', err));
  db.addPlayerEvent({ steamid: info.steamid, server_id: serverId, event: 'connected', note }).catch((err) => {
    console.warn('player event log failed', err);
  });
}

function parseStatusMessage(message) {
  const info = {
    raw: message,
    hostname: null,
    players: null,
    queued: null,
    sleepers: null
  };
  if (!message) return info;
  const lines = message.split(/\r?\n/);
  for (const line of lines) {
    const hostnameMatch = line.match(/hostname\s*[:=]\s*(.+)$/i);
    if (hostnameMatch) info.hostname = hostnameMatch[1].trim();
    const playersMatch = line.match(/players?\s*(?:[:=]\s*|\s+)(\d+)(?:\s*\/\s*(\d+))?/i);
    if (playersMatch) {
      const online = parseInt(playersMatch[1], 10);
      let max = playersMatch[2] ? parseInt(playersMatch[2], 10) : null;
      if (!Number.isFinite(max)) {
        const inlineMaxMatch = line.match(/\((\d+)\s*(?:max|players?)\)/i);
        if (inlineMaxMatch) {
          const parsed = parseInt(inlineMaxMatch[1], 10);
          if (Number.isFinite(parsed)) max = parsed;
        }
      }
      info.players = { online, max: Number.isFinite(max) ? max : null };
    }
    const queuedMatch = line.match(/queued\s*[:=]\s*(\d+)/i) || line.match(/\((\d+)\s*queued\)/i);
    if (queuedMatch) info.queued = parseInt(queuedMatch[1], 10);
    const sleepersMatch = line.match(/sleepers\s*[:=]\s*(\d+)/i);
    if (sleepersMatch) info.sleepers = parseInt(sleepersMatch[1], 10);
    const joiningMatch = line.match(/joining\s*[:=]\s*(\d+)/i) || line.match(/\((\d+)\s*joining\)/i);
    if (joiningMatch) info.joining = parseInt(joiningMatch[1], 10);
  }
  return info;
}

function extractInteger(value) {
  if (value == null) return null;
  if (typeof value === 'number' && Number.isFinite(value)) return Math.trunc(value);
  const match = String(value).match(/-?\d+/);
  if (!match) return null;
  const num = parseInt(match[0], 10);
  return Number.isFinite(num) ? num : null;
}

function parseServerInfoMessage(message) {
  const result = { raw: message, mapName: null, size: null, seed: null };
  if (!message) return { ...result };

  const trimmed = typeof message === 'string' ? message.trim() : '';
  const fields = {};

  const assign = (key, value) => {
    const keyText = String(key ?? '').trim();
    if (!keyText) return;
    const trimmedValue = typeof value === 'string' ? value.trim() : value;
    fields[keyText] = trimmedValue;

    const lower = keyText.toLowerCase();
    if (trimmedValue == null || trimmedValue === '') return;

    if (lower.includes('map') && !lower.includes('seed') && !lower.includes('size') && !lower.includes('url')) {
      if (!result.mapName) result.mapName = String(trimmedValue);
    }

    if (lower.includes('size')) {
      const size = extractInteger(trimmedValue);
      if (size != null) result.size = size;
    }

    if (lower.includes('seed')) {
      const seed = extractInteger(trimmedValue);
      if (seed != null) result.seed = seed;
    }
  };

  let parsedJson = false;
  if (trimmed.startsWith('{')) {
    try {
      const data = JSON.parse(trimmed);
      if (data && typeof data === 'object') {
        for (const [key, value] of Object.entries(data)) assign(key, value);
        parsedJson = true;
      }
    } catch {
      /* ignore JSON parse errors */
    }
  }

  if (!parsedJson) {
    const lines = trimmed.split(/\r?\n/);
    for (const line of lines) {
      const match = line.match(/^\s*([^:=\t]+?)\s*(?:[:=]\s*|\s{2,}|\t+)(.+)$/);
      if (match) {
        assign(match[1], match[2]);
        continue;
      }
      const parts = line.split(':');
      if (parts.length < 2) continue;
      const key = parts.shift();
      const value = parts.join(':');
      assign(key, value);
    }
  }

  if (result.mapName == null) {
    const directMap = fields.Map ?? fields.map ?? null;
    if (typeof directMap === 'string' && directMap.trim()) result.mapName = directMap.trim();
  }

  if (result.mapName && result.size == null) {
    const size = extractInteger(result.mapName);
    if (size != null) result.size = size;
  }

  if (result.size == null) {
    const sizeMatch = trimmed.match(/world\s*\.\s*size\s*(?:[:=]\s*|\s+)(\d+)/i)
      || trimmed.match(/\b(?:map|world)?\s*size\s*(?:[:=]\s*|\s+)(\d{3,})/i);
    if (sizeMatch) {
      const parsed = parseInt(sizeMatch[1], 10);
      if (Number.isFinite(parsed)) result.size = parsed;
    }
  }

  if (result.seed == null) {
    const seedMatch = trimmed.match(/world\s*\.\s*seed\s*(?:[:=]\s*|\s+)(\d+)/i)
      || trimmed.match(/\bseed\s*(?:[:=]\s*|\s+)(-?\d+)/i);
    if (seedMatch) {
      const parsed = parseInt(seedMatch[1], 10);
      if (Number.isFinite(parsed)) result.seed = parsed;
    }
  }

  const output = { ...fields, ...result };
  if (!output.mapName && typeof output.Map === 'string' && output.Map.trim()) output.mapName = output.Map.trim();
  if (!output.mapName && typeof output.map === 'string' && output.map.trim()) output.mapName = output.map.trim();
  if (output.size == null) {
    const mapSize = extractInteger(output.Map ?? output.map ?? null);
    if (mapSize != null) output.size = mapSize;
  }

  return output;
}

const STEAM_ID_REGEX = /^\d{17}$/;

function parsePlayerListMessage(message) {
  if (!message) return [];
  let text = message.trim();
  let payload;
  try {
    payload = JSON.parse(text);
  } catch {
    const start = text.indexOf('[');
    const end = text.lastIndexOf(']');
    if (start !== -1 && end !== -1) {
      try { payload = JSON.parse(text.slice(start, end + 1)); } catch { /* ignore */ }
    }
  }
  if (payload && Array.isArray(payload.Players)) payload = payload.Players;
  if (!Array.isArray(payload)) return [];

  const result = [];
  for (const entry of payload) {
    const steamIdRaw = entry && typeof entry === 'object'
      ? (entry.SteamID ?? entry.steamId ?? entry.steamid ?? '')
      : '';
    const steamId = String(steamIdRaw || '').trim();
    if (!STEAM_ID_REGEX.test(steamId)) continue;

    result.push({
      steamId,
      ownerSteamId: entry.OwnerSteamID || entry.ownerSteamId || entry.ownerSteamID || null,
      displayName: entry.DisplayName || entry.displayName || '',
      ping: Number(entry.Ping ?? entry.ping ?? 0) || 0,
      address: entry.Address || entry.address || '',
      connectedSeconds: Number(entry.ConnectedSeconds ?? entry.connectedSeconds ?? 0) || 0,
      violationLevel: Number(entry.VoiationLevel ?? entry.ViolationLevel ?? entry.violationLevel ?? 0) || 0,
      health: Number(entry.Health ?? entry.health ?? 0) || 0,
      position: {
        x: Number(entry.Position?.x ?? entry.position?.x ?? 0) || 0,
        y: Number(entry.Position?.y ?? entry.position?.y ?? 0) || 0,
        z: Number(entry.Position?.z ?? entry.position?.z ?? 0) || 0
      },
      teamId: Number(entry.TeamId ?? entry.teamId ?? 0) || 0,
      networkId: Number(entry.NetworkId ?? entry.networkId ?? 0) || null
    });
  }
  return result;
}

function parseDateLike(value) {
  if (!value) return null;
  if (value instanceof Date) return value;
  const ts = Date.parse(value);
  if (Number.isNaN(ts)) return null;
  return new Date(ts);
}

function normaliseDbPlayer(row) {
  if (!row) return null;
  const toNumber = (val) => {
    if (val === null || typeof val === 'undefined') return null;
    const num = Number(val);
    return Number.isFinite(num) ? num : null;
  };
  const toBoolInt = (val) => (val ? 1 : 0);
  const toIso = (val) => {
    const date = parseDateLike(val);
    return date ? date.toISOString() : null;
  };
  return {
    steamid: row.steamid || row.SteamID || '',
    persona: row.persona || null,
    avatar: row.avatar || null,
    country: row.country || null,
    profileurl: row.profileurl || null,
    vac_banned: toBoolInt(row.vac_banned),
    game_bans: toNumber(row.game_bans) ?? 0,
    last_ban_days: toNumber(row.last_ban_days),
    visibility: toNumber(row.visibility),
    rust_playtime_minutes: toNumber(row.rust_playtime_minutes),
    playtime_updated_at: toIso(row.playtime_updated_at || row.playtimeUpdatedAt),
    updated_at: toIso(row.updated_at || row.updatedAt)
  };
}

function normaliseServerPlayer(row) {
  if (!row) return null;
  const base = normaliseDbPlayer(row) || { steamid: row.steamid || row.SteamID || '' };
  const serverId = Number(row.server_id ?? row.serverId);
  const toIso = (val) => {
    const date = parseDateLike(val);
    return date ? date.toISOString() : null;
  };
  const ip = typeof row.last_ip === 'string' && row.last_ip
    ? row.last_ip
    : (typeof row.lastIp === 'string' && row.lastIp ? row.lastIp : null);
  const portRaw = row.last_port ?? row.lastPort;
  const portNum = Number(portRaw);
  const forced = typeof row.forced_display_name === 'string' && row.forced_display_name
    ? row.forced_display_name
    : (typeof row.forcedDisplayName === 'string' && row.forcedDisplayName ? row.forcedDisplayName : null);
  const rawDisplay = row.display_name || row.displayName || base.persona || base.steamid || '';
  const effectiveName = forced || rawDisplay || '';
  return {
    server_id: Number.isFinite(serverId) ? serverId : null,
    display_name: effectiveName,
    raw_display_name: rawDisplay || null,
    forced_display_name: forced || null,
    first_seen: toIso(row.first_seen || row.firstSeen),
    last_seen: toIso(row.last_seen || row.lastSeen),
    last_ip: ip || null,
    last_port: Number.isFinite(portNum) ? portNum : null,
    ...base
  };
}

function getCachedSteamProfile(steamid) {
  const key = String(steamid || '').trim();
  if (!key) return null;
  const entry = steamProfileCache.get(key);
  if (!entry) return null;
  if (Date.now() - entry.timestamp > STEAM_PROFILE_CACHE_TTL) {
    steamProfileCache.delete(key);
    return null;
  }
  return entry.data;
}

function setCachedSteamProfile(steamid, data) {
  const key = String(steamid || '').trim();
  if (!key || !data) return;
  steamProfileCache.set(key, { data, timestamp: Date.now() });
}

function isProfileIncomplete(profile) {
  if (!profile) return true;
  const hasPersona = typeof profile.persona === 'string' && profile.persona.trim().length > 0;
  const hasAvatar = typeof profile.avatar === 'string' && profile.avatar.trim().length > 0;
  const vacBanned = profile.vac_banned;
  const gameBans = profile.game_bans;
  const hasBanInfo = !(typeof vacBanned === 'undefined' || vacBanned === null)
    && !(typeof gameBans === 'undefined' || gameBans === null);
  return !hasPersona || !hasAvatar || !hasBanInfo;
}

function shouldRefreshProfile(profile, now = Date.now()) {
  if (isProfileIncomplete(profile)) return true;
  const updated = parseDateLike(profile?.updated_at);
  if (!updated) return true;
  return now - updated.getTime() > STEAM_PROFILE_REFRESH_INTERVAL;
}

function shouldRefreshPlaytime(profile, now = Date.now()) {
  const updated = parseDateLike(profile?.playtime_updated_at);
  if (!updated) return true;
  return now - updated.getTime() > STEAM_PLAYTIME_REFRESH_INTERVAL;
}

function extractEndpoint(address) {
  if (typeof address !== 'string' || address.length === 0) {
    return { ip: null, port: null };
  }
  const [ipPart, portPart] = address.split(':');
  const ip = ipPart?.trim() || null;
  const portNum = parseInt(portPart, 10);
  return { ip, port: Number.isFinite(portNum) ? portNum : null };
}

function formatSteamProfilePayload(profile) {
  if (!profile) return null;
  const toNumber = (val) => {
    if (val === null || typeof val === 'undefined') return null;
    const num = Number(val);
    return Number.isFinite(num) ? num : null;
  };
  const vacBanned = !!(Number(profile.vac_banned) || profile.vac_banned === true);
  const gameBans = toNumber(profile.game_bans) || 0;
  const rawBanDays = toNumber(profile.last_ban_days);
  const hasBanHistory = vacBanned || gameBans > 0;
  const daysSinceLastBan = hasBanHistory && Number.isFinite(rawBanDays) ? rawBanDays : null;
  const minutes = toNumber(profile.rust_playtime_minutes);
  return {
    persona: profile.persona || null,
    avatar: profile.avatar || null,
    country: profile.country || null,
    profileUrl: profile.profileurl || null,
    vacBanned,
    gameBans,
    daysSinceLastBan,
    visibility: toNumber(profile.visibility),
    rustPlaytimeMinutes: minutes,
    updatedAt: profile.updated_at || null,
    playtimeUpdatedAt: profile.playtime_updated_at || null
  };
}

async function fetchRustPlaytimeMinutes(steamid, key) {
  const url = `https://api.steampowered.com/IPlayerService/GetOwnedGames/v1/?key=${encodeURIComponent(key)}&steamid=${encodeURIComponent(steamid)}&include_appinfo=0&include_played_free_games=1&appids_filter%5B0%5D=${RUST_STEAM_APP_ID}`;
  const res = await fetch(url);
  if (!res.ok) {
    if (res.status === 403 || res.status === 401) return null;
    throw new Error('steam_playtime_error');
  }
  const data = await res.json();
  const games = data?.response?.games;
  if (!Array.isArray(games)) return null;
  const rust = games.find((g) => Number(g.appid) === RUST_STEAM_APP_ID);
  if (!rust) return 0;
  const minutes = Number(rust.playtime_forever);
  return Number.isFinite(minutes) ? minutes : null;
}

async function resolveSteamProfiles(steamids) {
  const ids = [...new Set((steamids || []).map((id) => String(id || '').trim()).filter(Boolean))];
  const profileMap = new Map();
  if (ids.length === 0) return profileMap;
  if (typeof db.getPlayersBySteamIds === 'function') {
    try {
      const rows = await db.getPlayersBySteamIds(ids);
      for (const row of rows) {
        const normalized = normaliseDbPlayer(row);
        if (normalized?.steamid) profileMap.set(normalized.steamid, normalized);
      }
    } catch (err) {
      console.warn('Failed to load stored player profiles', err);
    }
  }
  const now = Date.now();
  const toFetch = [];
  for (const steamid of ids) {
    const cached = getCachedSteamProfile(steamid);
    if (cached && !isProfileIncomplete(cached)) {
      profileMap.set(steamid, cached);
      continue;
    }
    const existing = profileMap.get(steamid);
    if (!existing || isProfileIncomplete(existing) || shouldRefreshProfile(existing, now) || shouldRefreshPlaytime(existing, now)) {
      toFetch.push(steamid);
    } else if (existing) {
      profileMap.set(steamid, existing);
    }
  }
  if (toFetch.length > 0 && process.env.STEAM_API_KEY) {
    try {
      const fetched = await fetchSteamProfiles(toFetch, process.env.STEAM_API_KEY, { includePlaytime: true });
      const nowIso = new Date().toISOString();
      await Promise.all(fetched.map(async (profile) => {
        const normalized = {
          ...profile,
          updated_at: nowIso,
          playtime_updated_at: profile.playtime_updated_at || nowIso
        };
        profileMap.set(profile.steamid, normalized);
        setCachedSteamProfile(profile.steamid, normalized);
        await db.upsertPlayer({ ...profile, playtime_updated_at: normalized.playtime_updated_at });
      }));
    } catch (err) {
      console.warn('Steam profile enrichment failed', err);
    }
  }
  return profileMap;
}

async function enrichLivePlayers(players) {
  if (!Array.isArray(players) || players.length === 0) return [];
  try {
    const steamIds = players.map((p) => p?.steamId || '').filter(Boolean);
    const profiles = await resolveSteamProfiles(steamIds);
    return players.map((player) => {
      const endpoint = extractEndpoint(player.address);
      const profile = profiles.get(player.steamId) || null;
      return {
        ...player,
        ip: endpoint.ip,
        port: endpoint.port,
        steamProfile: formatSteamProfilePayload(profile)
      };
    });
  } catch (err) {
    console.warn('Failed to enrich live players', err);
    return players.map((player) => {
      const endpoint = extractEndpoint(player.address);
      return { ...player, ip: endpoint.ip, port: endpoint.port, steamProfile: null };
    });
  }
}

async function syncServerPlayerDirectory(serverId, players) {
  const numericId = Number(serverId);
  if (!Number.isFinite(numericId) || !Array.isArray(players)) return;
  const seenAt = new Date().toISOString();
  const writes = [];
  const toNumber = (val) => {
    if (val === null || typeof val === 'undefined') return null;
    const num = Number(val);
    return Number.isFinite(num) ? num : null;
  };
  for (const player of players) {
    const steamId = String(player?.steamId || '').trim();
    if (!steamId) continue;
    const displayName = player.displayName || player.persona || player.steamProfile?.persona || null;
    const ip = typeof player.ip === 'string' && player.ip ? player.ip : null;
    const port = toNumber(player.port);
    if (typeof db.recordServerPlayer === 'function') {
      writes.push(db.recordServerPlayer({
        server_id: numericId,
        steamid: steamId,
        display_name: displayName,
        seen_at: seenAt,
        ip,
        port
      }));
    }
    if (typeof db.upsertPlayer === 'function') {
      const profile = player.steamProfile || null;
      if (profile) {
        const gameBans = toNumber(profile.gameBans);
        const lastBanDays = toNumber(profile.daysSinceLastBan);
        const hasBanHistory = (profile.vacBanned ? 1 : 0) || Number(gameBans) > 0;
        const payload = {
          steamid: steamId,
          persona: profile.persona || displayName || null,
          avatar: profile.avatar || null,
          country: profile.country || null,
          profileurl: profile.profileUrl || null,
          vac_banned: profile.vacBanned ? 1 : 0,
          game_bans: gameBans,
          last_ban_days: hasBanHistory && lastBanDays !== null ? lastBanDays : null,
          visibility: toNumber(profile.visibility),
          rust_playtime_minutes: toNumber(profile.rustPlaytimeMinutes),
          playtime_updated_at: profile.playtimeUpdatedAt || null
        };
        writes.push(db.upsertPlayer(payload));
      } else if (displayName) {
        writes.push(db.upsertPlayer({ steamid: steamId, persona: displayName }));
      }
    }
  }
  if (writes.length > 0) {
    try {
      await Promise.all(writes);
    } catch (err) {
      console.warn('Failed to sync server player directory', err);
    }
  }
}

async function processMonitorPlayerListSnapshot(serverId, message) {
  try {
    let players = parsePlayerListMessage(message);
    if (!Array.isArray(players) || players.length === 0) return;
    players = await enrichLivePlayers(players);
    await syncServerPlayerDirectory(serverId, players);
  } catch (err) {
    console.warn('Failed to process monitored player list', err);
  }
}

function getCachedServerInfo(id) {
  const cached = serverInfoCache.get(id);
  if (!cached) return null;
  if (Date.now() - cached.timestamp > SERVER_INFO_TTL) {
    serverInfoCache.delete(id);
    return null;
  }
  return cached.data;
}

function cacheServerInfo(id, info) {
  serverInfoCache.set(id, { data: info, timestamp: Date.now() });
}

async function fetchSizeAndSeedViaRcon(server) {
  const out = { size: null, seed: null };

  try {
    const res = await sendRconCommand(server, 'server.worldsize');
    const m = String(res?.Message || '').match(/worldsize\s*[:=]\s*(\d+)/i);
    if (m) out.size = parseInt(m[1], 10);
  } catch {
    // ignore
  }

  try {
    const res = await sendRconCommand(server, 'server.seed');
    const m = String(res?.Message || '').match(/seed\s*[:=]\s*(\d+)/i);
    if (m) out.seed = parseInt(m[1], 10);
  } catch {
    // ignore
  }

  return out;
}

function firstThursdayResetTime(now = new Date()) {
  const tzAdjusted = new Date(now.getTime() + MAP_CACHE_TZ_OFFSET_MINUTES * 60000);
  const year = tzAdjusted.getUTCFullYear();
  const month = tzAdjusted.getUTCMonth();
  const firstDayDow = new Date(Date.UTC(year, month, 1)).getUTCDay();
  const daysUntilThursday = (4 - firstDayDow + 7) % 7;
  const day = 1 + daysUntilThursday;
  const hourUtc = MAP_CACHE_RESET_HOUR - Math.trunc(MAP_CACHE_TZ_OFFSET_MINUTES / 60);
  const minuteUtc = MAP_CACHE_RESET_MINUTE - (MAP_CACHE_TZ_OFFSET_MINUTES % 60);
  return new Date(Date.UTC(year, month, day, hourUtc, minuteUtc, 0, 0));
}

function shouldResetMapRecord(record, now = new Date(), resetPoint = firstThursdayResetTime(now)) {
  if (!record) return false;
  const updated = parseDateLike(
    record.updated_at || record.updatedAt || record.created_at || record.createdAt
  );
  if (!updated) return false;
  return now >= resetPoint && updated < resetPoint;
}

function sanitizeFilenameSegment(value) {
  return (String(value || '')
    .toLowerCase()
    .replace(/[^a-z0-9]+/g, '-')
    .replace(/-+/g, '-')
    .replace(/^-|-$/g, '') || 'map').slice(0, 80);
}

function serverMapImageFilePath(serverId, mapKey, extension = 'png') {
  const safeKey = sanitizeFilenameSegment(mapKey || `server-${serverId}`);
  return path.join(MAP_STORAGE_DIR, `server-${serverId}-${safeKey}.${extension}`);
}

function globalMapImageFilePath(mapKey, extension = 'png') {
  const safeKey = sanitizeFilenameSegment(mapKey || 'map');
  return path.join(MAP_GLOBAL_CACHE_DIR, `${safeKey}.${extension}`);
}

function isWithinDir(targetPath, dir) {
  if (!targetPath) return false;
  const resolvedTarget = path.resolve(targetPath);
  const resolvedDir = path.resolve(dir);
  return resolvedTarget.startsWith(resolvedDir);
}

async function findGlobalMapImage(mapKey) {
  if (!mapKey) return null;
  for (const ext of KNOWN_IMAGE_EXTENSIONS) {
    const filePath = globalMapImageFilePath(mapKey, ext);
    try {
      await fs.access(filePath);
      return { path: filePath, extension: ext };
    } catch {
      /* ignore */
    }
  }
  return null;
}

function mapMetadataHasRemote(meta) {
  if (!meta || typeof meta !== 'object') return false;
  const sources = [meta.downloadUrl, meta.imageUrl, meta.rawImageUrl, meta.thumbnailUrl];
  return sources.some((value) => typeof value === 'string' && value.length > 0);
}

async function removeMapImage(record) {
  if (!record?.image_path) return;
  if (!isWithinDir(record.image_path, MAP_STORAGE_DIR)) return;
  if (typeof db.countServerMapsByImagePath === 'function') {
    try {
      const exclude = Number(record.server_id ?? record.serverId);
      const remaining = await db.countServerMapsByImagePath(record.image_path, Number.isFinite(exclude) ? exclude : null);
      if (remaining > 0) return;
    } catch (err) {
      console.warn('map image reference count failed', err);
    }
  }
  try {
    await fs.unlink(record.image_path);
  } catch (err) {
    if (err?.code !== 'ENOENT') console.warn('Failed to remove cached map image', err);
  }
}

async function clearGlobalMapCache(activeImages = new Set()) {
  let entries;
  try {
    entries = await fs.readdir(MAP_GLOBAL_CACHE_DIR, { withFileTypes: true });
  } catch (err) {
    if (err?.code === 'ENOENT') return;
    console.warn('global map cache read failed', err);
    return;
  }
  for (const entry of entries) {
    if (!entry.isFile()) continue;
    const target = path.join(MAP_GLOBAL_CACHE_DIR, entry.name);
    if (activeImages.has(target)) continue;
    try {
      await fs.unlink(target);
    } catch (err) {
      if (err?.code !== 'ENOENT') console.warn('Failed to remove cached global map image', err);
    }
  }
}

async function purgeGlobalCacheIfDue(resetPoint, now = new Date(), activeImages = new Set()) {
  if (!resetPoint) return;
  if (lastGlobalMapCacheReset && lastGlobalMapCacheReset >= resetPoint) return;
  await clearGlobalMapCache(activeImages);
  lastGlobalMapCacheReset = now;
}

async function purgeExpiredMapCaches(now = new Date()) {
  const resetPoint = firstThursdayResetTime(now);
  if (typeof db.listServerMaps !== 'function') return;
  let rows;
  try {
    rows = await db.listServerMaps();
  } catch (err) {
    console.error('map cache query failed', err);
    rows = [];
  }
  const activeImages = new Set();
  if (Array.isArray(rows) && rows.length > 0) {
    for (const row of rows) {
      try {
        if (!shouldResetMapRecord(row, now, resetPoint)) {
          if (row?.image_path) activeImages.add(row.image_path);
          continue;
        }
        await removeMapImage(row);
        const id = Number(row.server_id ?? row.serverId ?? row.id);
        if (!Number.isFinite(id)) continue;
        await db.deleteServerMap(id);
      } catch (err) {
        console.warn('map cache purge failed for server', row?.server_id ?? row?.serverId ?? row?.id, err);
      }
    }
  }
  await purgeGlobalCacheIfDue(resetPoint, now, activeImages);
}

function mapRecordToPayload(serverId, record) {
  if (!record) return null;
  let meta = {};
  if (record.data) {
    try { meta = JSON.parse(record.data); } catch { /* ignore parse errors */ }
  }
  const updatedAt = record.updated_at || record.updatedAt || record.created_at || record.createdAt || null;
  const hasRemote = mapMetadataHasRemote(meta);
  const version = encodeURIComponent(updatedAt || '');
  const payload = {
    ...meta,
    mapKey: record.map_key || meta.mapKey || null,
    cached: !!record.image_path,
    cachedAt: updatedAt,
    custom: !!record.custom
  };
  if (record.image_path) {
    payload.imageUrl = `/api/servers/${serverId}/map-image?v=${version}`;
    payload.localImage = true;
  } else if (hasRemote) {
    payload.imageUrl = `/api/servers/${serverId}/map-image?v=${version}`;
    payload.remoteImage = true;
  } else {
    payload.imageUrl = null;
  }
  if (payload.custom && !record.image_path) payload.needsUpload = true;
  return payload;
}

function deriveMapKey(info = {}, metadata = null) {
  const rawSize = Number(metadata?.size ?? info.size);
  const rawSeed = Number(metadata?.seed ?? info.seed);
  const saveVersion = metadata?.saveVersion || null;
  const parts = [];
  if (Number.isFinite(rawSize)) parts.push(`size${rawSize}`);
  if (Number.isFinite(rawSeed)) parts.push(`seed${rawSeed}`);
  if (saveVersion) parts.push(`v${saveVersion}`);
  if (!parts.length && info.mapName) parts.push(`name-${info.mapName}`);
  if (!parts.length && metadata?.id) parts.push(`id${metadata.id}`);
  return parts.length ? parts.join(':') : null;
}

function decodeBase64Image(input) {
  if (typeof input !== 'string' || !input) return null;
  let data = input.trim();
  let mime = 'application/octet-stream';
  const match = data.match(/^data:(.+);base64,(.*)$/);
  if (match) {
    mime = match[1];
    data = match[2];
  }
  try {
    const buffer = Buffer.from(data, 'base64');
    let extension = 'jpg';
    if (mime.includes('png')) extension = 'png';
    else if (mime.includes('webp')) extension = 'webp';
    else if (mime.includes('jpeg')) extension = 'jpg';
    return { buffer, mime, extension };
  } catch {
    return null;
  }
}

function toServerId(value) {
  const id = Number(value);
  return Number.isFinite(id) ? id : null;
}

function sanitizeDiscordToken(value, maxLength = 256) {
  if (value == null) return '';
  const text = String(value).trim();
  if (!text) return '';
  if (!Number.isFinite(maxLength) || maxLength <= 0) return text;
  return text.slice(0, maxLength);
}

function sanitizeDiscordSnowflake(value, maxLength = 64) {
  if (value == null) return '';
  const digits = String(value).replace(/[^0-9]/g, '');
  if (!digits) return '';
  if (!Number.isFinite(maxLength) || maxLength <= 0) return digits;
  return digits.slice(0, maxLength);
}

function projectDiscordIntegration(row) {
  if (!row || typeof row !== 'object') return null;
  const serverId = Number(row.server_id ?? row.serverId);
  return {
    serverId: Number.isFinite(serverId) ? serverId : null,
    guildId: row.guild_id || row.guildId || null,
    channelId: row.channel_id || row.channelId || null,
    createdAt: row.created_at || row.createdAt || null,
    updatedAt: row.updated_at || row.updatedAt || null,
    hasToken: Boolean(row.bot_token)
  };
}

function describeDiscordStatus(serverId) {
  const numericId = Number(serverId);
  const status = Number.isFinite(numericId) ? statusMap.get(numericId) : null;
  const details = status?.details || {};
  const playersOnline = Number(details?.players?.online);
  const maxPlayers = Number(details?.players?.max);
  const joiningRaw = Number(details?.joining);
  const serverOnline = Boolean(status?.ok);
  return {
    serverOnline,
    players: {
      current: Number.isFinite(playersOnline) ? playersOnline : 0,
      max: Number.isFinite(maxPlayers) ? maxPlayers : null
    },
    joining: Number.isFinite(joiningRaw) ? Math.max(0, joiningRaw) : 0,
    presence: serverOnline ? 'online' : 'dnd',
    presenceLabel: serverOnline ? 'Online' : 'Do Not Disturb',
    lastCheck: status?.lastCheck || null
  };
}

rconEventBus.on('monitor_status', (serverId, payload) => {
  const id = toServerId(serverId);
  if (id == null) return;
  const latency = Number.isFinite(payload?.latency) ? payload.latency : null;
  const replies = Array.isArray(payload?.replies) ? payload.replies : [];
  const findReply = (command) => {
    const target = String(command || '').trim().toLowerCase();
    if (!target) return null;
    const entry = replies.find((item) => typeof item?.command === 'string' && item.command.toLowerCase() === target);
    return entry?.reply || null;
  };
  const statusReply = findReply('status') || payload?.reply || null;
  const statusMessage = statusReply?.Message || statusReply?.message || '';
  const details = parseStatusMessage(statusMessage);

  const serverInfoReply = findReply('serverinfo');
  const serverInfoMessage = serverInfoReply?.Message || serverInfoReply?.message || '';
  if (serverInfoMessage) {
    try {
      const info = parseServerInfoMessage(serverInfoMessage);
      if (info) {
        cacheServerInfo(id, info);
        details.serverInfo = info;
        details.serverinfo = info;
        details.serverInfoRaw = serverInfoMessage;
      }
    } catch (err) {
      console.warn('Failed to parse serverinfo response', err);
    }
  }

  recordStatus(id, {
    ok: true,
    lastCheck: new Date().toISOString(),
    latency,
    details
  });
  if (typeof db.recordServerPlayerCount === 'function' && details?.players?.online != null) {
    const snapshot = {
      server_id: id,
      player_count: details.players.online,
      max_players: Number.isFinite(details.players.max) ? details.players.max : null,
      queued: Number.isFinite(details.queued) ? details.queued : null,
      sleepers: Number.isFinite(details.sleepers) ? details.sleepers : null
    };
    db.recordServerPlayerCount(snapshot).catch((err) => {
      console.warn('Failed to record player count snapshot', err);
    });
  }
  const playerReply = findReply('playerlist');
  const playerMessage = playerReply?.Message || playerReply?.message || '';
  if (playerMessage) {
    processMonitorPlayerListSnapshot(id, playerMessage).catch((err) => {
      console.warn('Failed to persist monitored player list', err);
    });
  }
});

rconEventBus.on('monitor_error', (serverId, error) => {
  const id = toServerId(serverId);
  if (id == null) return;
  const message = error?.message || String(error);
  recordStatus(id, {
    ok: false,
    lastCheck: new Date().toISOString(),
    error: message
  });
});


async function fetchServersForMonitoring() {
  if (typeof db.listServersWithSecrets === 'function') {
    return await db.listServersWithSecrets();
  }
  return await db.listServers();
}


async function refreshMonitoredServers() {
  if (monitorRefreshPromise) return monitorRefreshPromise;
  monitorRefreshPromise = (async () => {
    try {

      const list = await fetchServersForMonitoring();

      const seen = new Set();
      for (const row of list) {
        const key = Number(row.id);
        if (!Number.isFinite(key)) continue;
        seen.add(key);
        ensureRconBinding(row);
      }
      for (const key of [...rconBindings.keys()]) {
        if (!seen.has(key)) closeServerRcon(key);
      }
      for (const key of [...statusMap.keys()]) {
        if (!seen.has(key)) statusMap.delete(key);
      }
      for (const entryKey of [...recentPlayerConnections.keys()]) {
        const [serverId] = entryKey.split(':');
        const numeric = Number(serverId);
        if (Number.isFinite(numeric) && !seen.has(numeric)) recentPlayerConnections.delete(entryKey);
      }
      if (!monitorController) {
        monitorController = startAutoMonitor(list, {
          intervalMs: MONITOR_INTERVAL,
          timeoutMs: MONITOR_TIMEOUT,
          commands: ['status', 'playerlist', 'serverinfo']
        });
      } else {
        monitorController.update(list);
      }
    } catch (err) {
      console.error('monitor refresh failed', err);
    } finally {
      monitorRefreshPromise = null;
    }
  })();
  return monitorRefreshPromise;
}

const mapPurgeHandle = setInterval(() => {
  purgeExpiredMapCaches().catch((err) => console.error('scheduled map purge error', err));
}, MAP_PURGE_INTERVAL);
if (mapPurgeHandle.unref) mapPurgeHandle.unref();

await refreshMonitoredServers();

// --- Public metadata
app.get('/api/public-config', (req, res) => {
  res.json({ allowRegistration: ALLOW_REGISTRATION });
});

// --- Auth
app.post('/api/login', async (req, res) => {
  const { username, password } = req.body || {};
  if (!username || !password) return res.status(400).json({ error: 'missing_fields' });
  try {
    const row = await db.getUserByUsername(username);
    if (!row) return res.status(401).json({ error: 'invalid_login' });
    const ok = await bcrypt.compare(password, row.password_hash);
    if (!ok) return res.status(401).json({ error: 'invalid_login' });
    const token = signToken(row, JWT_SECRET);
    res.json({ token, username: row.username, role: row.role, id: row.id });
  } catch (e) {
    res.status(500).json({ error: 'db_error' });
  }
});

app.post('/api/register', async (req, res) => {
  if (!ALLOW_REGISTRATION) return res.status(403).json({ error: 'registration_disabled' });
  const { username, password } = req.body || {};
  if (!username || !password) return res.status(400).json({ error: 'missing_fields' });
  if (!/^[a-z0-9_\-.]{3,32}$/i.test(username)) return res.status(400).json({ error: 'invalid_username' });
  if (password.length < 8) return res.status(400).json({ error: 'weak_password' });
  try {
    const existing = await db.getUserByUsername(username);
    if (existing) return res.status(409).json({ error: 'username_taken' });
    const hash = bcrypt.hashSync(password, 10);
    const id = await db.createUser({ username, password_hash: hash, role: 'user' });
    res.status(201).json({ id, username });
  } catch (e) {
    res.status(500).json({ error: 'db_error' });
  }
});

app.get('/api/me', auth, async (req, res) => {
  try {
    const row = await db.getUser(req.user.uid);
    if (!row) return res.status(404).json({ error: 'not_found' });
    res.json({ id: row.id, username: row.username, role: row.role, created_at: row.created_at });
  } catch (e) {
    res.status(500).json({ error: 'db_error' });
  }
});

app.get('/api/me/settings', auth, async (req, res) => {
  try {
    const settings = await db.getUserSettings(req.user.uid);
    res.json(settings);
  } catch {
    res.status(500).json({ error: 'db_error' });
  }
});

app.post('/api/me/settings', auth, async (req, res) => {
  const payload = req.body;
  if (!payload || typeof payload !== 'object') return res.status(400).json({ error: 'invalid_payload' });
  try {
    for (const [key, value] of Object.entries(payload)) {
      if (!ALLOWED_USER_SETTINGS.has(key)) continue;
      const normalized = typeof value === 'string' ? value.trim() : value;
      if (normalized === '' || normalized === null || typeof normalized === 'undefined') {
        await db.deleteUserSetting(req.user.uid, key);
      } else {
        await db.setUserSetting(req.user.uid, key, String(normalized));
      }
    }
    const settings = await db.getUserSettings(req.user.uid);
    res.json(settings);
  } catch (err) {
    console.error('settings update failed', err);
    res.status(500).json({ error: 'db_error' });
  }
});

app.post('/api/password', auth, async (req, res) => {
  const { currentPassword, newPassword } = req.body || {};
  if (!currentPassword || !newPassword) return res.status(400).json({ error: 'missing_fields' });
  if (newPassword.length < 8) return res.status(400).json({ error: 'weak_password' });
  try {
    const user = await db.getUser(req.user.uid);
    if (!user) return res.status(404).json({ error: 'not_found' });
    const ok = await bcrypt.compare(currentPassword, user.password_hash);
    if (!ok) return res.status(401).json({ error: 'invalid_current_password' });
    const hash = bcrypt.hashSync(newPassword, 10);
    await db.updateUserPassword(req.user.uid, hash);
    res.json({ ok: true });
  } catch (err) {
    console.error('password update failed', err);
    res.status(500).json({ error: 'db_error' });
  }
});

app.get('/api/users', auth, requireAdmin, async (req, res) => {
  try {
    res.json(await db.listUsers());
  } catch {
    res.status(500).json({ error: 'db_error' });
  }
});

app.post('/api/users', auth, requireAdmin, async (req, res) => {
  const { username, password, role = 'user' } = req.body || {};
  if (!username || !password) return res.status(400).json({ error: 'missing_fields' });
  if (!/^[a-z0-9_\-.]{3,32}$/i.test(username)) return res.status(400).json({ error: 'invalid_username' });
  if (password.length < 8) return res.status(400).json({ error: 'weak_password' });
  if (!['user', 'admin'].includes(role)) return res.status(400).json({ error: 'invalid_role' });
  try {
    const existing = await db.getUserByUsername(username);
    if (existing) return res.status(409).json({ error: 'username_taken' });
    const hash = bcrypt.hashSync(password, 10);
    const id = await db.createUser({ username, password_hash: hash, role });
    res.status(201).json({ id, username, role });
  } catch (e) {
    res.status(500).json({ error: 'db_error' });
  }
});

app.patch('/api/users/:id', auth, requireAdmin, async (req, res) => {
  const { role } = req.body || {};
  const id = Number(req.params.id);
  if (!Number.isFinite(id)) return res.status(400).json({ error: 'invalid_id' });
  if (!role || !['user', 'admin'].includes(role)) return res.status(400).json({ error: 'invalid_role' });
  try {
    await db.updateUserRole(id, role);
    res.json({ ok: true });
  } catch {
    res.status(500).json({ error: 'db_error' });
  }
});

app.post('/api/users/:id/password', auth, requireAdmin, async (req, res) => {
  const { newPassword } = req.body || {};
  const id = Number(req.params.id);
  if (!Number.isFinite(id)) return res.status(400).json({ error: 'invalid_id' });
  if (!newPassword || newPassword.length < 8) return res.status(400).json({ error: 'weak_password' });
  const hash = bcrypt.hashSync(newPassword, 10);
  try {
    await db.updateUserPassword(id, hash);
    res.json({ ok: true });
  } catch {
    res.status(500).json({ error: 'db_error' });
  }
});

app.delete('/api/users/:id', auth, requireAdmin, async (req, res) => {
  const id = Number(req.params.id);
  if (!Number.isFinite(id)) return res.status(400).json({ error: 'invalid_id' });
  if (id === req.user.uid) return res.status(400).json({ error: 'cannot_delete_self' });
  try {
    const user = await db.getUser(id);
    if (!user) return res.status(404).json({ error: 'not_found' });
    if (user.role === 'admin') {
      const count = await db.countAdmins();
      if (count <= 1) return res.status(400).json({ error: 'last_admin' });
    }
    const deleted = await db.deleteUser(id);
    res.json({ deleted });
  } catch {
    res.status(500).json({ error: 'db_error' });
  }
});

// --- Servers CRUD
app.get('/api/servers', auth, async (req, res) => {
  try {
    const rows = await db.listServers();
    const sanitized = rows.map((row) => {
      if (!row || typeof row !== 'object') return row;
      const { password: _pw, ...rest } = row;
      return rest;
    });
    res.json(sanitized);
  } catch {
    res.status(500).json({ error: 'db_error' });
  }
});

app.get('/api/servers/status', auth, (req, res) => {
  res.json(getStatusSnapshot());
});

app.get('/api/servers/:id/status', auth, (req, res) => {
  const id = Number(req.params.id);
  if (!Number.isFinite(id)) return res.status(400).json({ error: 'invalid_id' });
  const status = statusMap.get(id);
  if (!status) return res.status(404).json({ error: 'not_found' });
  res.json(status);
});

app.get('/api/servers/:id/discord', auth, async (req, res) => {
  const id = Number(req.params.id);
  if (!Number.isFinite(id)) return res.status(400).json({ error: 'invalid_id' });
  if (typeof db.getServerDiscordIntegration !== 'function') {
    return res.status(501).json({ error: 'not_supported' });
  }
  try {
    const server = await db.getServer(id);
    if (!server) return res.status(404).json({ error: 'not_found' });
    const integration = await db.getServerDiscordIntegration(id);
    res.json({
      integration: projectDiscordIntegration(integration),
      status: describeDiscordStatus(id)
    });
  } catch (err) {
    console.error('failed to load discord integration', err);
    res.status(500).json({ error: 'db_error' });
  }
});

app.post('/api/servers/:id/discord', auth, async (req, res) => {
  const id = Number(req.params.id);
  if (!Number.isFinite(id)) return res.status(400).json({ error: 'invalid_id' });
  if (typeof db.saveServerDiscordIntegration !== 'function' || typeof db.getServerDiscordIntegration !== 'function') {
    return res.status(501).json({ error: 'not_supported' });
  }
  try {
    const server = await db.getServer(id);
    if (!server) return res.status(404).json({ error: 'not_found' });
    const existing = await db.getServerDiscordIntegration(id);
    const body = req.body || {};
    const guildId = sanitizeDiscordSnowflake(body.guildId ?? body.guild_id);
    const channelId = sanitizeDiscordSnowflake(body.channelId ?? body.channel_id);
    const tokenInput = sanitizeDiscordToken(body.botToken ?? body.bot_token);
    if (!guildId || !channelId) return res.status(400).json({ error: 'missing_fields' });
    let botToken = tokenInput;
    if (!botToken) {
      const existingToken = existing?.bot_token;
      if (existingToken) botToken = existingToken;
      else return res.status(400).json({ error: 'missing_bot_token' });
    }
    await db.saveServerDiscordIntegration(id, {
      bot_token: botToken,
      guild_id: guildId,
      channel_id: channelId
    });
    const integration = await db.getServerDiscordIntegration(id);
    res.json({
      integration: projectDiscordIntegration(integration),
      status: describeDiscordStatus(id)
    });
  } catch (err) {
    console.error('failed to save discord integration', err);
    res.status(500).json({ error: 'db_error' });
  }
});

app.delete('/api/servers/:id/discord', auth, async (req, res) => {
  const id = Number(req.params.id);
  if (!Number.isFinite(id)) return res.status(400).json({ error: 'invalid_id' });
  if (typeof db.deleteServerDiscordIntegration !== 'function') {
    return res.status(501).json({ error: 'not_supported' });
  }
  try {
    const server = await db.getServer(id);
    if (!server) return res.status(404).json({ error: 'not_found' });
    const removed = await db.deleteServerDiscordIntegration(id);
    res.json({
      removed: Number(removed) > 0,
      integration: null,
      status: describeDiscordStatus(id)
    });
  } catch (err) {
    console.error('failed to delete discord integration', err);
    res.status(500).json({ error: 'db_error' });
  }
});

app.post('/api/servers', auth, async (req, res) => {
  const { name, host, port, password, tls } = req.body || {};
  if (!name || !host || !port || !password) return res.status(400).json({ error: 'missing_fields' });
  try {
    const id = await db.createServer({ name, host, port: parseInt(port, 10), password, tls: tls ? 1 : 0 });
    refreshMonitoredServers().catch((err) => console.error('monitor refresh (create) failed', err));
    res.json({ id });
  } catch {
    res.status(500).json({ error: 'db_error' });
  }
});

app.patch('/api/servers/:id', auth, async (req, res) => {
  const id = Number(req.params.id);
  if (!Number.isFinite(id)) return res.status(400).json({ error: 'invalid_id' });
  try {
    const updated = await db.updateServer(id, req.body || {});
    if (updated) {
      closeServerRcon(id);
      refreshMonitoredServers().catch((err) => console.error('monitor refresh (update) failed', err));
    }
    res.json({ updated });
  } catch {
    res.status(500).json({ error: 'db_error' });
  }
});

app.delete('/api/servers/:id', auth, async (req, res) => {
  const id = Number(req.params.id);
  if (!Number.isFinite(id)) return res.status(400).json({ error: 'invalid_id' });
  try {
    const deleted = await db.deleteServer(id);
    closeServerRcon(id);
    statusMap.delete(id);
    refreshMonitoredServers().catch((err) => console.error('monitor refresh (delete) failed', err));
    res.json({ deleted });
  } catch {
    res.status(500).json({ error: 'db_error' });
  }
});

app.get('/api/servers/:id/live-map', auth, async (req, res) => {
  const id = Number(req.params.id);
  if (!Number.isFinite(id)) return res.status(400).json({ error: 'invalid_id' });
  const logger = createLogger(`live-map:${id}`);
  logger.info('Live map request received');
  try {
    const server = await db.getServer(id);
    if (!server) return res.status(404).json({ error: 'not_found' });
    logger.debug('Loaded server details', { name: server?.name, host: server?.host, port: server?.port });
    ensureRconBinding(server);
    let info = getCachedServerInfo(id);
    if (!info) {
      try {
        const reply = await sendRconCommand(server, 'serverinfo');
        info = parseServerInfoMessage(reply?.Message || '');
        cacheServerInfo(id, info);
        logger.debug('Fetched serverinfo via RCON', { size: info?.size, seed: info?.seed, mapName: info?.mapName });
      } catch (err) {
        info = { raw: null, mapName: null, size: null, seed: null };
        logger.warn('Failed to fetch serverinfo via RCON', err);
      }
    }
    if (!info?.size || !info?.seed) {
      try {
        const { size, seed } = await fetchSizeAndSeedViaRcon(server);
        if (!info.size && Number.isFinite(size)) info.size = size;
        if (!info.seed && Number.isFinite(seed)) info.seed = seed;
        cacheServerInfo(id, info);
        logger.debug('Augmented server info with world settings', { size: info?.size, seed: info?.seed });
      } catch {
        // leave info as-is if lookups fail
      }
    }
    let playerPayload = '';
    try {
      const reply = await sendRconCommand(server, 'playerlist');
      playerPayload = reply?.Message || '';
    } catch (err) {
      logger.error('playerlist command failed', err);
      return res.status(502).json({ error: 'playerlist_failed' });
    }
    let players = parsePlayerListMessage(playerPayload);
    players = await enrichLivePlayers(players);
    await syncServerPlayerDirectory(id, players);
    logger.debug('Processed live players', { count: players.length });
    const now = new Date();
    let mapRecord = await db.getServerMap(id);
    if (mapRecord && shouldResetMapRecord(mapRecord, now)) {
      logger.info('Existing map record expired, removing cached image');
      await removeMapImage(mapRecord);
      await db.deleteServerMap(id);
      mapRecord = null;
    }
    const infoMapKey = deriveMapKey(info) || null;
    if (mapRecord && !mapRecord.custom && infoMapKey && mapRecord.map_key && mapRecord.map_key !== infoMapKey) {
      logger.info('Map key changed, clearing stale cache', { previousKey: mapRecord.map_key, nextKey: infoMapKey });
      await removeMapImage(mapRecord);
      await db.deleteServerMap(id);
      mapRecord = null;
    }
    let map = mapRecordToPayload(id, mapRecord);
    if (map && !map.mapKey && infoMapKey) map.mapKey = infoMapKey;
    if (!map) {
      if (info?.size && info?.seed) {
        const userKey = await db.getUserSetting(req.user.uid, 'rustmaps_api_key');
        const apiKey = userKey || DEFAULT_RUSTMAPS_API_KEY || '';
        try {
          logger.info('Requesting RustMaps metadata', { size: info.size, seed: info.seed, apiKeyProvided: !!apiKey });
          let metadata = await fetchRustMapMetadata(info.size, info.seed, apiKey, { logger });
          const finalKey = deriveMapKey(info, metadata) || infoMapKey;
          const storedMeta = { ...metadata, mapKey: finalKey };
          await removeMapImage(mapRecord);
          let imagePath = null;
          if (!metadata.isCustomMap) {
            const cacheKey = finalKey || infoMapKey || `server-${id}`;
            const cached = await findGlobalMapImage(cacheKey);
            if (cached?.path) {
              logger.info('Using cached global map image', { cacheKey });
              imagePath = cached.path;
            } else {
              try {
                const download = await downloadRustMapImage(metadata, apiKey);
                if (download?.buffer) {
                  const filePath = globalMapImageFilePath(cacheKey, download.extension);
                  await fs.writeFile(filePath, download.buffer);
                  logger.info('Downloaded RustMaps image', { cacheKey, path: filePath });
                  imagePath = filePath;
                }
              } catch (imageErr) {
                logger.warn('RustMaps image download failed', imageErr);
              }
            }
          }
          const cachedImage = !!imagePath;
          logger.info('Persisting map metadata to database', {
            mapKey: finalKey || infoMapKey,
            custom: metadata.isCustomMap,
            cached: cachedImage
          });
          await db.saveServerMap(id, {
            map_key: finalKey || infoMapKey,
            data: JSON.stringify(storedMeta),
            image_path: imagePath,
            custom: metadata.isCustomMap ? 1 : 0
          });
          mapRecord = await db.getServerMap(id);
          map = mapRecordToPayload(id, mapRecord);
          if (map && !map.mapKey) map.mapKey = finalKey || infoMapKey;
          if (!cachedImage && mapMetadataHasRemote(storedMeta)) {
            logger.info('Map imagery available remotely, awaiting proxy fetch', { mapKey: finalKey || infoMapKey });
          }
        } catch (err) {
          const code = err?.code || err?.message;
          if (code === 'rustmaps_api_key_missing' || code === 'rustmaps_unauthorized' || code === 'rustmaps_invalid_parameters') {
            logger.warn('RustMaps rejected request', { code });
            return res.status(400).json({ error: code });
          }
          if (code === 'rustmaps_generation_timeout') {
            logger.warn('RustMaps generation timed out');
            return res.status(504).json({ error: code });
          }
          if (code === 'rustmaps_generation_pending') {
            logger.info('RustMaps generation pending');
            return res.status(202).json({ error: code });
          }
          if (code === 'rustmaps_not_found') {
            logger.info('RustMaps has no data for this map yet', { mapKey: infoMapKey });
            map = {
              mapKey: infoMapKey,
              cached: false,
              imageUrl: null,
              custom: false,
              notFound: true
            };
          } else if (code === 'rustmaps_image_error') {
            logger.warn('RustMaps image download error', err);
            map = {
              mapKey: infoMapKey,
              cached: false,
              imageUrl: null,
              custom: false
            };
          } else {
            logger.error('RustMaps metadata fetch failed', err);
            return res.status(502).json({ error: 'rustmaps_error' });
          }
        }
      } else if (mapRecord) {
        map = mapRecordToPayload(id, mapRecord);
      }
    }
    if (map && map.custom && !map.imageUrl) map.needsUpload = true;
    if (map && !map.mapKey && infoMapKey) map.mapKey = infoMapKey;
    if (map && typeof map.cached === 'undefined') map.cached = !!(mapRecord?.image_path);
<<<<<<< HEAD

    const mapPayload = map || null;
    let status = 'ready';
    const requirements = {};
    if (!mapPayload) {
      if (!info?.size || !info?.seed) {
        status = 'awaiting_world_details';
        requirements.world = {
          sizeMissing: !info?.size,
          seedMissing: !info?.seed
        };
      } else {
        status = 'awaiting_imagery';
      }
    } else if (mapPayload.notFound) {
      status = 'rustmaps_not_found';
    } else if (mapPayload.custom && mapPayload.needsUpload) {
      status = 'awaiting_upload';
    } else if (!mapPayload.imageUrl) {
      status = 'awaiting_imagery';
    }

    logger.info('Live map payload ready', {
      players: players.length,
      mapKey: mapPayload?.mapKey || null,
      cached: !!mapPayload?.cached,
      hasImage: !!mapPayload?.imageUrl,
      status
    });

    const responsePayload = {
      players,
      map: mapPayload,
      info,
      status,
      fetchedAt: new Date().toISOString()
    };
    if (Object.keys(requirements).length > 0) {
      responsePayload.requirements = requirements;
    }
    res.json(responsePayload);
=======
    logger.info('Live map payload ready', {
      players: players.length,
      mapKey: map?.mapKey || null,
      cached: !!map?.cached,
      hasImage: !!map?.imageUrl
    });
    res.json({ players, map, info, fetchedAt: new Date().toISOString() });
>>>>>>> dff24262
  } catch (err) {
    logger.error('live-map route error', err);
    res.status(500).json({ error: 'live_map_failed' });
  }
});

app.post('/api/servers/:id/live-map/world', auth, async (req, res) => {
  const id = Number(req.params.id);
  if (!Number.isFinite(id)) return res.status(400).json({ error: 'invalid_id' });
  const { size, seed } = req.body || {};
  const numericSize = Number(size);
  const numericSeed = Number(seed);
  if (!Number.isFinite(numericSize) || numericSize <= 0 || !Number.isFinite(numericSeed)) {
    return res.status(400).json({ error: 'invalid_world_config' });
  }
  const logger = createLogger(`live-map-config:${id}`);
  logger.info('Manual RustMaps request received', { size: numericSize, seed: numericSeed });
  try {
    const server = await db.getServer(id);
    if (!server) return res.status(404).json({ error: 'not_found' });
    const userKey = await db.getUserSetting(req.user.uid, 'rustmaps_api_key');
    const apiKey = userKey || DEFAULT_RUSTMAPS_API_KEY || '';
    if (!apiKey) {
      logger.warn('RustMaps API key missing for manual request');
      return res.status(400).json({ error: 'rustmaps_api_key_missing' });
    }

    const info = { ...(getCachedServerInfo(id) || {}) };
    info.size = numericSize;
    info.seed = numericSeed;

    let metadata;
    try {
      metadata = await fetchRustMapMetadata(numericSize, numericSeed, apiKey, {
        logger,
        timeoutMs: Math.max(30000, toInt(process.env.RUSTMAPS_CONFIG_TIMEOUT_MS) || 45000)
      });
    } catch (err) {
      const code = err?.code || err?.message;
      if (code === 'rustmaps_generation_timeout') {
        cacheServerInfo(id, info);
        logger.info('RustMaps still generating map after timeout');
        return res.status(202).json({
          status: 'pending',
          info,
          map: null
        });
      }
      if (code === 'rustmaps_api_key_missing' || code === 'rustmaps_unauthorized' || code === 'rustmaps_invalid_parameters') {
        logger.warn('RustMaps rejected manual request', { code });
        return res.status(400).json({ error: code });
      }
      if (code === 'rustmaps_not_found') {
        cacheServerInfo(id, info);
        logger.info('RustMaps has no data for requested map');
        return res.status(404).json({ error: code });
      }
      throw err;
    }

    const enrichedInfo = { ...info };
    if (Number.isFinite(metadata?.size)) enrichedInfo.size = metadata.size;
    if (Number.isFinite(metadata?.seed)) enrichedInfo.seed = metadata.seed;
    if (metadata?.mapName) enrichedInfo.mapName = metadata.mapName;
    cacheServerInfo(id, enrichedInfo);

    const finalKey = deriveMapKey(enrichedInfo, metadata) || deriveMapKey(enrichedInfo) || `server-${id}`;
    const storedMeta = { ...metadata, mapKey: finalKey };
    if (!storedMeta.size && Number.isFinite(enrichedInfo.size)) storedMeta.size = enrichedInfo.size;
    if (!storedMeta.seed && Number.isFinite(enrichedInfo.seed)) storedMeta.seed = enrichedInfo.seed;

    let record = await db.getServerMap(id);
    if (record) await removeMapImage(record);

    let imagePath = null;
    if (!metadata?.isCustomMap) {
      const cacheKey = finalKey;
      const cached = await findGlobalMapImage(cacheKey);
      if (cached?.path) {
        logger.info('Using cached global map image for manual request', { cacheKey });
        imagePath = cached.path;
      } else {
        try {
          const download = await downloadRustMapImage(metadata, apiKey);
          if (download?.buffer) {
            const filePath = globalMapImageFilePath(cacheKey, download.extension);
            await fs.mkdir(path.dirname(filePath), { recursive: true });
            await fs.writeFile(filePath, download.buffer);
            logger.info('Downloaded RustMaps image for manual request', { cacheKey, path: filePath });
            imagePath = filePath;
          }
        } catch (imageErr) {
          logger.warn('RustMaps image download failed during manual request', imageErr);
        }
      }
    }

    await db.saveServerMap(id, {
      map_key: finalKey,
      data: JSON.stringify(storedMeta),
      image_path: imagePath,
      custom: metadata?.isCustomMap ? 1 : 0
    });
    record = await db.getServerMap(id);
    let map = mapRecordToPayload(id, record);
    if (map && !map.mapKey) map.mapKey = finalKey;
    if (map && typeof map.cached === 'undefined') map.cached = !!imagePath;
    if (map && map.custom && !map.imageUrl) map.needsUpload = true;

    logger.info('Manual RustMaps request completed', {
      mapKey: map?.mapKey || finalKey,
      cached: !!map?.cached,
      hasImage: !!map?.imageUrl
    });

    res.json({
      status: map?.imageUrl ? 'ready' : 'awaiting_imagery',
      map,
      info: enrichedInfo,
      fetchedAt: new Date().toISOString()
    });
  } catch (err) {
    const code = err?.code || err?.message;
    if (code === 'rustmaps_image_error') {
      logger.warn('RustMaps image download failed', err);
      return res.status(502).json({ error: 'rustmaps_image_error' });
    }
    logger.error('Manual RustMaps request failed', err);
    res.status(502).json({ error: 'rustmaps_error' });
  }
});

app.post('/api/servers/:id/map-image', auth, async (req, res) => {
  const id = Number(req.params.id);
  if (!Number.isFinite(id)) return res.status(400).json({ error: 'invalid_id' });
  const { image, mapKey } = req.body || {};
  if (!image) return res.status(400).json({ error: 'missing_image' });
  const decoded = decodeBase64Image(image);
  if (!decoded?.buffer || decoded.buffer.length === 0) return res.status(400).json({ error: 'invalid_image' });
  if (decoded.buffer.length > 20 * 1024 * 1024) return res.status(413).json({ error: 'image_too_large' });
  try {
    const server = await db.getServer(id);
    if (!server) return res.status(404).json({ error: 'not_found' });
    let record = await db.getServerMap(id);
    const info = getCachedServerInfo(id) || {};
    const derivedKey = deriveMapKey(info) || null;
    const targetKey = mapKey || record?.map_key || derivedKey || `custom-${id}`;
    if (record) await removeMapImage(record);
    const filePath = serverMapImageFilePath(id, targetKey, decoded.extension);
    await fs.writeFile(filePath, decoded.buffer);
    let data = {};
    if (record?.data) {
      try { data = JSON.parse(record.data); } catch { data = {}; }
    }
    if (info?.size && !data.size) data.size = info.size;
    if (info?.seed && !data.seed) data.seed = info.seed;
    if (info?.mapName && !data.mapName) data.mapName = info.mapName;
    data = { ...data, mapKey: targetKey, manualUpload: true };
    await db.saveServerMap(id, {
      map_key: targetKey,
      data: JSON.stringify(data),
      image_path: filePath,
      custom: 1
    });
    record = await db.getServerMap(id);
    const map = mapRecordToPayload(id, record);
    res.json({ map, updatedAt: new Date().toISOString() });
  } catch (err) {
    console.error('map upload failed', err);
    res.status(500).json({ error: 'map_upload_failed' });
  }
});

app.get('/api/servers/:id/map-image', auth, async (req, res) => {
  const id = Number(req.params.id);
  if (!Number.isFinite(id)) return res.status(400).json({ error: 'invalid_id' });
  const logger = createLogger(`map-image:${id}`);
  try {
    let record = await db.getServerMap(id);
    let meta = null;
    if (record?.data) {
      try {
        meta = typeof record.data === 'string' ? JSON.parse(record.data) : record.data;
      } catch (err) {
        logger.warn('Failed to parse stored map metadata', err);
      }
    }

    const serveLocalImage = async () => {
      if (!record?.image_path) return false;
      if (!isWithinDir(record.image_path, MAP_STORAGE_DIR)) return false;
      try {
        await fs.stat(record.image_path);
        res.sendFile(path.resolve(record.image_path));
        return true;
      } catch (err) {
        if (err?.code === 'ENOENT') {
          logger.warn('Cached map image missing from disk, clearing reference', { path: record.image_path });
          await db.saveServerMap(id, {
            map_key: record.map_key || meta?.mapKey || null,
            data: record.data ?? (meta ? JSON.stringify(meta) : null),
            image_path: null,
            custom: record.custom ? 1 : 0
          });
          record = await db.getServerMap(id);
          return false;
        }
        throw err;
      }
    };

    if (await serveLocalImage()) return;

    if (!meta) {
      logger.warn('No map metadata available for proxy fetch');
      return res.status(404).json({ error: 'not_found' });
    }

    if (!mapMetadataHasRemote(meta)) {
      logger.warn('No remote imagery references available', { mapKey: record?.map_key || meta?.mapKey || null });
      return res.status(404).json({ error: 'not_found' });
    }

    const userKey = await db.getUserSetting(req.user.uid, 'rustmaps_api_key');
    const apiKey = userKey || DEFAULT_RUSTMAPS_API_KEY || '';
    if (!apiKey) {
      logger.warn('RustMaps API key unavailable for proxy fetch');
      return res.status(404).json({ error: 'not_found' });
    }

    try {
      logger.info('Downloading RustMaps imagery for proxy response');
      const download = await downloadRustMapImage(meta, apiKey);
      if (!download?.buffer) throw new Error('download_failed');
      const info = getCachedServerInfo(id) || {};
      const finalKey = record?.map_key || meta.mapKey || deriveMapKey(info, meta) || deriveMapKey(info) || `server-${id}`;
      const filePath = globalMapImageFilePath(finalKey, download.extension);
      await fs.mkdir(path.dirname(filePath), { recursive: true });
      await fs.writeFile(filePath, download.buffer);
      const storedMeta = { ...meta, mapKey: finalKey };
      await db.saveServerMap(id, {
        map_key: finalKey,
        data: JSON.stringify(storedMeta),
        image_path: filePath,
        custom: meta.isCustomMap ? 1 : 0
      });
      res.setHeader('Content-Type', download.mime || 'image/jpeg');
      res.send(download.buffer);
    } catch (err) {
      if (err?.code === 'rustmaps_image_error') {
        logger.warn('RustMaps image download failed', err);
      } else {
        logger.error('RustMaps proxy fetch failed', err);
      }
      res.status(502).json({ error: 'map_image_unavailable' });
    }
  } catch (err) {
    logger.error('map image handler failed', err);
    res.status(500).json({ error: 'map_image_error' });
  }
});

// --- RCON
app.post('/api/rcon/:id', auth, async (req, res) => {
  const { id } = req.params;
  const { cmd } = req.body || {};
  if (!cmd) return res.status(400).json({ error: 'missing_cmd' });
  try {
    const row = await db.getServer(id);
    if (!row) return res.status(404).json({ error: 'not_found' });
    ensureRconBinding(row);
    const reply = await sendRconCommand(row, cmd);
    res.json(reply);
  } catch (e) {
    res.status(500).json({ error: e.message || 'rcon_error' });
  }
});

// --- Players & Steam sync
app.get('/api/players', auth, async (req, res) => {
  const limit = Math.min(parseInt(req.query.limit || '100', 10), 500);
  const offset = parseInt(req.query.offset || '0', 10);
  try {
    const rows = await db.listPlayers({ limit, offset });
    res.json(rows);
  } catch {
    res.status(500).json({ error: 'db_error' });
  }
});

app.get('/api/servers/:id/players', auth, async (req, res) => {
  const id = Number(req.params.id);
  if (!Number.isFinite(id)) return res.status(400).json({ error: 'invalid_id' });
  const limit = Math.min(parseInt(req.query.limit || '100', 10), 500);
  const offset = parseInt(req.query.offset || '0', 10);
  try {
    const rows = await db.listServerPlayers(id, { limit, offset });
    const payload = rows.map((row) => normaliseServerPlayer(row)).filter(Boolean);
    res.json(payload);
  } catch (err) {
    console.error('listServerPlayers failed', err);
    res.status(500).json({ error: 'db_error' });
  }
});

// --- Player history: /api/servers/:id/player-counts
app.get('/api/servers/:id/player-counts', auth, async (req, res) => {
  const id = Number(req.params.id);
  if (!Number.isFinite(id)) return res.status(400).json({ error: 'invalid_id' });

  const now = Date.now();
  const explicitTo = parseTimestamp(req.query.to) ?? now;
  let endMs = Number.isFinite(explicitTo) ? explicitTo : now;

  const rangeMsRaw = parseDurationMs(req.query.range, 24 * 60 * 60 * 1000);
  let startMs = parseTimestamp(req.query.from);

  const clampedRange = clamp(rangeMsRaw, MIN_PLAYER_HISTORY_RANGE_MS, MAX_PLAYER_HISTORY_RANGE_MS);
  if (!Number.isFinite(startMs)) startMs = endMs - clampedRange;

  if (endMs - startMs < MIN_PLAYER_HISTORY_RANGE_MS) startMs = endMs - MIN_PLAYER_HISTORY_RANGE_MS;
  if (endMs <= startMs) endMs = startMs + MIN_PLAYER_HISTORY_RANGE_MS;
  if (endMs - startMs > MAX_PLAYER_HISTORY_RANGE_MS) startMs = endMs - MAX_PLAYER_HISTORY_RANGE_MS;

  let intervalMs = parseDurationMs(req.query.interval, null);
  if (!Number.isFinite(intervalMs) || intervalMs <= 0) intervalMs = pickDefaultInterval(endMs - startMs);
  intervalMs = clamp(intervalMs, MIN_PLAYER_HISTORY_INTERVAL_MS, MAX_PLAYER_HISTORY_INTERVAL_MS);

  let alignedStart = alignTimestamp(startMs, intervalMs, 'floor');
  let alignedEnd = alignTimestamp(endMs, intervalMs, 'ceil');
  if (alignedEnd <= alignedStart) alignedEnd = alignedStart + intervalMs;

  const span = alignedEnd - alignedStart;
  if (span <= 0) {
    return res.json({
      serverId: id,
      from: new Date(alignedStart).toISOString(),
      to: new Date(alignedEnd).toISOString(),
      intervalSeconds: Math.round(intervalMs / 1000),
      buckets: [],
      summary: { peakPlayers: null, averagePlayers: null, sampleCount: 0, latest: null }
    });
  }

  let bucketCount = Math.ceil(span / intervalMs);
  if (bucketCount > PLAYER_HISTORY_MAX_BUCKETS) {
    const multiplier = Math.ceil(bucketCount / PLAYER_HISTORY_MAX_BUCKETS);
    intervalMs = clamp(intervalMs * multiplier, MIN_PLAYER_HISTORY_INTERVAL_MS, MAX_PLAYER_HISTORY_INTERVAL_MS);
    alignedStart = alignTimestamp(startMs, intervalMs, 'floor');
    alignedEnd = alignTimestamp(endMs, intervalMs, 'ceil');
    if (alignedEnd <= alignedStart) alignedEnd = alignedStart + intervalMs;
  }

  try {
    const rows = await db.listServerPlayerCounts(id, {
      since: new Date(alignedStart),
      until: new Date(alignedEnd),
      limit: PLAYER_HISTORY_MAX_BUCKETS * 4
    });
    const { buckets, summary } = buildPlayerHistoryBuckets(rows, alignedStart, alignedEnd, intervalMs);
    res.json({
      serverId: id,
      from: new Date(alignedStart).toISOString(),
      to: new Date(alignedEnd).toISOString(),
      intervalSeconds: Math.round(intervalMs / 1000),
      buckets,
      summary
    });
  } catch (err) {
    console.error('player history fetch failed', err);
    res.status(500).json({ error: 'player_history_failed' });
  }
});

// --- Forced display name: /api/servers/:serverId/players/:steamid
app.patch('/api/servers/:serverId/players/:steamid', auth, async (req, res) => {
  if (typeof db.setServerPlayerDisplayName !== 'function') {
    return res.status(400).json({ error: 'unsupported' });
  }
  const serverId = Number(req.params.serverId);
  if (!Number.isFinite(serverId)) return res.status(400).json({ error: 'invalid_server_id' });

  const steamid = String(req.params.steamid || '').trim();
  if (!steamid) return res.status(400).json({ error: 'invalid_steamid' });

  const { display_name } = req.body || {};
  if (typeof display_name !== 'undefined' && display_name !== null && typeof display_name !== 'string') {
    return res.status(400).json({ error: 'invalid_display_name' });
  }
  const trimmed = typeof display_name === 'string' ? display_name.trim().slice(0, 190) : null;
  const payload = trimmed ? trimmed : null;

  try {
    const updated = await db.setServerPlayerDisplayName({ server_id: serverId, steamid, display_name: payload });
    if (!updated) return res.status(404).json({ error: 'not_found' });
    res.json({ ok: true, forced_display_name: payload });
  } catch (err) {
    console.error('setServerPlayerDisplayName failed', err);
    res.status(500).json({ error: 'db_error' });
  }
});

app.get('/api/players/:steamid', auth, async (req, res) => {
  try {
    const p = await db.getPlayer(req.params.steamid);
    if (!p) return res.status(404).json({ error: 'not_found' });
    const events = await db.listPlayerEvents(req.params.steamid, { limit: 50, offset: 0 });
    res.json({ ...p, events });
  } catch {
    res.status(500).json({ error: 'db_error' });
  }
});

app.post('/api/players/:steamid/event', auth, async (req, res) => {
  const { steamid } = req.params;
  const { server_id, event, note } = req.body || {};
  if (!event) return res.status(400).json({ error: 'missing_event' });
  try {
    await db.addPlayerEvent({ steamid, server_id, event, note });
    res.json({ ok: true });
  } catch {
    res.status(500).json({ error: 'db_error' });
  }
});

async function fetchSteamProfiles(steamids, key, { includePlaytime = false } = {}) {
  const unique = [...new Set((steamids || []).map((id) => String(id || '').trim()).filter(Boolean))];
  if (unique.length === 0) return [];
  const ids = unique.slice(0, 100);
  const joined = ids.join(',');
  const url = `https://api.steampowered.com/ISteamUser/GetPlayerSummaries/v2/?key=${encodeURIComponent(key)}&steamids=${encodeURIComponent(joined)}`;
  const r = await fetch(url);
  if (!r.ok) throw new Error('steam_api_error');
  const j = await r.json();
  const players = j?.response?.players || [];
  const bansUrl = `https://api.steampowered.com/ISteamUser/GetPlayerBans/v1/?key=${encodeURIComponent(key)}&steamids=${encodeURIComponent(joined)}`;
  const rb = await fetch(bansUrl);
  const banMap = new Map();
  if (rb.ok) {
    const jb = await rb.json();
    for (const b of jb?.players || []) {
      const vacBanned = b.VACBanned ? 1 : 0;
      const gameBans = Number(b.NumberOfGameBans) || 0;
      const banDays = Number.isFinite(Number(b.DaysSinceLastBan)) ? Number(b.DaysSinceLastBan) : null;
      const hasBanHistory = vacBanned || gameBans > 0;
      banMap.set(String(b.SteamId), {
        vac_banned: vacBanned,
        game_bans: gameBans,
        last_ban_days: hasBanHistory && banDays !== null ? banDays : null
      });
    }
  }
  const playtimeMap = new Map();
  const nowIso = new Date().toISOString();
  if (includePlaytime) {
    for (const player of players) {
      const sid = String(player?.steamid || '');
      if (!sid) continue;
      const visibility = Number(player.communityvisibilitystate);
      if (visibility !== 3) {
        playtimeMap.set(sid, null);
        continue;
      }
      try {
        const minutes = await fetchRustPlaytimeMinutes(sid, key);
        playtimeMap.set(sid, typeof minutes === 'number' ? minutes : null);
      } catch (err) {
        console.warn('Steam playtime fetch failed for', sid, err);
        playtimeMap.set(sid, null);
      }
    }
  }
  const out = [];
  for (const player of players) {
    const sid = String(player?.steamid || '');
    if (!sid) continue;
    const ban = banMap.get(sid) || {};
    const banDays = Number.isFinite(Number(ban.last_ban_days)) ? Number(ban.last_ban_days) : null;
    const hasBanHistory = (ban.vac_banned ? 1 : 0) || Number(ban.game_bans) > 0;
    const visibility = Number.isFinite(Number(player.communityvisibilitystate)) ? Number(player.communityvisibilitystate) : null;
    const playtime = playtimeMap.has(sid) ? playtimeMap.get(sid) : null;
    out.push({
      steamid: sid,
      persona: player.personaname || null,
      avatar: player.avatarfull || null,
      country: player.loccountrycode || null,
      profileurl: player.profileurl || null,
      vac_banned: ban.vac_banned ? 1 : 0,
      game_bans: Number(ban.game_bans) || 0,
      last_ban_days: hasBanHistory && banDays !== null ? banDays : null,
      visibility,
      rust_playtime_minutes: typeof playtime === 'number' ? playtime : null,
      playtime_updated_at: includePlaytime ? nowIso : null
    });
  }
  return out;
}

app.post('/api/steam/sync', auth, async (req, res) => {
  const { steamids } = req.body || {};
  if (!Array.isArray(steamids) || steamids.length === 0) return res.status(400).json({ error: 'missing_steamids' });
  if (!process.env.STEAM_API_KEY) return res.status(400).json({ error: 'no_steam_api_key' });
  try {
    const list = await fetchSteamProfiles(steamids, process.env.STEAM_API_KEY, { includePlaytime: true });
    const nowIso = new Date().toISOString();
    for (const profile of list) {
      await db.upsertPlayer({
        steamid: profile.steamid,
        persona: profile.persona,
        avatar: profile.avatar,
        country: profile.country,
        profileurl: profile.profileurl,
        vac_banned: profile.vac_banned || 0,
        game_bans: profile.game_bans || 0,
        last_ban_days: profile.last_ban_days ?? null,
        visibility: profile.visibility ?? null,
        rust_playtime_minutes: profile.rust_playtime_minutes ?? null,
        playtime_updated_at: profile.playtime_updated_at || nowIso
      });
    }
    res.json({ updated: list.length });
  } catch (e) {
    res.status(500).json({ error: e.message || 'steam_sync_failed' });
  }
});

// --- sockets
io.on('connection', (socket) => {
  socket.emit('status-map', getStatusSnapshot());
  socket.on('join-server', async (serverId) => {
    const id = Number(serverId);
    if (!Number.isFinite(id)) return;
    const row = await db.getServer(id);
    if (!row) return;
    socket.join(`srv:${id}`);
    const status = statusMap.get(id);
    if (status) socket.emit('status', status);
    try {
      ensureRconBinding(row);
      await connectRcon(row);
      sendRconCommand(row, 'status').catch(() => {});
    } catch (e) {
      socket.emit('error', e.message || String(e));
    }
  });
  socket.on('leave-server', (serverId) => {
    const id = Number(serverId);
    socket.leave(`srv:${id}`);
  });
});

server.listen(PORT, BIND, () => {
  console.log(`API on http://${BIND}:${PORT}`);
});<|MERGE_RESOLUTION|>--- conflicted
+++ resolved
@@ -1767,10 +1767,14 @@
     }
     if (map && map.custom && !map.imageUrl) map.needsUpload = true;
     if (map && !map.mapKey && infoMapKey) map.mapKey = infoMapKey;
+    // keep cached flag consistent
     if (map && typeof map.cached === 'undefined') map.cached = !!(mapRecord?.image_path);
-<<<<<<< HEAD
-
+
+
+    // unified response (keeps main's shape, adds richer status from codex)
     const mapPayload = map || null;
+
+    // derive a status + requirements summary for the frontend
     let status = 'ready';
     const requirements = {};
     if (!mapPayload) {
@@ -1791,6 +1795,7 @@
       status = 'awaiting_imagery';
     }
 
+    // structured log so you can see why the map didn't render
     logger.info('Live map payload ready', {
       players: players.length,
       mapKey: mapPayload?.mapKey || null,
@@ -1799,26 +1804,19 @@
       status
     });
 
+    // backward-compatible shape + richer fields
     const responsePayload = {
       players,
       map: mapPayload,
       info,
-      status,
+      status,                    // <-- new
       fetchedAt: new Date().toISOString()
     };
     if (Object.keys(requirements).length > 0) {
-      responsePayload.requirements = requirements;
-    }
+      responsePayload.requirements = requirements;   // <-- new
+    }
+
     res.json(responsePayload);
-=======
-    logger.info('Live map payload ready', {
-      players: players.length,
-      mapKey: map?.mapKey || null,
-      cached: !!map?.cached,
-      hasImage: !!map?.imageUrl
-    });
-    res.json({ players, map, info, fetchedAt: new Date().toISOString() });
->>>>>>> dff24262
   } catch (err) {
     logger.error('live-map route error', err);
     res.status(500).json({ error: 'live_map_failed' });
