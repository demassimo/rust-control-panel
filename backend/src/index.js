import 'dotenv/config';
import express from 'express';
import cors from 'cors';
import http from 'http';
import { Server as IOServer } from 'socket.io';
import bcrypt from 'bcrypt';
import fs from 'fs/promises';
import path from 'path';
import { fileURLToPath } from 'url';
import jwt from 'jsonwebtoken';
import geoip from 'geoip-lite';
import multer from 'multer';
import { db, initDb } from './db/index.js';
import { authMiddleware, signToken, requireAdmin } from './auth.js';
// index.js
import {
  connectRcon,
  sendRconCommand,
  closeRcon as terminateRcon,
  subscribeToRcon,
  startAutoMonitor,
  rconEventBus
} from './rcon.js';
import { fetchRustMapMetadata, downloadRustMapImage } from './rustmaps.js';
import { parseDiscordBotConfig } from './discord-config.js';
import {
  normaliseRolePermissions,
  serialiseRolePermissions,
  hasGlobalPermission,
  canAccessServer,
  filterServersByPermission,
  filterStatusMapByPermission,
  describeRoleTemplates
} from './permissions.js';


const __filename = fileURLToPath(import.meta.url);
const __dirname = path.dirname(__filename);
const DATA_DIR = process.env.DATA_DIR ? path.resolve(process.env.DATA_DIR) : path.resolve(process.cwd(), 'data');
const MAP_STORAGE_DIR = path.join(DATA_DIR, 'maps');
const MAP_GLOBAL_CACHE_DIR = path.join(MAP_STORAGE_DIR, 'global');
const MAP_METADATA_CACHE_DIR = path.join(MAP_STORAGE_DIR, 'metadata');
const MAX_MAP_IMAGE_BYTES = 20 * 1024 * 1024;

const FACEPUNCH_LEVEL_HOST_PATTERN = /^https?:\/\/files\.facepunch\.com/i;
const LEVEL_URL_PATTERN = /^https?:\/\/\S+/i;
<<<<<<< HEAD
=======
const LEVEL_URL_INLINE_PATTERN = /https?:\/\/\S+/i;
const ANSI_ESCAPE_SEQUENCE_PATTERN = /\u001b\[[0-?]*[ -\/]*[@-~]/g;
>>>>>>> fe9210d4

const mapImageUpload = multer({
  storage: multer.memoryStorage(),
  limits: { fileSize: MAX_MAP_IMAGE_BYTES }
});

const mapImageUploadMiddleware = (req, res, next) => {
  mapImageUpload.single('image')(req, res, (err) => {
    if (err) {
      if (err instanceof multer.MulterError && err.code === 'LIMIT_FILE_SIZE') {
        return res.status(413).json({ error: 'image_too_large' });
      }
      return res.status(400).json({ error: 'invalid_image' });
    }
    next();
  });
};

const REGION_DISPLAY = typeof Intl !== 'undefined' && typeof Intl.DisplayNames === 'function'
  ? new Intl.DisplayNames(['en'], { type: 'region' })
  : null;

const COUNTRY_NAME_FALLBACKS = {
  UK: 'United Kingdom',
  EU: 'European Union'
};

function lookupCountryCodeFromIp(ip) {
  if (typeof ip !== 'string' || !ip) return null;
  try {
    const result = geoip.lookup(ip);
    const code = typeof result?.country === 'string' ? result.country.trim() : '';
    if (!code) return null;
    return code.toUpperCase();
  } catch {
    return null;
  }
}

function countryNameFromCode(code) {
  if (!code) return null;
  const upper = String(code).trim().toUpperCase();
  if (!upper) return null;
  if (COUNTRY_NAME_FALLBACKS[upper]) return COUNTRY_NAME_FALLBACKS[upper];
  if (REGION_DISPLAY) {
    try {
      const label = REGION_DISPLAY.of(upper);
      if (label && label !== upper) return label;
    } catch {
      // ignore lookup errors
    }
  }
  return COUNTRY_NAME_FALLBACKS[upper] || upper;
}

function resolveIpCountry(ip) {
  const code = lookupCountryCodeFromIp(ip);
  if (!code) {
    return { code: null, name: null };
  }
  return {
    code,
    name: countryNameFromCode(code)
  };
}

function stripAnsiSequences(value) {
  if (typeof value !== 'string' || !value) return value;
  return value.replace(ANSI_ESCAPE_SEQUENCE_PATTERN, '');
}

function stripRconTimestampPrefix(value) {
  if (typeof value !== 'string' || !value) return value;
  let result = value;
  let attempts = 0;
  const MAX_ATTEMPTS = 4;
  while (attempts < MAX_ATTEMPTS) {
    attempts += 1;
    let modified = false;
    const bracketMatch = result.match(/^\s*\[[^\]]*\]\s*/);
    if (bracketMatch) {
      const inner = bracketMatch[0].replace(/^\s*\[|\]\s*$/g, '');
      if (/\d{1,4}[-/:]\d{1,2}[-/:]\d{1,4}/.test(inner) || /\d{1,2}:\d{2}/.test(inner)) {
        result = result.slice(bracketMatch[0].length);
        modified = true;
      }
    }
    if (!modified) {
      const trailingMatch = result.match(/^\s*\d{1,2}:\d{2}(?::\d{2})?\s*(?:AM|PM)?]\s*/i);
      if (trailingMatch) {
        result = result.slice(trailingMatch[0].length);
        modified = true;
      }
    }
    if (!modified) break;
  }
  return result;
}

function normaliseRconLine(line) {
  if (typeof line !== 'string') return '';
  const withoutAnsi = stripAnsiSequences(line);
  const withoutTimestamp = stripRconTimestampPrefix(withoutAnsi);
  return withoutTimestamp.replace(/^\s*>+\s*/, '');
}

const app = express();
const server = http.createServer(app);
const io = new IOServer(server, { cors: { origin: process.env.CORS_ORIGIN?.split(',') || '*' } });

io.use(async (socket, next) => {
  const token = socket.handshake.auth?.token || socket.handshake.query?.token;
  if (!token) return next(new Error('unauthorized'));
  try {
    const payload = jwt.verify(token, JWT_SECRET);
    const context = await loadUserContext(payload.uid);
    if (!context) return next(new Error('unauthorized'));
    socket.data.user = context;
    next();
  } catch (err) {
    next(new Error('unauthorized'));
  }
});

const PORT = parseInt(process.env.PORT || '8787', 10);
const BIND = process.env.BIND || '0.0.0.0';
const JWT_SECRET = process.env.JWT_SECRET || 'dev';
const ALLOW_REGISTRATION = (process.env.ALLOW_REGISTRATION || '').toLowerCase() === 'true';

async function loadUserContext(userId) {
  const numeric = Number(userId);
  if (!Number.isFinite(numeric)) return null;
  const row = await db.getUser(numeric);
  if (!row) return null;
  let teams = [];
  if (typeof db.listUserTeams === 'function') {
    try {
      teams = await db.listUserTeams(numeric);
    } catch (err) {
      console.warn('Failed to load user teams', err);
    }
  }
  let activeTeamId = null;
  if (typeof db.getUserActiveTeam === 'function') {
    try {
      const storedTeam = await db.getUserActiveTeam(numeric);
      if (storedTeam && teams.some((team) => team.id === storedTeam)) {
        activeTeamId = storedTeam;
      }
    } catch (err) {
      console.warn('Failed to load active team', err);
    }
  }
  if (!activeTeamId && teams.length > 0) {
    activeTeamId = teams[0].id;
    if (typeof db.setUserActiveTeam === 'function') {
      db.setUserActiveTeam(numeric, activeTeamId).catch((err) => {
        console.warn('Failed to persist default active team', err);
      });
    }
  }
  if (!activeTeamId && typeof db.createTeam === 'function') {
    try {
      const name = row.username ? `${row.username}'s Team` : 'My Team';
      const teamId = await db.createTeam({ name, owner_user_id: row.id });
      await db.addTeamMember({ team_id: teamId, user_id: row.id, role: row.role || 'admin' });
      if (typeof db.setUserActiveTeam === 'function') {
        await db.setUserActiveTeam(row.id, teamId);
      }
      activeTeamId = teamId;
      teams = await db.listUserTeams(numeric);
    } catch (err) {
      console.warn('Failed to create default team for user', err);
    }
  }
  let effectiveRole = row.role;
  let rolePermissions = row.role_permissions;
  let activeTeamName = null;
  let activeTeamRoleName = null;
  const roleCache = new Map();
  let teamServers = [];
  if (activeTeamId && Array.isArray(teams)) {
    const membership = teams.find((team) => team.id === activeTeamId) || null;
    if (membership?.role) {
      effectiveRole = membership.role;
      if (typeof db.getRole === 'function') {
        if (!roleCache.has(membership.role)) {
          const roleRecord = await db.getRole(membership.role);
          roleCache.set(membership.role, roleRecord);
        }
        const roleRecord = roleCache.get(membership.role);
        if (roleRecord?.permissions) {
          rolePermissions = roleRecord.permissions;
          activeTeamRoleName = roleRecord.name || membership.role;
        }
      }
    }
    if (membership) {
      activeTeamName = membership.name || null;
    }
    if (typeof db.listTeamServerIds === 'function') {
      try {
        teamServers = await db.listTeamServerIds(activeTeamId);
      } catch (err) {
        console.warn('Failed to list team server ids', err);
      }
    }
  }
  const permissions = normaliseRolePermissions(rolePermissions, effectiveRole);
  if (Array.isArray(permissions?.servers?.allowed)) {
    const teamIds = teamServers.map((id) => Number(id)).filter((id) => Number.isFinite(id));
    if (permissions.servers.allowed.includes('*')) {
      permissions.servers.allowed = teamIds;
    } else {
      const allowedSet = new Set(
        permissions.servers.allowed
          .map((value) => {
            const numericValue = Number(value);
            return Number.isFinite(numericValue) ? numericValue : null;
          })
          .filter((value) => value != null)
      );
      permissions.servers.allowed = teamIds.filter((id) => allowedSet.has(id));
    }
  }
  const projectedTeams = [];
  if (Array.isArray(teams)) {
    for (const team of teams) {
      let roleName = null;
      if (team?.role) {
        if (!roleCache.has(team.role) && typeof db.getRole === 'function') {
          const roleRecord = await db.getRole(team.role);
          roleCache.set(team.role, roleRecord);
        }
        const cachedRole = roleCache.get(team.role);
        roleName = cachedRole?.name || team.role;
      }
      projectedTeams.push({
        id: team.id,
        name: team.name,
        ownerId: team.owner_user_id,
        role: team.role,
        roleName
      });
    }
  }
  return {
    id: row.id,
    username: row.username,
    role: effectiveRole,
    roleName: activeTeamRoleName || row.role_name || effectiveRole,
    permissions,
    activeTeamId,
    activeTeamName,
    teams: projectedTeams,
    created_at: row.created_at
  };
}

function requireGlobalPermissionMiddleware(permission) {
  return (req, res, next) => {
    if (!hasGlobalPermission(req.authUser, permission)) {
      return res.status(403).json({ error: 'forbidden' });
    }
    next();
  };
}

function ensureServerCapability(req, res, capability, param = 'id') {
  const raw = req.params?.[param];
  const id = toServerId(raw);
  if (id == null) {
    res.status(400).json({ error: 'invalid_id' });
    return null;
  }
  if (!canAccessServer(req.authUser, id, capability)) {
    res.status(403).json({ error: 'forbidden' });
    return null;
  }
  return id;
}

function projectRole(row) {
  if (!row) return null;
  return {
    key: row.key,
    name: row.name,
    description: row.description,
    permissions: normaliseRolePermissions(row.permissions, row.key),
    created_at: row.created_at,
    updated_at: row.updated_at
  };
}

const ROLE_KEY_PATTERN = /^[a-z0-9_\-]{3,32}$/i;
const RESERVED_ROLE_KEYS = new Set(['admin', 'user']);

function normalizeRoleKey(value) {
  if (typeof value !== 'string') return null;
  const key = value.trim();
  if (!ROLE_KEY_PATTERN.test(key)) return null;
  return key.toLowerCase();
}

function normalizeUsername(value) {
  return typeof value === 'string' ? value.trim() : '';
}

async function findUserCaseInsensitive(username) {
  if (typeof db.getUserByUsernameInsensitive === 'function') {
    return await db.getUserByUsernameInsensitive(username);
  }
  return await db.getUserByUsername(username);
}

function buildRolePermissionsPayload(body = {}, roleKey = 'default') {
  const source = body && typeof body.permissions === 'object' ? body.permissions : {};
  const payload = { ...source };
  if (source.servers && typeof source.servers === 'object') {
    payload.servers = { ...source.servers };
  }
  if (source.global && typeof source.global === 'object') {
    payload.global = { ...source.global };
  }
  const allowed = body.allowedServers ?? body.allowed ?? body.servers;
  if (typeof allowed !== 'undefined') {
    payload.servers = { ...(payload.servers || {}), allowed };
  }
  if (typeof body.capabilities !== 'undefined') {
    payload.servers = { ...(payload.servers || {}), capabilities: body.capabilities };
  }
  if (body.global && typeof body.global === 'object') {
    payload.global = { ...(payload.global || {}), ...body.global };
  }
  return serialiseRolePermissions(payload, roleKey);
}

const toInt = (value, fallback) => {
  const parsed = parseInt(value, 10);
  return Number.isFinite(parsed) ? parsed : fallback;
};

const MONITOR_INTERVAL = Math.max(toInt(process.env.MONITOR_INTERVAL_MS || '60000', 60000), 15000);
const MONITOR_TIMEOUT = Math.max(toInt(process.env.MONITOR_TIMEOUT_MS || '8000', 8000), 2000);
const DEFAULT_RUSTMAPS_API_KEY = process.env.RUSTMAPS_API_KEY || '';
const SERVER_INFO_TTL = Math.max(toInt(process.env.SERVER_INFO_CACHE_MS, 60000), 10000);
const ALLOWED_USER_SETTINGS = new Set(['rustmaps_api_key']);
const MAP_PURGE_INTERVAL = Math.max(toInt(process.env.MAP_PURGE_INTERVAL_MS, 6 * 60 * 60 * 1000), 15 * 60 * 1000);
const MAP_CACHE_TZ_OFFSET_MINUTES = 120; // UTC+2
const MAP_CACHE_RESET_HOUR = 20;
const MAP_CACHE_RESET_MINUTE = 0;
const KNOWN_IMAGE_EXTENSIONS = ['png', 'jpg', 'jpeg', 'webp'];
const STEAM_PROFILE_CACHE_TTL = Math.max(toInt(process.env.STEAM_PROFILE_CACHE_MS || '300000', 300000), 60000);
const STEAM_PROFILE_REFRESH_INTERVAL = Math.max(toInt(process.env.STEAM_PROFILE_REFRESH_MS || '1800000', 1800000), 300000);
const STEAM_PLAYTIME_REFRESH_INTERVAL = Math.max(toInt(process.env.STEAM_PLAYTIME_REFRESH_MS || '21600000', 21600000), 3600000);
const RUST_STEAM_APP_ID = 252490;

const MIN_PLAYER_HISTORY_RANGE_MS = 60 * 60 * 1000; // 1 hour
const MAX_PLAYER_HISTORY_RANGE_MS = 30 * 24 * 60 * 60 * 1000; // 30 days
const MIN_PLAYER_HISTORY_INTERVAL_MS = 5 * 60 * 1000; // 5 minutes
const MAX_PLAYER_HISTORY_INTERVAL_MS = 24 * 60 * 60 * 1000; // 24 hours
const PLAYER_HISTORY_MAX_BUCKETS = 2000;

const DEFAULT_RANGE_INTERVALS = [
  { maxRange: 6 * 60 * 60 * 1000, interval: 15 * 60 * 1000 },
  { maxRange: 24 * 60 * 60 * 1000, interval: 60 * 60 * 1000 },
  { maxRange: 3 * 24 * 60 * 60 * 1000, interval: 3 * 60 * 60 * 1000 },
  { maxRange: 7 * 24 * 60 * 60 * 1000, interval: 6 * 60 * 60 * 1000 },
  { maxRange: MAX_PLAYER_HISTORY_RANGE_MS + 1, interval: 24 * 60 * 60 * 1000 }
];

function clamp(value, min, max) {
  if (Number.isNaN(value) || !Number.isFinite(value)) return min;
  if (value < min) return min;
  if (value > max) return max;
  return value;
}

function parseDurationMs(value, fallback) {
  if (value == null) return fallback;
  if (typeof value === 'number' && Number.isFinite(value) && value > 0) {
    return value;
  }
  const str = String(value).trim();
  if (!str) return fallback;
  const match = str.match(/^(-?\d+(?:\.\d+)?)(ms|s|m|h|d)?$/i);
  if (!match) return fallback;
  const numeric = Number(match[1]);
  if (!Number.isFinite(numeric) || numeric <= 0) return fallback;
  const unit = (match[2] || 'ms').toLowerCase();
  switch (unit) {
    case 'ms': return numeric;
    case 's': return numeric * 1000;
    case 'm': return numeric * 60 * 1000;
    case 'h': return numeric * 60 * 60 * 1000;
    case 'd': return numeric * 24 * 60 * 60 * 1000;
    default: return fallback;
  }
}

function pickDefaultInterval(rangeMs) {
  for (const entry of DEFAULT_RANGE_INTERVALS) {
    if (rangeMs <= entry.maxRange) return entry.interval;
  }
  return DEFAULT_RANGE_INTERVALS[DEFAULT_RANGE_INTERVALS.length - 1].interval;
}

function createLogger(scope) {
  const prefix = `[${scope}]`;
  return {
    debug: (...args) => console.debug(prefix, ...args),
    info: (...args) => console.info(prefix, ...args),
    warn: (...args) => console.warn(prefix, ...args),
    error: (...args) => console.error(prefix, ...args)
  };
}

function parseTimestamp(value) {
  if (!value) return null;
  if (value instanceof Date) {
    return Number.isNaN(value.getTime()) ? null : value.getTime();
  }
  if (typeof value === 'number' && Number.isFinite(value)) {
    return value;
  }
  const parsed = new Date(value);
  if (Number.isNaN(parsed.getTime())) return null;
  return parsed.getTime();
}

function alignTimestamp(ms, intervalMs, direction = 'floor') {
  if (!Number.isFinite(ms) || !Number.isFinite(intervalMs) || intervalMs <= 0) return ms;
  if (direction === 'ceil') {
    return Math.ceil(ms / intervalMs) * intervalMs;
  }
  return Math.floor(ms / intervalMs) * intervalMs;
}

function buildPlayerHistoryBuckets(rows = [], startMs, endMs, intervalMs) {
  const bucketMap = new Map();
  let latestSample = null;
  let overallQueuedPeak = null;
  let overallSleepersPeak = null;
  let overallJoiningPeak = null;
  let overallFpsPeak = null;
  let totalFpsSum = 0;
  let totalFpsSamples = 0;
  let offlineBucketCount = 0;

  for (const row of rows) {
    const timestamp = parseTimestamp(row?.recorded_at ?? row?.recordedAt);
    if (!Number.isFinite(timestamp)) continue;
    if (timestamp < startMs || timestamp > endMs) continue;
    const playerValueRaw = Number(row?.player_count ?? row?.playerCount);
    const maxPlayersRaw = Number(row?.max_players ?? row?.maxPlayers);
    const queuedRaw = Number(row?.queued ?? row?.queuedPlayers);
    const sleepersRaw = Number(row?.sleepers ?? row?.sleepersPlayers);
    const joiningRaw = Number(row?.joining ?? row?.joiningPlayers);
    const fpsRaw = extractFloat(row?.fps ?? row?.frame_rate ?? row?.framerate ?? row?.frameRate ?? row?.average_fps ?? row?.avgFps);
    const onlineRaw = row?.online ?? row?.is_online ?? row?.onlineFlag;
    const isOnline = typeof onlineRaw === 'boolean'
      ? onlineRaw
      : Number.isFinite(Number(onlineRaw))
        ? Number(onlineRaw) !== 0
        : true;

    if (!latestSample || timestamp > latestSample.ts) {
      latestSample = {
        ts: timestamp,
        playerCount: Number.isFinite(playerValueRaw) ? Math.max(0, Math.trunc(playerValueRaw)) : null,
        maxPlayers: Number.isFinite(maxPlayersRaw) ? Math.max(0, Math.trunc(maxPlayersRaw)) : null,
        queued: Number.isFinite(queuedRaw) ? Math.max(0, Math.trunc(queuedRaw)) : null,
        sleepers: Number.isFinite(sleepersRaw) ? Math.max(0, Math.trunc(sleepersRaw)) : null,
        joining: Number.isFinite(joiningRaw) ? Math.max(0, Math.trunc(joiningRaw)) : null,
        fps: Number.isFinite(fpsRaw) ? Math.max(0, Math.round(fpsRaw * 10) / 10) : null,
        online: isOnline
      };
    }

    const adjustedTs = timestamp === endMs ? timestamp - 1 : timestamp;
    const bucketStart = alignTimestamp(adjustedTs, intervalMs, 'floor');
    if (bucketStart < startMs || bucketStart >= endMs) continue;
    let bucket = bucketMap.get(bucketStart);
    if (!bucket) {
      bucket = {
        sum: 0,
        samples: 0,
        peak: null,
        maxPlayers: null,
        queuedMax: null,
        sleepersMax: null,
        joiningMax: null,
        fpsSum: 0,
        fpsSamples: 0,
        fpsPeak: null,
        offlineSamples: 0
      };
      bucketMap.set(bucketStart, bucket);
    }
    if (Number.isFinite(playerValueRaw)) {
      const playerValue = Math.max(0, playerValueRaw);
      bucket.sum += playerValue;
      bucket.samples += 1;
      bucket.peak = bucket.peak != null ? Math.max(bucket.peak, playerValue) : playerValue;
    }
    if (Number.isFinite(maxPlayersRaw)) {
      const maxValue = Math.max(0, Math.trunc(maxPlayersRaw));
      bucket.maxPlayers = bucket.maxPlayers != null ? Math.max(bucket.maxPlayers, maxValue) : maxValue;
    }
    if (Number.isFinite(queuedRaw)) {
      const queuedValue = Math.max(0, Math.trunc(queuedRaw));
      bucket.queuedMax = bucket.queuedMax != null ? Math.max(bucket.queuedMax, queuedValue) : queuedValue;
      if (overallQueuedPeak == null || queuedValue > overallQueuedPeak) overallQueuedPeak = queuedValue;
    }
    if (Number.isFinite(sleepersRaw)) {
      const sleepersValue = Math.max(0, Math.trunc(sleepersRaw));
      bucket.sleepersMax = bucket.sleepersMax != null ? Math.max(bucket.sleepersMax, sleepersValue) : sleepersValue;
      if (overallSleepersPeak == null || sleepersValue > overallSleepersPeak) overallSleepersPeak = sleepersValue;
    }
    if (Number.isFinite(joiningRaw)) {
      const joiningValue = Math.max(0, Math.trunc(joiningRaw));
      bucket.joiningMax = bucket.joiningMax != null ? Math.max(bucket.joiningMax, joiningValue) : joiningValue;
      if (overallJoiningPeak == null || joiningValue > overallJoiningPeak) overallJoiningPeak = joiningValue;
    }
    if (Number.isFinite(fpsRaw)) {
      const fpsValue = Math.max(0, fpsRaw);
      bucket.fpsSum += fpsValue;
      bucket.fpsSamples += 1;
      bucket.fpsPeak = bucket.fpsPeak != null ? Math.max(bucket.fpsPeak, fpsValue) : fpsValue;
      if (overallFpsPeak == null || fpsValue > overallFpsPeak) overallFpsPeak = fpsValue;
      totalFpsSum += fpsValue;
      totalFpsSamples += 1;
    }
    if (!isOnline) {
      bucket.offlineSamples += 1;
    }
  }

  const buckets = [];
  let totalSamples = 0;
  let totalPlayers = 0;
  let peakPlayers = 0;

  for (let cursor = startMs; cursor < endMs; cursor += intervalMs) {
    const bucket = bucketMap.get(cursor) || null;
    let average = null;
    let samples = 0;
    let maxPlayers = null;
    let queued = null;
    let sleepers = null;
    let joining = null;
    let fps = null;
    if (bucket && bucket.samples > 0) {
      samples = bucket.samples;
      average = bucket.sum / bucket.samples;
      totalSamples += bucket.samples;
      totalPlayers += bucket.sum;
      if (bucket.peak != null && bucket.peak > peakPlayers) peakPlayers = bucket.peak;
      if (bucket.maxPlayers != null) maxPlayers = bucket.maxPlayers;
      if (bucket.queuedMax != null) queued = bucket.queuedMax;
      if (bucket.sleepersMax != null) sleepers = bucket.sleepersMax;
      if (bucket.joiningMax != null) joining = bucket.joiningMax;
      if (bucket.fpsSamples > 0) fps = Math.round((bucket.fpsSum / bucket.fpsSamples) * 10) / 10;
    }
    if (bucket && bucket.offlineSamples > 0) {
      offlineBucketCount += 1;
    }
    buckets.push({
      timestamp: new Date(cursor).toISOString(),
      playerCount: Number.isFinite(average) ? Math.round(average * 10) / 10 : null,
      maxPlayers,
      queued,
      sleepers,
      joining,
      fps,
      samples,
      offline: Boolean(bucket?.offlineSamples)
    });
  }

  const summary = {
    peakPlayers: peakPlayers || null,
    averagePlayers: totalSamples > 0 ? Math.round((totalPlayers / totalSamples) * 100) / 100 : null,
    sampleCount: totalSamples,
    maxQueued: overallQueuedPeak,
    maxSleepers: overallSleepersPeak,
    maxJoining: overallJoiningPeak,
    maxFps: overallFpsPeak != null ? Math.round(overallFpsPeak * 10) / 10 : null,
    averageFps: totalFpsSamples > 0 ? Math.round((totalFpsSum / totalFpsSamples) * 10) / 10 : null,
    offlineBucketCount,
    latest: latestSample
      ? {
          timestamp: new Date(latestSample.ts).toISOString(),
          playerCount: latestSample.playerCount,
          maxPlayers: latestSample.maxPlayers,
          queued: latestSample.queued,
          sleepers: latestSample.sleepers,
          joining: latestSample.joining,
          fps: latestSample.fps,
          online: latestSample.online
        }
      : null
  };

  return { buckets, summary };
}

let lastGlobalMapCacheReset = null;

app.use(express.json({ limit: '25mb' }));
app.use(cors({ origin: (origin, cb) => cb(null, true), credentials: true }));

await initDb();
await fs.mkdir(MAP_STORAGE_DIR, { recursive: true });
await fs.mkdir(MAP_GLOBAL_CACHE_DIR, { recursive: true });
await fs.mkdir(MAP_METADATA_CACHE_DIR, { recursive: true });
await purgeExpiredMapCaches().catch((err) => console.error('initial map purge failed', err));

const auth = authMiddleware(JWT_SECRET, { loadUserContext });
const rconBindings = new Map();
const statusMap = new Map();
const serverInfoCache = new Map();

let monitorController = null;
let monitorRefreshPromise = null;

const PLAYER_CONNECTION_DEDUPE_MS = 5 * 60 * 1000;
const recentPlayerConnections = new Map();
const OFFLINE_SNAPSHOT_MIN_INTERVAL = Math.max(Math.floor(MONITOR_INTERVAL / 2), 15000);
const offlineSnapshotTimestamps = new Map();
const ANSI_COLOR_REGEX = /\u001b\[[0-9;]*m/g;

const steamProfileCache = new Map();
let monitoring = false;
let monitorTimer = null;

function broadcastStatusUpdate(serverId, payload) {
  for (const socket of io.sockets.sockets.values()) {
    const context = socket.data?.user;
    if (canAccessServer(context, serverId, 'view')) {
      socket.emit('status-map', { [serverId]: payload });
    }
  }
}

function recordStatus(id, data) {
  const key = Number(id);
  const payload = { id: key, ...data };
  statusMap.set(key, payload);
  io.to(`srv:${key}`).emit('status', payload);
  broadcastStatusUpdate(key, payload);
  return payload;
}

function getStatusSnapshot() {
  const out = {};
  for (const [id, data] of statusMap.entries()) out[id] = data;
  return out;
}

function cleanupRconBinding(id) {
  const key = Number(id);
  if (!Number.isFinite(key)) return;
  const unsubscribe = rconBindings.get(key);
  if (!unsubscribe) return;
  rconBindings.delete(key);
  try { unsubscribe(); }
  catch { /* ignore */ }
}

function ensureRconBinding(row) {
  const key = Number(row?.id);
  if (!Number.isFinite(key)) throw new Error('invalid_server_id');
  if (rconBindings.has(key)) return;

  const host = row.host;
  const port = row.port;

  const handleError = (error) => {
    const message = error?.message || String(error);
    io.to(`srv:${key}`).emit('error', message);
    recordStatus(key, { ok: false, lastCheck: new Date().toISOString(), error: message });
  };

  const unsubscribe = subscribeToRcon(key, {
    message: (msg) => {
      io.to(`srv:${key}`).emit('console', msg);
      console.log(`[RCON:${host}:${port}]`, msg);
    },
    console: (line) => {
      const cleanLine = typeof line === 'string' ? line.replace(ANSI_COLOR_REGEX, '') : '';
      if (cleanLine) handlePlayerConnectionLine(key, cleanLine);
    },
    rcon_error: handleError,
    close: ({ manual } = {}) => {
      recordStatus(key, { ok: false, lastCheck: new Date().toISOString(), error: 'connection_closed' });
      if (manual) cleanupRconBinding(key);
    }
  });

  rconBindings.set(key, unsubscribe);

  connectRcon(row).catch((err) => {
    console.error(`[RCON:${host}:${port}] connect failed:`, err);
  });
}

function closeServerRcon(id) {
  cleanupRconBinding(id);
  terminateRcon(id);
}

function extractPlayerConnection(line) {
  if (!line) return null;
  const normalized = line.replace(ANSI_COLOR_REGEX, '').trim();
  if (!normalized) return null;
  const lower = normalized.toLowerCase();
  if (!lower.includes('connected') && !lower.includes('joined')) return null;
  if (lower.includes('disconnected') || lower.includes('kicked')) return null;
  const steamMatch = normalized.match(/\[(\d{17})\]/);
  if (!steamMatch) return null;
  const steamid = steamMatch[1];
  let prefix = normalized.slice(0, steamMatch.index).trim();
  prefix = prefix.replace(/^\[[^\]]*\]\s*/, '').trim();
  prefix = prefix.replace(/\s+(?:connecting|connected|joining|joined).*$/i, '').trim();
  const persona = prefix || null;
  return { steamid, persona };
}

function handlePlayerConnectionLine(serverId, line) {
  const info = extractPlayerConnection(line);
  if (!info) return;
  const key = `${serverId}:${info.steamid}`;
  const now = Date.now();
  const last = recentPlayerConnections.get(key) || 0;
  if (now - last < PLAYER_CONNECTION_DEDUPE_MS) return;
  recentPlayerConnections.set(key, now);
  if (recentPlayerConnections.size > 2000) {
    const cutoff = now - PLAYER_CONNECTION_DEDUPE_MS;
    for (const [k, ts] of recentPlayerConnections.entries()) {
      if (ts < cutoff) recentPlayerConnections.delete(k);
    }
  }
  const note = info.persona ? `Connected as ${info.persona}` : 'Connected';
  db.upsertPlayer({
    steamid: info.steamid,
    persona: info.persona || null,
    avatar: null,
    country: null,
    profileurl: null,
    vac_banned: 0
  }).catch((err) => console.warn('player upsert failed', err));
  db.recordServerPlayer({
    server_id: serverId,
    steamid: info.steamid,
    display_name: info.persona || null
  }).catch((err) => console.warn('server player upsert failed', err));
  db.addPlayerEvent({ steamid: info.steamid, server_id: serverId, event: 'connected', note }).catch((err) => {
    console.warn('player event log failed', err);
  });
}

function parseStatusMessage(message) {
  const info = {
    raw: message,
    hostname: null,
    players: null,
    queued: null,
    sleepers: null,
    fps: null
  };
  if (!message) return info;
  const lines = message.split(/\r?\n/);
  for (const line of lines) {
    const hostnameMatch = line.match(/hostname\s*[:=]\s*(.+)$/i);
    if (hostnameMatch) info.hostname = hostnameMatch[1].trim();
    const playersMatch = line.match(/players?\s*(?:[:=]\s*|\s+)(\d+)(?:\s*\/\s*(\d+))?/i);
    if (playersMatch) {
      const online = parseInt(playersMatch[1], 10);
      let max = playersMatch[2] ? parseInt(playersMatch[2], 10) : null;
      if (!Number.isFinite(max)) {
        const inlineMaxMatch = line.match(/\((\d+)\s*(?:max|players?)\)/i);
        if (inlineMaxMatch) {
          const parsed = parseInt(inlineMaxMatch[1], 10);
          if (Number.isFinite(parsed)) max = parsed;
        }
      }
      info.players = { online, max: Number.isFinite(max) ? max : null };
    }
    const queuedMatch = line.match(/queued\s*[:=]\s*(\d+)/i) || line.match(/\((\d+)\s*queued\)/i);
    if (queuedMatch) info.queued = parseInt(queuedMatch[1], 10);
    const sleepersMatch = line.match(/sleepers\s*[:=]\s*(\d+)/i);
    if (sleepersMatch) info.sleepers = parseInt(sleepersMatch[1], 10);
    const joiningMatch = line.match(/joining\s*[:=]\s*(\d+)/i) || line.match(/\((\d+)\s*joining\)/i);
    if (joiningMatch) info.joining = parseInt(joiningMatch[1], 10);
    const fpsMatch = line.match(/\bfps\b\s*[:=]\s*(\d+(?:\.\d+)?)/i) || line.match(/(\d+(?:\.\d+)?)\s*fps\b/i);
    if (fpsMatch) {
      const fpsValue = extractFloat(fpsMatch[1]);
      if (fpsValue != null) info.fps = fpsValue;
    }
  }
  return info;
}

function extractInteger(value) {
  if (value == null) return null;
  if (typeof value === 'number' && Number.isFinite(value)) return Math.trunc(value);
  const normalized = String(value)
    .replace(/[_'\s]/g, '')
    .replace(/,/g, '')
    .trim();
  if (!normalized) return null;
  const match = normalized.match(/-?\d+/);
  if (!match) return null;
  const num = parseInt(match[0], 10);
  return Number.isFinite(num) ? num : null;
}

function extractFloat(value) {
  if (value == null) return null;
  if (typeof value === 'number' && Number.isFinite(value)) return value;
  const normalized = String(value)
    .replace(/[_'\s]/g, '')
    .replace(/,/g, '')
    .trim();
  if (!normalized) return null;
  const match = normalized.match(/-?\d+(?:\.\d+)?/);
  if (!match) return null;
  const num = parseFloat(match[0]);
  return Number.isFinite(num) ? num : null;
}

function isLikelyLevelUrl(value) {
  if (typeof value !== 'string') return false;
  const trimmed = value.trim();
  if (!trimmed) return false;
  return LEVEL_URL_PATTERN.test(trimmed);
}

function isFacepunchLevelUrl(value) {
  if (!isLikelyLevelUrl(value)) return false;
  return FACEPUNCH_LEVEL_HOST_PATTERN.test(value.trim());
}

function isCustomLevelUrl(value) {
  return isLikelyLevelUrl(value) && !isFacepunchLevelUrl(value);
}

function parseLevelUrlMessage(message) {
  if (message == null) return null;
  const text = stripAnsiSequences(String(message));
  const trimmed = text.trim();
  if (!trimmed) return null;
  const normalized = stripRconTimestampPrefix(trimmed).trim() || trimmed;

  try {
    const json = JSON.parse(normalized);
    if (typeof json === 'string') {
      const parsed = json.trim();
      if (parsed && isLikelyLevelUrl(parsed)) return parsed;
    }
    if (json && typeof json === 'object') {
      for (const value of Object.values(json)) {
        const nested = parseLevelUrlMessage(value);
        if (nested) return nested;
      }
    }
  } catch {
    // not JSON, continue with pattern-based parsing
  }

  const quotedMatch = normalized.match(/["']\s*(https?:\/\/[^"']+?)\s*["']/i);
  if (quotedMatch && quotedMatch[1]) {
    const candidate = quotedMatch[1].trim();
    if (isLikelyLevelUrl(candidate)) return candidate;
  }

<<<<<<< HEAD
  const urlMatch = text.match(LEVEL_URL_PATTERN);
=======
  const urlMatch = normalized.match(LEVEL_URL_INLINE_PATTERN);
>>>>>>> fe9210d4
  if (urlMatch && urlMatch[0]) {
    const candidate = urlMatch[0].replace(/["'\s>;\]]+$/, '').trim();
    if (isLikelyLevelUrl(candidate)) return candidate;
  }

  const colonIndex = normalized.toLowerCase().indexOf('levelurl');
  if (colonIndex >= 0) {
    const afterKey = normalized.slice(colonIndex + 'levelurl'.length);
    const separatorIndex = afterKey.indexOf(':');
    if (separatorIndex >= 0) {
      const candidate = afterKey.slice(separatorIndex + 1).trim()
        .replace(/^["']+/, '')
        .replace(/["',;>\]]+$/, '')
        .trim();
      if (candidate && isLikelyLevelUrl(candidate)) return candidate;
    }
  }

  const genericColonIndex = normalized.indexOf(':');
  if (genericColonIndex >= 0) {
    const candidate = normalized.slice(genericColonIndex + 1).trim()
      .replace(/^["']+/, '')
      .replace(/["',;>\]]+$/, '')
      .trim();
    if (candidate && isLikelyLevelUrl(candidate)) return candidate;
  }

  return null;
}

function parseServerInfoMessage(message) {
  const result = { raw: message, mapName: null, size: null, seed: null, fps: null };
  if (!message) return { ...result };

  const trimmed = typeof message === 'string' ? message.trim() : '';
  const fields = {};

  const assign = (key, value) => {
    const keyText = String(key ?? '').trim();
    if (!keyText) return;
    const trimmedValue = typeof value === 'string' ? value.trim() : value;
    fields[keyText] = trimmedValue;

    const lower = keyText.toLowerCase();
    if (trimmedValue == null || trimmedValue === '') return;

    if (lower.includes('map') && !lower.includes('seed') && !lower.includes('size') && !lower.includes('url')) {
      if (!result.mapName) result.mapName = String(trimmedValue);
    }

    if (lower.includes('size')) {
      const size = extractInteger(trimmedValue);
      if (size != null) result.size = size;
    }

    if (lower.includes('seed')) {
      const seed = extractInteger(trimmedValue);
      if (seed != null) result.seed = seed;
    }
    if (lower.includes('level') && lower.includes('url')) {
      if (!result.levelUrl) {
        const parsed = parseLevelUrlMessage(trimmedValue);
        if (parsed) result.levelUrl = parsed;
<<<<<<< HEAD
=======
      }
    }
    if (!result.levelUrl && typeof trimmedValue === 'string') {
      const candidateText = trimmedValue.trim();
      if (candidateText) {
        const lowerValue = candidateText.toLowerCase();
        if (lowerValue.includes('levelurl') || LEVEL_URL_PATTERN.test(candidateText)) {
          const parsed = parseLevelUrlMessage(candidateText);
          if (parsed) result.levelUrl = parsed;
        }
>>>>>>> fe9210d4
      }
    }
    if (lower.includes('fps') || lower.includes('framerate')) {
      const fpsValue = extractFloat(trimmedValue);
      if (fpsValue != null) result.fps = fpsValue;
    }
  };

  let parsedJson = false;
  if (trimmed.startsWith('{')) {
    try {
      const data = JSON.parse(trimmed);
      if (data && typeof data === 'object') {
        for (const [key, value] of Object.entries(data)) assign(key, value);
        parsedJson = true;
      }
    } catch {
      /* ignore JSON parse errors */
    }
  }

  if (!parsedJson) {
    const lines = trimmed.split(/\r?\n/);
    for (const rawLine of lines) {
      const line = normaliseRconLine(rawLine);
      if (!line.trim()) continue;
      const match = line.match(/^\s*([^:=\t]+?)\s*(?:[:=]\s*|\s{2,}|\t+)(.+)$/);
      if (match) {
        assign(match[1], match[2]);
        continue;
      }
      const parts = line.split(':');
      if (parts.length < 2) continue;
      const key = parts.shift();
      const value = parts.join(':');
      assign(key, value);
    }
  }

  if (result.mapName == null) {
    const directMap = fields.Map ?? fields.map ?? null;
    if (typeof directMap === 'string' && directMap.trim()) result.mapName = directMap.trim();
  }

  if (result.mapName && result.size == null) {
    const size = extractInteger(result.mapName);
    if (size != null) result.size = size;
  }

  if (result.size == null) {
    const sizeMatch = trimmed.match(/world\s*\.\s*size\s*(?:[:=]\s*|\s+)(\d+)/i)
      || trimmed.match(/\b(?:map|world)?\s*size\s*(?:[:=]\s*|\s+)(\d{3,})/i);
    if (sizeMatch) {
      const parsed = parseInt(sizeMatch[1], 10);
      if (Number.isFinite(parsed)) result.size = parsed;
    }
  }

  if (result.seed == null) {
    const seedMatch = trimmed.match(/world\s*\.\s*seed\s*(?:[:=]\s*|\s+)(\d+)/i)
      || trimmed.match(/\bseed\s*(?:[:=]\s*|\s+)(-?\d+)/i);
    if (seedMatch) {
      const parsed = parseInt(seedMatch[1], 10);
      if (Number.isFinite(parsed)) result.seed = parsed;
    }
  }

  if (result.fps == null) {
    const fpsMatch = trimmed.match(/\bfps\b\s*[:=]\s*(\d+(?:\.\d+)?)/i) || trimmed.match(/(\d+(?:\.\d+)?)\s*fps\b/i);
    if (fpsMatch) {
      const parsed = extractFloat(fpsMatch[1]);
      if (parsed != null) result.fps = parsed;
    }
    const framerateMatch = trimmed.match(/framerate\s*[:=]\s*(\d+(?:\.\d+)?)/i);
    if (framerateMatch) {
      const parsed = extractFloat(framerateMatch[1]);
      if (parsed != null) result.fps = parsed;
    }
  }

  const output = { ...fields, ...result };
  if (!output.mapName && typeof output.Map === 'string' && output.Map.trim()) output.mapName = output.Map.trim();
  if (!output.mapName && typeof output.map === 'string' && output.map.trim()) output.mapName = output.map.trim();
  if (output.size == null) {
    const mapSize = extractInteger(output.Map ?? output.map ?? null);
    if (mapSize != null) output.size = mapSize;
  }

  if (!output.levelUrl) {
    const candidates = [
      result.levelUrl,
      fields.levelUrl,
      fields.levelURL,
      fields.LevelUrl,
      fields.LevelURL,
      fields['Level Url'],
      fields['Level URL']
    ];
    for (const candidate of candidates) {
      const parsed = parseLevelUrlMessage(candidate);
      if (parsed) {
        output.levelUrl = parsed;
        break;
      }
    }
  }

  if (!output.levelUrl) {
    const parsed = parseLevelUrlMessage(trimmed);
    if (parsed) output.levelUrl = parsed;
  }

  if (output.fps == null) {
    const fpsCandidates = [output.Framerate, output.framerate, output.fps];
    for (const candidate of fpsCandidates) {
      const parsed = extractFloat(candidate);
      if (parsed != null) {
        output.fps = parsed;
        break;
      }
    }
  }

  return output;
}

const STEAM_ID_REGEX = /^\d{17}$/;

function parseVector3(value) {
  if (!value) return null;

  const toNumber = (input) => {
    if (input == null) return null;
    const num = Number(input);
    return Number.isFinite(num) ? num : null;
  };

  const buildResult = ({ x, y, z }) => {
    const numericX = toNumber(x);
    const numericY = toNumber(y);
    const numericZ = toNumber(z);
    if (numericX == null) return null;
    if (numericY == null && numericZ == null) return null;
    const result = { x: numericX };
    if (numericY != null) result.y = numericY;
    if (numericZ != null) result.z = numericZ;
    return result;
  };

  const tryFromObject = (input) => {
    if (!input || typeof input !== 'object') return null;
    if (Array.isArray(input)) {
      const [x, y, z] = input;
      return buildResult({ x, y, z });
    }
    const candidate = { ...input };
    const direct = {
      x: candidate.x ?? candidate.X ?? candidate[0],
      y: candidate.y ?? candidate.Y ?? candidate[1],
      z: candidate.z ?? candidate.Z ?? candidate[2]
    };
    if (direct.x != null || direct.y != null || direct.z != null) {
      return buildResult(direct);
    }
    const labelled = {};
    for (const [key, raw] of Object.entries(candidate)) {
      const match = key.match(/^([xyz])[a-z0-9]*$/i);
      if (!match) continue;
      const axis = match[1].toLowerCase();
      if (!(axis in labelled)) labelled[axis] = raw;
    }
    if (Object.keys(labelled).length === 0) return null;
    return buildResult(labelled);
  };

  const tryFromString = (text) => {
    const trimmed = text.trim();
    if (!trimmed) return null;

    const labelledMatches = [...trimmed.matchAll(/([xyz])\s*[:=]\s*(-?\d+(?:\.\d+)?)/gi)];
    if (labelledMatches.length > 0) {
      const data = {};
      for (const [, axis, raw] of labelledMatches) {
        const key = axis.toLowerCase();
        if (!(key in data)) data[key] = raw;
      }
      return buildResult({ x: data.x, y: data.y, z: data.z });
    }

    const numbers = trimmed.match(/-?\d+(?:\.\d+)?/g);
    if (!numbers || numbers.length < 2) return null;
    const [first, second, third] = numbers;
    if (numbers.length >= 3) {
      return buildResult({ x: first, y: second, z: third });
    }
    // Heuristic: two values typically represent the horizontal plane (x, z)
    return buildResult({ x: first, z: second });
  };

  if (typeof value === 'string') {
    return tryFromString(value);
  }

  const objectResult = tryFromObject(value);
  if (objectResult) return objectResult;

  const stringified = typeof value.toString === 'function' ? String(value) : null;
  if (stringified) return tryFromString(stringified);

  return null;
}

function parsePlayerListMessage(message) {
  if (!message) return [];
  let text = message.trim();
  let payload;
  try {
    payload = JSON.parse(text);
  } catch {
    const start = text.indexOf('[');
    const end = text.lastIndexOf(']');
    if (start !== -1 && end !== -1) {
      try { payload = JSON.parse(text.slice(start, end + 1)); } catch { /* ignore */ }
    }
  }
  if (payload && Array.isArray(payload.Players)) payload = payload.Players;
  if (!Array.isArray(payload)) return [];

  const result = [];
  for (const entry of payload) {
    const steamIdRaw = entry && typeof entry === 'object'
      ? (entry.SteamID ?? entry.steamId ?? entry.steamid ?? '')
      : '';
    const steamId = String(steamIdRaw || '').trim();
    if (!STEAM_ID_REGEX.test(steamId)) continue;

    let rawPosition = entry.Position ?? entry.position ?? null;
    if (!rawPosition && entry && typeof entry === 'object') {
      const positionFields = {};
      const xCandidates = [
        entry.X,
        entry.x,
        entry.PosX,
        entry.posX,
        entry.PositionX,
        entry.positionX,
        entry.XPos,
        entry.xPos
      ];
      const yCandidates = [
        entry.Y,
        entry.y,
        entry.PosY,
        entry.posY,
        entry.PositionY,
        entry.positionY,
        entry.YPos,
        entry.yPos
      ];
      const zCandidates = [
        entry.Z,
        entry.z,
        entry.PosZ,
        entry.posZ,
        entry.PositionZ,
        entry.positionZ,
        entry.ZPos,
        entry.zPos
      ];
      for (const candidate of xCandidates) {
        if (candidate != null) { positionFields.x = candidate; break; }
      }
      for (const candidate of yCandidates) {
        if (candidate != null) { positionFields.y = candidate; break; }
      }
      for (const candidate of zCandidates) {
        if (candidate != null) { positionFields.z = candidate; break; }
      }
      if (Object.keys(positionFields).length > 0) rawPosition = positionFields;
    }
    const position = parseVector3(rawPosition);

    result.push({
      steamId,
      ownerSteamId: entry.OwnerSteamID || entry.ownerSteamId || entry.ownerSteamID || null,
      displayName: entry.DisplayName || entry.displayName || '',
      ping: Number(entry.Ping ?? entry.ping ?? 0) || 0,
      address: entry.Address || entry.address || '',
      connectedSeconds: Number(entry.ConnectedSeconds ?? entry.connectedSeconds ?? 0) || 0,
      violationLevel: Number(entry.VoiationLevel ?? entry.ViolationLevel ?? entry.violationLevel ?? 0) || 0,
      health: Number(entry.Health ?? entry.health ?? 0) || 0,
      position,
      teamId: Number(
        entry.TeamId
        ?? entry.TeamID
        ?? entry.teamId
        ?? entry.teamID
        ?? entry.Team
        ?? entry.team
        ?? 0
      ) || 0,
      networkId: Number(entry.NetworkId ?? entry.networkId ?? 0) || null
    });
  }
  return result;
}

function parseDateLike(value) {
  if (!value) return null;
  if (value instanceof Date) return value;
  const ts = Date.parse(value);
  if (Number.isNaN(ts)) return null;
  return new Date(ts);
}

function normaliseDbPlayer(row) {
  if (!row) return null;
  const toNumber = (val) => {
    if (val === null || typeof val === 'undefined') return null;
    const num = Number(val);
    return Number.isFinite(num) ? num : null;
  };
  const toBoolInt = (val) => (val ? 1 : 0);
  const toIso = (val) => {
    const date = parseDateLike(val);
    return date ? date.toISOString() : null;
  };
  return {
    steamid: row.steamid || row.SteamID || '',
    persona: row.persona || null,
    avatar: row.avatar || null,
    country: row.country || null,
    profileurl: row.profileurl || null,
    vac_banned: toBoolInt(row.vac_banned),
    game_bans: toNumber(row.game_bans) ?? 0,
    last_ban_days: toNumber(row.last_ban_days),
    visibility: toNumber(row.visibility),
    rust_playtime_minutes: toNumber(row.rust_playtime_minutes),
    playtime_updated_at: toIso(row.playtime_updated_at || row.playtimeUpdatedAt),
    updated_at: toIso(row.updated_at || row.updatedAt)
  };
}

function normaliseServerPlayer(row) {
  if (!row) return null;
  const base = normaliseDbPlayer(row) || { steamid: row.steamid || row.SteamID || '' };
  const serverId = Number(row.server_id ?? row.serverId);
  const toIso = (val) => {
    const date = parseDateLike(val);
    return date ? date.toISOString() : null;
  };
  const ip = typeof row.last_ip === 'string' && row.last_ip
    ? row.last_ip
    : (typeof row.lastIp === 'string' && row.lastIp ? row.lastIp : null);
  const portRaw = row.last_port ?? row.lastPort;
  const portNum = Number(portRaw);
  const totalSecondsRaw = row.total_playtime_seconds ?? row.totalPlaytimeSeconds;
  const totalSeconds = Number.isFinite(Number(totalSecondsRaw)) ? Number(totalSecondsRaw) : null;
  const forced = typeof row.forced_display_name === 'string' && row.forced_display_name
    ? row.forced_display_name
    : (typeof row.forcedDisplayName === 'string' && row.forcedDisplayName ? row.forcedDisplayName : null);
  const rawDisplay = row.display_name || row.displayName || base.persona || base.steamid || '';
  const effectiveName = forced || rawDisplay || '';
  const ipCountry = resolveIpCountry(ip);
  return {
    server_id: Number.isFinite(serverId) ? serverId : null,
    display_name: effectiveName,
    raw_display_name: rawDisplay || null,
    forced_display_name: forced || null,
    first_seen: toIso(row.first_seen || row.firstSeen),
    last_seen: toIso(row.last_seen || row.lastSeen),
    last_ip: ip || null,
    last_port: Number.isFinite(portNum) ? portNum : null,
    ip_country_code: ipCountry.code,
    ip_country_name: ipCountry.name,
    total_playtime_seconds: totalSeconds,
    total_playtime_minutes: Number.isFinite(totalSeconds) ? Math.floor(totalSeconds / 60) : null,
    ...base
  };
}

function getCachedSteamProfile(steamid) {
  const key = String(steamid || '').trim();
  if (!key) return null;
  const entry = steamProfileCache.get(key);
  if (!entry) return null;
  if (Date.now() - entry.timestamp > STEAM_PROFILE_CACHE_TTL) {
    steamProfileCache.delete(key);
    return null;
  }
  return entry.data;
}

function setCachedSteamProfile(steamid, data) {
  const key = String(steamid || '').trim();
  if (!key || !data) return;
  steamProfileCache.set(key, { data, timestamp: Date.now() });
}

function isProfileIncomplete(profile) {
  if (!profile) return true;
  const hasPersona = typeof profile.persona === 'string' && profile.persona.trim().length > 0;
  const hasAvatar = typeof profile.avatar === 'string' && profile.avatar.trim().length > 0;
  const vacBanned = profile.vac_banned;
  const gameBans = profile.game_bans;
  const hasBanInfo = !(typeof vacBanned === 'undefined' || vacBanned === null)
    && !(typeof gameBans === 'undefined' || gameBans === null);
  return !hasPersona || !hasAvatar || !hasBanInfo;
}

function shouldRefreshProfile(profile, now = Date.now()) {
  if (isProfileIncomplete(profile)) return true;
  const updated = parseDateLike(profile?.updated_at);
  if (!updated) return true;
  return now - updated.getTime() > STEAM_PROFILE_REFRESH_INTERVAL;
}

function shouldRefreshPlaytime(profile, now = Date.now()) {
  const updated = parseDateLike(profile?.playtime_updated_at);
  if (!updated) return true;
  return now - updated.getTime() > STEAM_PLAYTIME_REFRESH_INTERVAL;
}

function extractEndpoint(address) {
  if (typeof address !== 'string' || address.length === 0) {
    return { ip: null, port: null };
  }
  const [ipPart, portPart] = address.split(':');
  const ip = ipPart?.trim() || null;
  const portNum = parseInt(portPart, 10);
  return { ip, port: Number.isFinite(portNum) ? portNum : null };
}

function formatSteamProfilePayload(profile) {
  if (!profile) return null;
  const toNumber = (val) => {
    if (val === null || typeof val === 'undefined') return null;
    const num = Number(val);
    return Number.isFinite(num) ? num : null;
  };
  const vacBanned = !!(Number(profile.vac_banned) || profile.vac_banned === true);
  const gameBans = toNumber(profile.game_bans) || 0;
  const rawBanDays = toNumber(profile.last_ban_days);
  const hasBanHistory = vacBanned || gameBans > 0;
  const daysSinceLastBan = hasBanHistory && Number.isFinite(rawBanDays) ? rawBanDays : null;
  const minutes = toNumber(profile.rust_playtime_minutes);
  return {
    persona: profile.persona || null,
    avatar: profile.avatar || null,
    country: profile.country || null,
    profileUrl: profile.profileurl || null,
    vacBanned,
    gameBans,
    daysSinceLastBan,
    visibility: toNumber(profile.visibility),
    rustPlaytimeMinutes: minutes,
    updatedAt: profile.updated_at || null,
    playtimeUpdatedAt: profile.playtime_updated_at || null
  };
}

async function fetchRustPlaytimeMinutes(steamid, key) {
  const url = `https://api.steampowered.com/IPlayerService/GetOwnedGames/v1/?key=${encodeURIComponent(key)}&steamid=${encodeURIComponent(steamid)}&include_appinfo=0&include_played_free_games=1&appids_filter%5B0%5D=${RUST_STEAM_APP_ID}`;
  const res = await fetch(url);
  if (!res.ok) {
    if (res.status === 403 || res.status === 401) return null;
    throw new Error('steam_playtime_error');
  }
  const data = await res.json();
  const games = data?.response?.games;
  if (!Array.isArray(games)) return null;
  const rust = games.find((g) => Number(g.appid) === RUST_STEAM_APP_ID);
  if (!rust) return 0;
  const minutes = Number(rust.playtime_forever);
  return Number.isFinite(minutes) ? minutes : null;
}

async function resolveSteamProfiles(steamids) {
  const ids = [...new Set((steamids || []).map((id) => String(id || '').trim()).filter(Boolean))];
  const profileMap = new Map();
  if (ids.length === 0) return profileMap;
  if (typeof db.getPlayersBySteamIds === 'function') {
    try {
      const rows = await db.getPlayersBySteamIds(ids);
      for (const row of rows) {
        const normalized = normaliseDbPlayer(row);
        if (normalized?.steamid) profileMap.set(normalized.steamid, normalized);
      }
    } catch (err) {
      console.warn('Failed to load stored player profiles', err);
    }
  }
  const now = Date.now();
  const toFetch = [];
  for (const steamid of ids) {
    const cached = getCachedSteamProfile(steamid);
    if (cached && !isProfileIncomplete(cached)) {
      profileMap.set(steamid, cached);
      continue;
    }
    const existing = profileMap.get(steamid);
    if (!existing || isProfileIncomplete(existing) || shouldRefreshProfile(existing, now) || shouldRefreshPlaytime(existing, now)) {
      toFetch.push(steamid);
    } else if (existing) {
      profileMap.set(steamid, existing);
    }
  }
  if (toFetch.length > 0 && process.env.STEAM_API_KEY) {
    try {
      const fetched = await fetchSteamProfiles(toFetch, process.env.STEAM_API_KEY, { includePlaytime: true });
      const nowIso = new Date().toISOString();
      await Promise.all(fetched.map(async (profile) => {
        const normalized = {
          ...profile,
          updated_at: nowIso,
          playtime_updated_at: profile.playtime_updated_at || nowIso
        };
        profileMap.set(profile.steamid, normalized);
        setCachedSteamProfile(profile.steamid, normalized);
        await db.upsertPlayer({ ...profile, playtime_updated_at: normalized.playtime_updated_at });
      }));
    } catch (err) {
      console.warn('Steam profile enrichment failed', err);
    }
  }
  return profileMap;
}

async function enrichLivePlayers(players) {
  if (!Array.isArray(players) || players.length === 0) return [];
  try {
    const steamIds = players.map((p) => p?.steamId || '').filter(Boolean);
    const profiles = await resolveSteamProfiles(steamIds);
    return players.map((player) => {
      const endpoint = extractEndpoint(player.address);
      const profile = profiles.get(player.steamId) || null;
      return {
        ...player,
        ip: endpoint.ip,
        port: endpoint.port,
        steamProfile: formatSteamProfilePayload(profile)
      };
    });
  } catch (err) {
    console.warn('Failed to enrich live players', err);
    return players.map((player) => {
      const endpoint = extractEndpoint(player.address);
      return { ...player, ip: endpoint.ip, port: endpoint.port, steamProfile: null };
    });
  }
}

async function syncServerPlayerDirectory(serverId, players) {
  const numericId = Number(serverId);
  if (!Number.isFinite(numericId) || !Array.isArray(players)) return;
  const seenAt = new Date().toISOString();
  const writes = [];
  const toNumber = (val) => {
    if (val === null || typeof val === 'undefined') return null;
    const num = Number(val);
    return Number.isFinite(num) ? num : null;
  };
  for (const player of players) {
    const steamId = String(player?.steamId || '').trim();
    if (!steamId) continue;
    const displayName = player.displayName || player.persona || player.steamProfile?.persona || null;
    const ip = typeof player.ip === 'string' && player.ip ? player.ip : null;
    const port = toNumber(player.port);
    if (typeof db.recordServerPlayer === 'function') {
      writes.push(db.recordServerPlayer({
        server_id: numericId,
        steamid: steamId,
        display_name: displayName,
        seen_at: seenAt,
        ip,
        port
      }));
    }
    if (typeof db.upsertPlayer === 'function') {
      const profile = player.steamProfile || null;
      if (profile) {
        const gameBans = toNumber(profile.gameBans);
        const lastBanDays = toNumber(profile.daysSinceLastBan);
        const hasBanHistory = (profile.vacBanned ? 1 : 0) || Number(gameBans) > 0;
        const payload = {
          steamid: steamId,
          persona: profile.persona || displayName || null,
          avatar: profile.avatar || null,
          country: profile.country || null,
          profileurl: profile.profileUrl || null,
          vac_banned: profile.vacBanned ? 1 : 0,
          game_bans: gameBans,
          last_ban_days: hasBanHistory && lastBanDays !== null ? lastBanDays : null,
          visibility: toNumber(profile.visibility),
          rust_playtime_minutes: toNumber(profile.rustPlaytimeMinutes),
          playtime_updated_at: profile.playtimeUpdatedAt || null
        };
        writes.push(db.upsertPlayer(payload));
      } else if (displayName) {
        writes.push(db.upsertPlayer({ steamid: steamId, persona: displayName }));
      }
    }
  }
  if (writes.length > 0) {
    try {
      await Promise.all(writes);
    } catch (err) {
      console.warn('Failed to sync server player directory', err);
    }
  }
}

async function processMonitorPlayerListSnapshot(serverId, message) {
  try {
    let players = parsePlayerListMessage(message);
    if (!Array.isArray(players) || players.length === 0) return;
    players = await enrichLivePlayers(players);
    await syncServerPlayerDirectory(serverId, players);
  } catch (err) {
    console.warn('Failed to process monitored player list', err);
  }
}

function getCachedServerInfo(id) {
  const cached = serverInfoCache.get(id);
  if (!cached) return null;
  if (Date.now() - cached.timestamp > SERVER_INFO_TTL) {
    serverInfoCache.delete(id);
    return null;
  }
  return cached.data;
}

function cacheServerInfo(id, info) {
  serverInfoCache.set(id, { data: info, timestamp: Date.now() });
}

async function fetchSizeAndSeedViaRcon(server) {
  const out = { size: null, seed: null };

  try {
    const res = await sendRconCommand(server, 'server.worldsize', { silent: true });
    const text = String(res?.Message || res?.message || '');
    const match = text.match(/worldsize\s*[:=]\s*([\d,_'\s]+)/i);
    const parsed = match ? extractInteger(match[1]) : extractInteger(text);
    if (parsed != null && parsed > 0) out.size = parsed;
  } catch {
    // ignore
  }

  try {
    const res = await sendRconCommand(server, 'server.seed', { silent: true });
    const text = String(res?.Message || res?.message || '');
    const match = text.match(/seed\s*[:=]\s*([-\d,_'\s]+)/i);
    const parsed = match ? extractInteger(match[1]) : extractInteger(text);
    if (parsed != null) out.seed = parsed;
  } catch {
    // ignore
  }

  return out;
}

function firstThursdayResetTime(now = new Date()) {
  const tzAdjusted = new Date(now.getTime() + MAP_CACHE_TZ_OFFSET_MINUTES * 60000);
  const year = tzAdjusted.getUTCFullYear();
  const month = tzAdjusted.getUTCMonth();
  const firstDayDow = new Date(Date.UTC(year, month, 1)).getUTCDay();
  const daysUntilThursday = (4 - firstDayDow + 7) % 7;
  const day = 1 + daysUntilThursday;
  const hourUtc = MAP_CACHE_RESET_HOUR - Math.trunc(MAP_CACHE_TZ_OFFSET_MINUTES / 60);
  const minuteUtc = MAP_CACHE_RESET_MINUTE - (MAP_CACHE_TZ_OFFSET_MINUTES % 60);
  return new Date(Date.UTC(year, month, day, hourUtc, minuteUtc, 0, 0));
}

function shouldResetMapRecord(record, now = new Date(), resetPoint = firstThursdayResetTime(now)) {
  if (!record) return false;
  const updated = parseDateLike(
    record.updated_at || record.updatedAt || record.created_at || record.createdAt
  );
  if (!updated) return false;
  return now >= resetPoint && updated < resetPoint;
}

function sanitizeFilenameSegment(value) {
  return (String(value || '')
    .toLowerCase()
    .replace(/[^a-z0-9]+/g, '-')
    .replace(/-+/g, '-')
    .replace(/^-|-$/g, '') || 'map').slice(0, 80);
}

function serverMapImageFilePath(serverId, mapKey, extension = 'png') {
  const safeKey = sanitizeFilenameSegment(mapKey || `server-${serverId}`);
  return path.join(MAP_STORAGE_DIR, `server-${serverId}-${safeKey}.${extension}`);
}

function globalMapImageFilePath(mapKey, extension = 'png') {
  const safeKey = sanitizeFilenameSegment(mapKey || 'map');
  return path.join(MAP_GLOBAL_CACHE_DIR, `${safeKey}.${extension}`);
}

function globalMapMetadataFilePath(mapKey) {
  const safeKey = sanitizeFilenameSegment(mapKey || 'map');
  return path.join(MAP_METADATA_CACHE_DIR, `${safeKey}.json`);
}

function isWithinDir(targetPath, dir) {
  if (!targetPath) return false;
  const resolvedTarget = path.resolve(targetPath);
  const resolvedDir = path.resolve(dir);
  return resolvedTarget.startsWith(resolvedDir);
}

async function loadGlobalMapMetadata(mapKey) {
  if (!mapKey) return null;
  const filePath = globalMapMetadataFilePath(mapKey);
  try {
    const text = await fs.readFile(filePath, 'utf8');
    const parsed = JSON.parse(text);
    if (!parsed || typeof parsed !== 'object') return null;
    if (!parsed.mapKey) parsed.mapKey = mapKey;
    return parsed;
  } catch (err) {
    if (err?.code !== 'ENOENT') console.warn('Failed to read cached map metadata', err);
    return null;
  }
}

async function saveGlobalMapMetadata(mapKey, metadata) {
  if (!mapKey || !metadata || typeof metadata !== 'object') return;
  const cachedAt = parseDateLike(metadata.cachedAt) || new Date();
  const payload = { ...metadata, mapKey, cachedAt: cachedAt.toISOString() };
  const filePath = globalMapMetadataFilePath(mapKey);
  try {
    await fs.mkdir(path.dirname(filePath), { recursive: true });
    await fs.writeFile(filePath, JSON.stringify(payload, null, 2), 'utf8');
  } catch (err) {
    console.warn('Failed to persist cached map metadata', err);
  }
}

async function removeGlobalMapMetadata(mapKey) {
  if (!mapKey) return;
  const filePath = globalMapMetadataFilePath(mapKey);
  try {
    await fs.unlink(filePath);
  } catch (err) {
    if (err?.code !== 'ENOENT') console.warn('Failed to remove cached map metadata', err);
  }
}

async function clearGlobalMapMetadata(activeMapKeys = new Set()) {
  let entries;
  try {
    entries = await fs.readdir(MAP_METADATA_CACHE_DIR, { withFileTypes: true });
  } catch (err) {
    if (err?.code === 'ENOENT') return;
    console.warn('global map metadata read failed', err);
    return;
  }
  const keep = new Set();
  for (const key of activeMapKeys || []) {
    keep.add(sanitizeFilenameSegment(key));
  }
  for (const entry of entries) {
    if (!entry.isFile()) continue;
    const name = entry.name;
    if (!name.endsWith('.json')) continue;
    const base = name.slice(0, -5);
    if (keep.has(base)) continue;
    const target = path.join(MAP_METADATA_CACHE_DIR, name);
    try {
      await fs.unlink(target);
    } catch (err) {
      if (err?.code !== 'ENOENT') console.warn('Failed to remove cached map metadata file', err);
    }
  }
}

function isMapMetadataStale(meta, now = new Date(), resetPoint = firstThursdayResetTime(now)) {
  if (!meta) return false;
  const cachedAt = parseDateLike(meta.cachedAt);
  if (!cachedAt) return false;
  return now >= resetPoint && cachedAt < resetPoint;
}

async function findGlobalMapImage(mapKey) {
  if (!mapKey) return null;
  for (const ext of KNOWN_IMAGE_EXTENSIONS) {
    const filePath = globalMapImageFilePath(mapKey, ext);
    try {
      await fs.access(filePath);
      return { path: filePath, extension: ext };
    } catch {
      /* ignore */
    }
  }
  return null;
}

function mapMetadataHasRemote(meta) {
  if (!meta || typeof meta !== 'object') return false;
  const sources = [meta.downloadUrl, meta.imageUrl, meta.rawImageUrl, meta.thumbnailUrl];
  return sources.some((value) => typeof value === 'string' && value.length > 0);
}

async function removeMapImage(record) {
  if (!record?.image_path) return;
  if (!isWithinDir(record.image_path, MAP_STORAGE_DIR)) return;
  if (typeof db.countServerMapsByImagePath === 'function') {
    try {
      const exclude = Number(record.server_id ?? record.serverId);
      const remaining = await db.countServerMapsByImagePath(record.image_path, Number.isFinite(exclude) ? exclude : null);
      if (remaining > 0) return;
    } catch (err) {
      console.warn('map image reference count failed', err);
    }
  }
  try {
    await fs.unlink(record.image_path);
  } catch (err) {
    if (err?.code !== 'ENOENT') console.warn('Failed to remove cached map image', err);
  }
}

async function clearGlobalMapCache(activeImages = new Set()) {
  let entries;
  try {
    entries = await fs.readdir(MAP_GLOBAL_CACHE_DIR, { withFileTypes: true });
  } catch (err) {
    if (err?.code === 'ENOENT') return;
    console.warn('global map cache read failed', err);
    return;
  }
  for (const entry of entries) {
    if (!entry.isFile()) continue;
    const target = path.join(MAP_GLOBAL_CACHE_DIR, entry.name);
    if (activeImages.has(target)) continue;
    try {
      await fs.unlink(target);
    } catch (err) {
      if (err?.code !== 'ENOENT') console.warn('Failed to remove cached global map image', err);
    }
  }
}

async function purgeGlobalCacheIfDue(resetPoint, now = new Date(), activeImages = new Set(), activeMapKeys = new Set()) {
  if (!resetPoint) return;
  if (lastGlobalMapCacheReset && lastGlobalMapCacheReset >= resetPoint) return;
  await clearGlobalMapCache(activeImages);
  await clearGlobalMapMetadata(activeMapKeys);
  lastGlobalMapCacheReset = now;
}

async function purgeExpiredMapCaches(now = new Date()) {
  const resetPoint = firstThursdayResetTime(now);
  if (typeof db.listServerMaps !== 'function') return;
  let rows;
  try {
    rows = await db.listServerMaps();
  } catch (err) {
    console.error('map cache query failed', err);
    rows = [];
  }
  const activeImages = new Set();
  const activeMapKeys = new Set();
  if (Array.isArray(rows) && rows.length > 0) {
    for (const row of rows) {
      try {
        if (!shouldResetMapRecord(row, now, resetPoint)) {
          if (row?.image_path) activeImages.add(row.image_path);
          if (row?.map_key) activeMapKeys.add(row.map_key);
          continue;
        }
        await removeMapImage(row);
        if (row?.map_key) await removeGlobalMapMetadata(row.map_key);
        const id = Number(row.server_id ?? row.serverId ?? row.id);
        if (!Number.isFinite(id)) continue;
        await db.deleteServerMap(id);
      } catch (err) {
        console.warn('map cache purge failed for server', row?.server_id ?? row?.serverId ?? row?.id, err);
      }
    }
  }
  await purgeGlobalCacheIfDue(resetPoint, now, activeImages, activeMapKeys);
}

function mapRecordToPayload(serverId, record, metadataOverride = null) {
  if (!record) return null;
  let meta = {};
  if (record.data) {
    try { meta = JSON.parse(record.data); } catch { /* ignore parse errors */ }
  }
  if (metadataOverride && typeof metadataOverride === 'object') {
    meta = { ...meta, ...metadataOverride };
  }
  const updatedAt = record.updated_at || record.updatedAt || record.created_at || record.createdAt || null;
  const mapKey = record.map_key || meta.mapKey || null;
  if (mapKey && !meta.mapKey) meta.mapKey = mapKey;
  const cachedAt = metadataOverride?.cachedAt || meta.cachedAt || updatedAt;
  if (cachedAt && !meta.cachedAt) meta.cachedAt = cachedAt;
  const hasRemote = mapMetadataHasRemote(meta);
  const version = encodeURIComponent(cachedAt || updatedAt || '');
  const payload = {
    ...meta,
    mapKey,
    cached: !!record.image_path,
    cachedAt: cachedAt || updatedAt || null,
    custom: !!record.custom
  };
  const imagePath = `/servers/${serverId}/map-image?v=${version}`;
  if (record.image_path) {
    payload.imageUrl = imagePath;
    payload.localImage = true;
  } else if (hasRemote) {
    payload.imageUrl = imagePath;
    payload.remoteImage = true;
  } else {
    payload.imageUrl = null;
  }
  if (payload.custom && !record.image_path) payload.needsUpload = true;
  return payload;
}

function deriveMapKey(info = {}, metadata = null) {
  const rawSize = extractInteger(metadata?.size ?? info.size);
  const rawSeed = extractInteger(metadata?.seed ?? info.seed);
  const saveVersion = metadata?.saveVersion || null;
  if (Number.isFinite(rawSeed) && Number.isFinite(rawSize)) {
    let key = `${rawSeed}_${rawSize}`;
    if (saveVersion) key = `${key}_v${saveVersion}`;
    return key;
  }
  const parts = [];
  if (Number.isFinite(rawSeed)) parts.push(`seed${rawSeed}`);
  if (Number.isFinite(rawSize)) parts.push(`size${rawSize}`);
  if (saveVersion) parts.push(`v${saveVersion}`);
  if (!parts.length && info.mapName) parts.push(`name-${info.mapName}`);
  if (!parts.length && metadata?.id) parts.push(`id${metadata.id}`);
  return parts.length ? parts.join(':') : null;
}

const SUPPORTED_IMAGE_EXTENSIONS = {
  'image/png': 'png',
  'image/jpeg': 'jpg',
  'image/jpg': 'jpg',
  'image/webp': 'webp'
};

function resolveImageFormat(mime, filename = '') {
  const normalizedMime = typeof mime === 'string' ? mime.trim().toLowerCase() : '';
  if (normalizedMime && SUPPORTED_IMAGE_EXTENSIONS[normalizedMime]) {
    return { mime: normalizedMime, extension: SUPPORTED_IMAGE_EXTENSIONS[normalizedMime] };
  }
  const name = typeof filename === 'string' ? filename.trim().toLowerCase() : '';
  if (name.endsWith('.png')) return { mime: 'image/png', extension: 'png' };
  if (name.endsWith('.webp')) return { mime: 'image/webp', extension: 'webp' };
  if (name.endsWith('.jpg') || name.endsWith('.jpeg')) {
    return { mime: 'image/jpeg', extension: 'jpg' };
  }
  return null;
}

function createRequestError(code, status = 400) {
  const err = new Error(code || 'error');
  err.code = code || 'error';
  err.status = status;
  return err;
}

function decodeBase64Image(input) {
  if (typeof input !== 'string' || !input) return null;
  let data = input.trim();
  let mime = 'application/octet-stream';
  const match = data.match(/^data:(.+);base64,(.*)$/);
  if (match) {
    mime = match[1];
    data = match[2];
  }
  try {
    const buffer = Buffer.from(data, 'base64');
    const format = resolveImageFormat(mime);
    if (!format) return null;
    return { buffer, ...format };
  } catch {
    return null;
  }
}

async function persistServerMapImageUpload(serverId, { buffer, extension, mapKey }) {
  if (!Number.isFinite(serverId)) throw createRequestError('invalid_id');
  if (!Buffer.isBuffer(buffer) || buffer.length === 0) throw createRequestError('invalid_image');
  if (buffer.length > MAX_MAP_IMAGE_BYTES) throw createRequestError('image_too_large', 413);
  const server = await db.getServer(serverId);
  if (!server) throw createRequestError('not_found', 404);
  let record = await db.getServerMap(serverId);
  const info = getCachedServerInfo(serverId) || {};
  const normalizedMapKey = typeof mapKey === 'string' && mapKey.trim() ? mapKey.trim() : null;
  const derivedKey = deriveMapKey(info) || null;
  let targetKey;
  if (record?.custom && record?.map_key) {
    targetKey = record.map_key;
  } else {
    const baseKey = normalizedMapKey || derivedKey;
    targetKey = baseKey ? `${baseKey}-server-${serverId}` : `server-${serverId}-custom`;
  }
  if (record) await removeMapImage(record);
  if (record?.map_key && record.map_key !== targetKey) await removeGlobalMapMetadata(record.map_key);
  const filePath = serverMapImageFilePath(serverId, targetKey, extension);
  await fs.mkdir(path.dirname(filePath), { recursive: true });
  await fs.writeFile(filePath, buffer);
  let data = {};
  if (record?.data) {
    try { data = typeof record.data === 'string' ? JSON.parse(record.data) : { ...record.data }; }
    catch { data = {}; }
  }
  if (info?.size && !data.size) data.size = info.size;
  if (info?.seed && !data.seed) data.seed = info.seed;
  if (info?.mapName && !data.mapName) data.mapName = info.mapName;
  const stored = { ...data, mapKey: targetKey, manualUpload: true };
  if (!stored.cachedAt) stored.cachedAt = new Date().toISOString();
  await db.saveServerMap(serverId, {
    map_key: targetKey,
    data: JSON.stringify(stored),
    image_path: filePath,
    custom: 1
  });
  const updatedRecord = await db.getServerMap(serverId);
  const map = mapRecordToPayload(serverId, updatedRecord, stored);
  return { map, updatedAt: new Date().toISOString() };
}

function respondToMapUploadError(err, res) {
  const code = err?.code || err?.message;
  if (code === 'image_too_large') return res.status(413).json({ error: 'image_too_large' });
  if (code === 'invalid_image' || code === 'invalid_id') return res.status(400).json({ error: 'invalid_image' });
  if (code === 'not_found') return res.status(404).json({ error: 'not_found' });
  console.error('map upload failed', err);
  return res.status(500).json({ error: 'map_upload_failed' });
}

function toServerId(value) {
  const id = Number(value);
  return Number.isFinite(id) ? id : null;
}

function sanitizeDiscordToken(value, maxLength = 256) {
  if (value == null) return '';
  const text = String(value).trim();
  if (!text) return '';
  if (!Number.isFinite(maxLength) || maxLength <= 0) return text;
  return text.slice(0, maxLength);
}

function sanitizeDiscordSnowflake(value, maxLength = 64) {
  if (value == null) return '';
  const digits = String(value).replace(/[^0-9]/g, '');
  if (!digits) return '';
  if (!Number.isFinite(maxLength) || maxLength <= 0) return digits;
  return digits.slice(0, maxLength);
}

function projectDiscordIntegration(row) {
  if (!row || typeof row !== 'object') return null;
  const serverId = Number(row.server_id ?? row.serverId);
  const configJson = row.config_json ?? row.configJson ?? null;
  return {
    serverId: Number.isFinite(serverId) ? serverId : null,
    guildId: row.guild_id || row.guildId || null,
    channelId: row.channel_id || row.channelId || null,
    statusMessageId: row.status_message_id || row.statusMessageId || null,
    createdAt: row.created_at || row.createdAt || null,
    updatedAt: row.updated_at || row.updatedAt || null,
    hasToken: Boolean(row.bot_token),
    config: parseDiscordBotConfig(configJson)
  };
}

function describeDiscordStatus(serverId) {
  const numericId = Number(serverId);
  const status = Number.isFinite(numericId) ? statusMap.get(numericId) : null;
  const details = status?.details || {};
  const playersOnline = Number(details?.players?.online);
  const maxPlayers = Number(details?.players?.max);
  const joiningRaw = Number(details?.joining);
  const serverOnline = Boolean(status?.ok);
  return {
    serverOnline,
    players: {
      current: Number.isFinite(playersOnline) ? playersOnline : 0,
      max: Number.isFinite(maxPlayers) ? maxPlayers : null
    },
    joining: Number.isFinite(joiningRaw) ? Math.max(0, joiningRaw) : 0,
    presence: serverOnline ? 'online' : 'dnd',
    presenceLabel: serverOnline ? 'Online' : 'Do Not Disturb',
    lastCheck: status?.lastCheck || null
  };
}

rconEventBus.on('monitor_status', (serverId, payload) => {
  const id = toServerId(serverId);
  if (id == null) return;
  const latency = Number.isFinite(payload?.latency) ? payload.latency : null;
  const replies = Array.isArray(payload?.replies) ? payload.replies : [];
  const findReply = (command) => {
    const target = String(command || '').trim().toLowerCase();
    if (!target) return null;
    const entry = replies.find((item) => typeof item?.command === 'string' && item.command.toLowerCase() === target);
    return entry?.reply || null;
  };
  const statusReply = findReply('status') || payload?.reply || null;
  const statusMessage = statusReply?.Message || statusReply?.message || '';
  const details = parseStatusMessage(statusMessage);

  const serverInfoReply = findReply('serverinfo');
  const serverInfoMessage = serverInfoReply?.Message || serverInfoReply?.message || '';
  if (serverInfoMessage) {
    try {
      const info = parseServerInfoMessage(serverInfoMessage);
      if (info) {
        cacheServerInfo(id, info);
        details.serverInfo = info;
        details.serverinfo = info;
        details.serverInfoRaw = serverInfoMessage;
      }
    } catch (err) {
      console.warn('Failed to parse serverinfo response', err);
    }
  }

  recordStatus(id, {
    ok: true,
    lastCheck: new Date().toISOString(),
    latency,
    details
  });
  if (typeof db.recordServerPlayerCount === 'function' && details?.players?.online != null) {
    const fpsSources = [
      details?.fps,
      details?.serverInfo?.fps,
      details?.serverinfo?.fps,
      details?.serverInfo?.Framerate,
      details?.serverinfo?.Framerate,
      details?.serverInfo?.framerate,
      details?.serverinfo?.framerate
    ];
    let fpsValue = null;
    for (const source of fpsSources) {
      const parsed = extractFloat(source);
      if (parsed != null) {
        fpsValue = parsed;
        break;
      }
    }
    const snapshot = {
      server_id: id,
      player_count: details.players.online,
      max_players: Number.isFinite(details.players.max) ? details.players.max : null,
      queued: Number.isFinite(details.queued) ? details.queued : null,
      sleepers: Number.isFinite(details.sleepers) ? details.sleepers : null,
      joining: Number.isFinite(details.joining) ? details.joining : null,
      fps: fpsValue != null ? fpsValue : null,
      online: 1
    };
    db.recordServerPlayerCount(snapshot).catch((err) => {
      console.warn('Failed to record player count snapshot', err);
    });
  }
  offlineSnapshotTimestamps.delete(id);
  const playerReply = findReply('playerlist');
  const playerMessage = playerReply?.Message || playerReply?.message || '';
  if (playerMessage) {
    processMonitorPlayerListSnapshot(id, playerMessage).catch((err) => {
      console.warn('Failed to persist monitored player list', err);
    });
  }
});

rconEventBus.on('monitor_error', (serverId, error) => {
  const id = toServerId(serverId);
  if (id == null) return;
  const message = error?.message || String(error);
  recordStatus(id, {
    ok: false,
    lastCheck: new Date().toISOString(),
    error: message
  });
  if (typeof db.recordServerPlayerCount === 'function') {
    const now = Date.now();
    const last = offlineSnapshotTimestamps.get(id) || 0;
    if (now - last >= OFFLINE_SNAPSHOT_MIN_INTERVAL) {
      offlineSnapshotTimestamps.set(id, now);
      db.recordServerPlayerCount({
        server_id: id,
        player_count: 0,
        max_players: null,
        queued: null,
        sleepers: null,
        joining: null,
        fps: null,
        online: 0
      }).catch((err) => {
        console.warn('Failed to record offline player snapshot', err);
      });
    }
  }
});


async function fetchServersForMonitoring() {
  if (typeof db.listServersWithSecrets === 'function') {
    return await db.listServersWithSecrets();
  }
  return await db.listServers();
}


async function refreshMonitoredServers() {
  if (monitorRefreshPromise) return monitorRefreshPromise;
  monitorRefreshPromise = (async () => {
    try {

      const list = await fetchServersForMonitoring();

      const seen = new Set();
      for (const row of list) {
        const key = Number(row.id);
        if (!Number.isFinite(key)) continue;
        seen.add(key);
        ensureRconBinding(row);
      }
      for (const key of [...rconBindings.keys()]) {
        if (!seen.has(key)) closeServerRcon(key);
      }
      for (const key of [...statusMap.keys()]) {
        if (!seen.has(key)) statusMap.delete(key);
      }
      for (const entryKey of [...recentPlayerConnections.keys()]) {
        const [serverId] = entryKey.split(':');
        const numeric = Number(serverId);
        if (Number.isFinite(numeric) && !seen.has(numeric)) recentPlayerConnections.delete(entryKey);
      }
      for (const [serverId] of [...offlineSnapshotTimestamps.entries()]) {
        if (!seen.has(serverId)) offlineSnapshotTimestamps.delete(serverId);
      }
      if (!monitorController) {
        monitorController = startAutoMonitor(list, {
          intervalMs: MONITOR_INTERVAL,
          timeoutMs: MONITOR_TIMEOUT,
          commands: ['status', 'playerlist', 'serverinfo']
        });
      } else {
        monitorController.update(list);
      }
    } catch (err) {
      console.error('monitor refresh failed', err);
    } finally {
      monitorRefreshPromise = null;
    }
  })();
  return monitorRefreshPromise;
}

const mapPurgeHandle = setInterval(() => {
  purgeExpiredMapCaches().catch((err) => console.error('scheduled map purge error', err));
}, MAP_PURGE_INTERVAL);
if (mapPurgeHandle.unref) mapPurgeHandle.unref();

await refreshMonitoredServers();

// --- Public metadata
app.get('/api/public-config', (req, res) => {
  res.json({ allowRegistration: ALLOW_REGISTRATION });
});

// --- Auth
app.post('/api/login', async (req, res) => {
  const { username, password } = req.body || {};
  const userName = normalizeUsername(username);
  if (!userName || !password) return res.status(400).json({ error: 'missing_fields' });
  try {
    const row = await db.getUserByUsername(userName);
    if (!row) return res.status(401).json({ error: 'invalid_login' });
    const ok = await bcrypt.compare(password, row.password_hash);
    if (!ok) return res.status(401).json({ error: 'invalid_login' });
    const context = await loadUserContext(row.id);
    const roleForToken = context?.role || row.role;
    const token = signToken({ ...row, role: roleForToken }, JWT_SECRET);
    res.json({
      token,
      username: context?.username || row.username,
      role: roleForToken,
      roleName: context?.roleName || row.role_name || roleForToken,
      id: row.id,
      permissions: context?.permissions || normaliseRolePermissions(row.role_permissions, row.role),
      activeTeamId: context?.activeTeamId || null,
      activeTeamName: context?.activeTeamName || null,
      teams: context?.teams || []
    });
  } catch (e) {
    res.status(500).json({ error: 'db_error' });
  }
});

app.post('/api/register', async (req, res) => {
  if (!ALLOW_REGISTRATION) return res.status(403).json({ error: 'registration_disabled' });
  const { username, password } = req.body || {};
  const userName = normalizeUsername(username);
  if (!userName || !password) return res.status(400).json({ error: 'missing_fields' });
  if (!/^[a-z0-9_\-.]{3,32}$/i.test(userName)) return res.status(400).json({ error: 'invalid_username' });
  if (password.length < 8) return res.status(400).json({ error: 'weak_password' });
  try {
    const existing = await findUserCaseInsensitive(userName);
    if (existing) return res.status(409).json({ error: 'username_taken' });
    const hash = bcrypt.hashSync(password, 10);
    const id = await db.createUser({ username: userName, password_hash: hash, role: 'user' });
    res.status(201).json({ id, username: userName });
  } catch (e) {
    res.status(500).json({ error: 'db_error' });
  }
});

app.get('/api/me', auth, async (req, res) => {
  try {
    const context = await loadUserContext(req.user.uid);
    if (!context) return res.status(404).json({ error: 'not_found' });
    res.json({
      id: context.id,
      username: context.username,
      role: context.role,
      roleName: context.roleName,
      permissions: context.permissions,
      created_at: context.created_at || null,
      activeTeamId: context.activeTeamId,
      activeTeamName: context.activeTeamName,
      teams: context.teams
    });
  } catch (e) {
    res.status(500).json({ error: 'db_error' });
  }
});

app.get('/api/me/settings', auth, async (req, res) => {
  try {
    const settings = await db.getUserSettings(req.user.uid);
    res.json(settings);
  } catch {
    res.status(500).json({ error: 'db_error' });
  }
});

app.post('/api/me/settings', auth, async (req, res) => {
  const payload = req.body;
  if (!payload || typeof payload !== 'object') return res.status(400).json({ error: 'invalid_payload' });
  try {
    for (const [key, value] of Object.entries(payload)) {
      if (!ALLOWED_USER_SETTINGS.has(key)) continue;
      const normalized = typeof value === 'string' ? value.trim() : value;
      if (normalized === '' || normalized === null || typeof normalized === 'undefined') {
        await db.deleteUserSetting(req.user.uid, key);
      } else {
        await db.setUserSetting(req.user.uid, key, String(normalized));
      }
    }
    const settings = await db.getUserSettings(req.user.uid);
    res.json(settings);
  } catch (err) {
    console.error('settings update failed', err);
    res.status(500).json({ error: 'db_error' });
  }
});

app.get('/api/teams', auth, async (req, res) => {
  try {
    const context = await loadUserContext(req.authUser.id);
    res.json({
      activeTeamId: context?.activeTeamId ?? null,
      activeTeamName: context?.activeTeamName ?? null,
      teams: context?.teams || []
    });
  } catch (err) {
    console.error('failed to load teams', err);
    res.status(500).json({ error: 'db_error' });
  }
});

app.post('/api/me/active-team', auth, async (req, res) => {
  const { teamId } = req.body || {};
  const numeric = Number(teamId);
  if (!Number.isFinite(numeric)) return res.status(400).json({ error: 'invalid_team' });
  try {
    let teams = req.authUser?.teams || [];
    if (!teams.some((team) => team.id === numeric)) {
      teams = await db.listUserTeams(req.authUser.id);
      if (!teams.some((team) => team.id === numeric)) {
        return res.status(404).json({ error: 'not_found' });
      }
    }
    await db.setUserActiveTeam(req.authUser.id, numeric);
    const context = await loadUserContext(req.authUser.id);
    req.authUser = context;
    res.json({
      ok: true,
      activeTeamId: context?.activeTeamId ?? numeric,
      activeTeamName: context?.activeTeamName ?? null,
      role: context?.role,
      roleName: context?.roleName,
      permissions: context?.permissions,
      teams: context?.teams || []
    });
  } catch (err) {
    console.error('failed to set active team', err);
    res.status(500).json({ error: 'db_error' });
  }
});

app.post('/api/password', auth, async (req, res) => {
  const { currentPassword, newPassword } = req.body || {};
  if (!currentPassword || !newPassword) return res.status(400).json({ error: 'missing_fields' });
  if (newPassword.length < 8) return res.status(400).json({ error: 'weak_password' });
  try {
    const user = await db.getUser(req.user.uid);
    if (!user) return res.status(404).json({ error: 'not_found' });
    const ok = await bcrypt.compare(currentPassword, user.password_hash);
    if (!ok) return res.status(401).json({ error: 'invalid_current_password' });
    const hash = bcrypt.hashSync(newPassword, 10);
    await db.updateUserPassword(req.user.uid, hash);
    res.json({ ok: true });
  } catch (err) {
    console.error('password update failed', err);
    res.status(500).json({ error: 'db_error' });
  }
});

app.get('/api/users', auth, requireAdmin, async (req, res) => {
  try {
    const teamId = req.authUser?.activeTeamId;
    if (teamId == null) return res.json([]);
    const rows = await db.listUsers(teamId);
    const payload = rows.map((row) => ({
      id: row.id,
      username: row.username,
      role: row.role,
      roleName: row.role_name || row.role,
      created_at: row.created_at
    }));
    res.json(payload);
  } catch {
    res.status(500).json({ error: 'db_error' });
  }
});

app.post('/api/users', auth, requireAdmin, async (req, res) => {
  const { username, password, role = 'user' } = req.body || {};
  const userName = normalizeUsername(username);
  const teamId = req.authUser?.activeTeamId;
  if (teamId == null) return res.status(400).json({ error: 'no_active_team' });
  if (!userName) return res.status(400).json({ error: 'missing_fields' });
  if (!/^[a-z0-9_\-.]{3,32}$/i.test(userName)) return res.status(400).json({ error: 'invalid_username' });
  const roleKey = typeof role === 'string' && role.trim() ? role.trim() : 'user';
  try {
    const roleRecord = await db.getRole(roleKey);
    if (!roleRecord) return res.status(400).json({ error: 'invalid_role' });
    const existing = await findUserCaseInsensitive(userName);
    let targetUser = existing || null;
    let created = false;
    if (password && password.length > 0) {
      if (password.length < 8) return res.status(400).json({ error: 'weak_password' });
      if (existing) return res.status(409).json({ error: 'username_taken' });
      const hash = bcrypt.hashSync(password, 10);
      const id = await db.createUser({ username: userName, password_hash: hash, role: roleKey });
      targetUser = { id, username: userName, role: roleKey };
      created = true;
    } else {
      if (!existing) return res.status(404).json({ error: 'user_not_found' });
    }
    if (!targetUser) return res.status(500).json({ error: 'user_create_failed' });
    const membership = await db.getTeamMember(teamId, targetUser.id);
    if (membership) return res.status(409).json({ error: 'already_member' });
    await db.addTeamMember({ team_id: teamId, user_id: targetUser.id, role: roleKey });
    const status = created ? 201 : 200;
    res.status(status).json({ id: targetUser.id, username: targetUser.username, role: roleKey, roleName: roleRecord.name });
  } catch (e) {
    res.status(500).json({ error: 'db_error' });
  }
});

app.patch('/api/users/:id', auth, requireAdmin, async (req, res) => {
  const { role } = req.body || {};
  const id = Number(req.params.id);
  if (!Number.isFinite(id)) return res.status(400).json({ error: 'invalid_id' });
  const roleKey = typeof role === 'string' && role.trim() ? role.trim() : '';
  if (!roleKey) return res.status(400).json({ error: 'invalid_role' });
  const teamId = req.authUser?.activeTeamId;
  if (teamId == null) return res.status(400).json({ error: 'no_active_team' });
  try {
    const roleRecord = await db.getRole(roleKey);
    if (!roleRecord) return res.status(400).json({ error: 'invalid_role' });
    const membership = await db.getTeamMember(teamId, id);
    if (!membership) return res.status(404).json({ error: 'not_found' });
    await db.updateTeamMemberRole(teamId, id, roleKey);
    res.json({ ok: true, role: roleKey, roleName: roleRecord.name });
  } catch {
    res.status(500).json({ error: 'db_error' });
  }
});

app.post('/api/users/:id/password', auth, requireAdmin, async (req, res) => {
  const { newPassword } = req.body || {};
  const id = Number(req.params.id);
  if (!Number.isFinite(id)) return res.status(400).json({ error: 'invalid_id' });
  if (!newPassword || newPassword.length < 8) return res.status(400).json({ error: 'weak_password' });
  const hash = bcrypt.hashSync(newPassword, 10);
  try {
    await db.updateUserPassword(id, hash);
    res.json({ ok: true });
  } catch {
    res.status(500).json({ error: 'db_error' });
  }
});

app.delete('/api/users/:id', auth, requireAdmin, async (req, res) => {
  const id = Number(req.params.id);
  if (!Number.isFinite(id)) return res.status(400).json({ error: 'invalid_id' });
  if (id === req.user.uid) return res.status(400).json({ error: 'cannot_delete_self' });
  const teamId = req.authUser?.activeTeamId;
  if (teamId == null) return res.status(400).json({ error: 'no_active_team' });
  try {
    const membership = await db.getTeamMember(teamId, id);
    if (!membership) return res.status(404).json({ error: 'not_found' });
    if (membership.role === 'admin') {
      const members = await db.listUsers(teamId);
      const adminCount = members.filter((member) => member.role === 'admin').length;
      if (adminCount <= 1) return res.status(400).json({ error: 'last_admin' });
    }
    const removed = await db.removeTeamMember(teamId, id);
    res.json({ deleted: removed });
  } catch {
    res.status(500).json({ error: 'db_error' });
  }
});

app.get('/api/roles', auth, async (req, res) => {
  if (!hasGlobalPermission(req.authUser, 'manageRoles') && !hasGlobalPermission(req.authUser, 'manageUsers')) {
    return res.status(403).json({ error: 'forbidden' });
  }
  try {
    const rows = await db.listRoles();
    const roles = rows.map((row) => projectRole(row));
    res.json({ roles, templates: describeRoleTemplates() });
  } catch (err) {
    console.error('list roles failed', err);
    res.status(500).json({ error: 'db_error' });
  }
});

app.post('/api/roles', auth, requireGlobalPermissionMiddleware('manageRoles'), async (req, res) => {
  const body = req.body || {};
  const key = normalizeRoleKey(body.key);
  const nameInput = typeof body.name === 'string' ? body.name.trim() : '';
  if (!key) return res.status(400).json({ error: 'invalid_role_key' });
  if (!nameInput) return res.status(400).json({ error: 'invalid_name' });
  if (RESERVED_ROLE_KEYS.has(key)) return res.status(400).json({ error: 'reserved_role' });
  const description = typeof body.description === 'string' ? body.description.trim() : null;
  try {
    const existing = await db.getRole(key);
    if (existing) return res.status(409).json({ error: 'role_exists' });
    const permissions = buildRolePermissionsPayload(body, key);
    await db.createRole({ key, name: nameInput, description, permissions });
    const created = await db.getRole(key);
    res.status(201).json(projectRole(created));
  } catch (err) {
    console.error('create role failed', err);
    res.status(500).json({ error: 'db_error' });
  }
});

app.patch('/api/roles/:key', auth, requireGlobalPermissionMiddleware('manageRoles'), async (req, res) => {
  const key = normalizeRoleKey(req.params.key);
  if (!key) return res.status(400).json({ error: 'invalid_role_key' });
  const activeRoleKey = normalizeRoleKey(req.authUser?.role);
  if (activeRoleKey && activeRoleKey === key) {
    return res.status(400).json({ error: 'cannot_edit_active_role' });
  }
  const body = req.body || {};
  const updates = {};
  if (typeof body.name === 'string') {
    const trimmed = body.name.trim();
    if (!trimmed) return res.status(400).json({ error: 'invalid_name' });
    updates.name = trimmed;
  }
  if (Object.prototype.hasOwnProperty.call(body, 'description')) {
    if (body.description === null || body.description === '') updates.description = null;
    else if (typeof body.description === 'string') updates.description = body.description.trim();
    else updates.description = String(body.description);
  }
  if (
    Object.prototype.hasOwnProperty.call(body, 'permissions') ||
    Object.prototype.hasOwnProperty.call(body, 'allowedServers') ||
    Object.prototype.hasOwnProperty.call(body, 'allowed') ||
    Object.prototype.hasOwnProperty.call(body, 'servers') ||
    Object.prototype.hasOwnProperty.call(body, 'capabilities') ||
    Object.prototype.hasOwnProperty.call(body, 'global')
  ) {
    updates.permissions = buildRolePermissionsPayload(body, key);
  }
  if (!Object.keys(updates).length) return res.status(400).json({ error: 'no_changes' });
  try {
    const changed = await db.updateRole(key, updates);
    if (!changed) return res.status(404).json({ error: 'not_found' });
    const role = await db.getRole(key);
    res.json(projectRole(role));
  } catch (err) {
    console.error('update role failed', err);
    res.status(500).json({ error: 'db_error' });
  }
});

app.delete('/api/roles/:key', auth, requireGlobalPermissionMiddleware('manageRoles'), async (req, res) => {
  const key = normalizeRoleKey(req.params.key);
  if (!key) return res.status(400).json({ error: 'invalid_role_key' });
  if (RESERVED_ROLE_KEYS.has(key)) return res.status(400).json({ error: 'reserved_role' });
  try {
    const count = await db.countUsersByRole(key);
    if (count > 0) return res.status(400).json({ error: 'role_in_use', users: count });
    const deleted = await db.deleteRole(key);
    if (!deleted) return res.status(404).json({ error: 'not_found' });
    res.json({ deleted: true });
  } catch (err) {
    console.error('delete role failed', err);
    res.status(500).json({ error: 'db_error' });
  }
});

// --- Servers CRUD
app.get('/api/servers', auth, async (req, res) => {
  try {
    const teamId = req.authUser?.activeTeamId;
    if (teamId == null) return res.json([]);
    const rows = await db.listServers(teamId);
    const sanitized = rows.map((row) => {
      if (!row || typeof row !== 'object') return row;
      const { password: _pw, ...rest } = row;
      return rest;
    });
    const filtered = filterServersByPermission(sanitized, req.authUser, 'view');
    res.json(filtered);
  } catch {
    res.status(500).json({ error: 'db_error' });
  }
});

app.get('/api/servers/status', auth, (req, res) => {
  res.json(filterStatusMapByPermission(getStatusSnapshot(), req.authUser, 'view'));
});

app.get('/api/servers/:id/status', auth, (req, res) => {
  const id = ensureServerCapability(req, res, 'view');
  if (id == null) return;
  const status = statusMap.get(id);
  if (!status) return res.status(404).json({ error: 'not_found' });
  res.json(status);
});

app.get('/api/servers/:id/discord', auth, async (req, res) => {
  const id = ensureServerCapability(req, res, 'discord');
  if (id == null) return;
  if (typeof db.getServerDiscordIntegration !== 'function') {
    return res.status(501).json({ error: 'not_supported' });
  }
  try {
    const server = await db.getServer(id);
    if (!server) return res.status(404).json({ error: 'not_found' });
    const integration = await db.getServerDiscordIntegration(id);
    res.json({
      integration: projectDiscordIntegration(integration),
      status: describeDiscordStatus(id)
    });
  } catch (err) {
    console.error('failed to load discord integration', err);
    res.status(500).json({ error: 'db_error' });
  }
});

app.post('/api/servers/:id/discord', auth, async (req, res) => {
  const id = ensureServerCapability(req, res, 'discord');
  if (id == null) return;
  if (typeof db.saveServerDiscordIntegration !== 'function' || typeof db.getServerDiscordIntegration !== 'function') {
    return res.status(501).json({ error: 'not_supported' });
  }
  try {
    const server = await db.getServer(id);
    if (!server) return res.status(404).json({ error: 'not_found' });
    const existing = await db.getServerDiscordIntegration(id);
    const body = req.body || {};
    const guildId = sanitizeDiscordSnowflake(body.guildId ?? body.guild_id);
    const channelId = sanitizeDiscordSnowflake(body.channelId ?? body.channel_id);
    const tokenInput = sanitizeDiscordToken(body.botToken ?? body.bot_token);
    if (!guildId || !channelId) return res.status(400).json({ error: 'missing_fields' });
    let botToken = tokenInput;
    if (!botToken) {
      const existingToken = existing?.bot_token;
      if (existingToken) botToken = existingToken;
      else return res.status(400).json({ error: 'missing_bot_token' });
    }
    let statusMessageId = existing?.status_message_id ?? existing?.statusMessageId ?? null;
    if (existing?.channel_id && existing.channel_id !== channelId) {
      statusMessageId = null;
    }
    const configJson = existing?.config_json ?? existing?.configJson ?? null;
    await db.saveServerDiscordIntegration(id, {
      bot_token: botToken,
      guild_id: guildId,
      channel_id: channelId,
      status_message_id: statusMessageId,
      config_json: configJson
    });
    const integration = await db.getServerDiscordIntegration(id);
    res.json({
      integration: projectDiscordIntegration(integration),
      status: describeDiscordStatus(id)
    });
  } catch (err) {
    console.error('failed to save discord integration', err);
    res.status(500).json({ error: 'db_error' });
  }
});

app.delete('/api/servers/:id/discord', auth, async (req, res) => {
  const id = ensureServerCapability(req, res, 'discord');
  if (id == null) return;
  if (typeof db.deleteServerDiscordIntegration !== 'function') {
    return res.status(501).json({ error: 'not_supported' });
  }
  try {
    const server = await db.getServer(id);
    if (!server) return res.status(404).json({ error: 'not_found' });
    const removed = await db.deleteServerDiscordIntegration(id);
    res.json({
      removed: Number(removed) > 0,
      integration: null,
      status: describeDiscordStatus(id)
    });
  } catch (err) {
    console.error('failed to delete discord integration', err);
    res.status(500).json({ error: 'db_error' });
  }
});

app.post('/api/servers', auth, requireGlobalPermissionMiddleware('manageServers'), async (req, res) => {
  const { name, host, port, password, tls } = req.body || {};
  if (!name || !host || !port || !password) return res.status(400).json({ error: 'missing_fields' });
  try {
    let teamId = req.authUser?.activeTeamId || null;
    if (teamId == null && typeof db.createTeam === 'function') {
      const teamName = req.authUser?.username ? `${req.authUser.username}'s Team` : 'My Team';
      teamId = await db.createTeam({ name: teamName, owner_user_id: req.authUser.id });
      await db.addTeamMember({ team_id: teamId, user_id: req.authUser.id, role: req.authUser.role || 'admin' });
      if (typeof db.setUserActiveTeam === 'function') {
        await db.setUserActiveTeam(req.authUser.id, teamId);
      }
      if (req.authUser) {
        req.authUser.activeTeamId = teamId;
        req.authUser.activeTeamName = teamName;
        if (Array.isArray(req.authUser.teams)) {
          if (!req.authUser.teams.some((team) => team?.id === teamId)) {
            req.authUser.teams.push({ id: teamId, name: teamName, ownerId: req.authUser.id, role: req.authUser.role || 'admin', roleName: req.authUser.roleName || req.authUser.role || 'admin' });
          }
        } else {
          req.authUser.teams = [{ id: teamId, name: teamName, ownerId: req.authUser.id, role: req.authUser.role || 'admin', roleName: req.authUser.roleName || req.authUser.role || 'admin' }];
        }
      }
    }
    if (teamId == null) return res.status(400).json({ error: 'no_active_team' });
    const id = await db.createServer({ name, host, port: parseInt(port, 10), password, tls: tls ? 1 : 0, team_id: teamId });
    if (req.authUser) {
      try {
        const refreshed = await loadUserContext(req.authUser.id);
        if (refreshed) req.authUser = refreshed;
      } catch (err) {
        console.warn('Failed to refresh user context after server creation', err);
      }
    }
    refreshMonitoredServers().catch((err) => console.error('monitor refresh (create) failed', err));
    res.json({ id });
  } catch {
    res.status(500).json({ error: 'db_error' });
  }
});

function shouldResetRcon(payload) {
  if (!payload || typeof payload !== 'object') return false;
  const resetKeys = ['host', 'port', 'password', 'tls'];
  for (const key of resetKeys) {
    if (Object.prototype.hasOwnProperty.call(payload, key)) return true;
  }
  return false;
}

app.patch('/api/servers/:id', auth, async (req, res) => {
  const id = ensureServerCapability(req, res, 'manage');
  if (id == null) return;
  const payload = req.body || {};
  const { team_id: _teamId, teamId: _teamIdAlt, ...changes } = payload;
  const needsReset = shouldResetRcon(changes);
  try {
    const updated = await db.updateServer(id, changes);
    if (needsReset) {
      closeServerRcon(id);
      try {
        const row = await db.getServer(id);
        if (row) ensureRconBinding(row);
      } catch (err) {
        console.error('failed to rebind RCON after update', err);
      }
    }
    if (updated || needsReset) {
      refreshMonitoredServers().catch((err) => console.error('monitor refresh (update) failed', err));
    }
    res.json({ updated });
  } catch {
    res.status(500).json({ error: 'db_error' });
  }
});

app.delete('/api/servers/:id', auth, async (req, res) => {
  const id = ensureServerCapability(req, res, 'manage');
  if (id == null) return;
  try {
    const deleted = await db.deleteServer(id);
    closeServerRcon(id);
    statusMap.delete(id);
    refreshMonitoredServers().catch((err) => console.error('monitor refresh (delete) failed', err));
    res.json({ deleted });
  } catch {
    res.status(500).json({ error: 'db_error' });
  }
});

app.get('/api/servers/:id/live-map', auth, async (req, res) => {
  const id = ensureServerCapability(req, res, 'liveMap');
  if (id == null) return;
  res.set({
    'Cache-Control': 'no-store, no-cache, must-revalidate, max-age=0',
    Pragma: 'no-cache',
    Expires: '0'
  });
  const logger = createLogger(`live-map:${id}`);
  logger.info('Live map request received');
  try {
    const server = await db.getServer(id);
    if (!server) return res.status(404).json({ error: 'not_found' });
    logger.debug('Loaded server details', { name: server?.name, host: server?.host, port: server?.port });
    ensureRconBinding(server);
    let playerPayload = '';
    try {
      const reply = await sendRconCommand(server, 'playerlist', { silent: true });
      playerPayload = reply?.Message || '';
    } catch (err) {
      logger.error('playerlist command failed', err);
      return res.status(502).json({ error: 'playerlist_failed' });
    }
    let players = parsePlayerListMessage(playerPayload);
    players = await enrichLivePlayers(players);
    await syncServerPlayerDirectory(id, players);
    logger.debug('Processed live players', { count: players.length });
    let info = getCachedServerInfo(id);
    if (!info) {
      try {
        const reply = await sendRconCommand(server, 'serverinfo', { silent: true });
        info = parseServerInfoMessage(reply?.Message || '');
        cacheServerInfo(id, info);
        logger.debug('Fetched serverinfo via RCON', { size: info?.size, seed: info?.seed, mapName: info?.mapName });
      } catch (err) {
        info = { raw: null, mapName: null, size: null, seed: null };
        logger.warn('Failed to fetch serverinfo via RCON', err);
      }
    }
    let levelUrl = typeof info?.levelUrl === 'string' ? info.levelUrl.trim() : '';
    if (!isLikelyLevelUrl(levelUrl)) levelUrl = '';
    if (!levelUrl) {
      try {
        const reply = await sendRconCommand(server, 'levelurl', { silent: true });
        const parsedLevelUrl = parseLevelUrlMessage(reply?.Message || reply?.message || '');
        if (parsedLevelUrl) {
          levelUrl = parsedLevelUrl;
          if (info) {
            info.levelUrl = levelUrl;
            cacheServerInfo(id, info);
          }
        }
      } catch (err) {
        logger.warn('Failed to fetch level URL via RCON', err);
      }
    }
    const hasCustomLevelUrl = isCustomLevelUrl(levelUrl);

    if (!info?.size || !info?.seed) {
      try {
        const { size, seed } = await fetchSizeAndSeedViaRcon(server);
        if (!info.size && Number.isFinite(size)) info.size = size;
        if (!info.seed && Number.isFinite(seed)) info.seed = seed;
        cacheServerInfo(id, info);
        logger.debug('Augmented server info with world settings', { size: info?.size, seed: info?.seed });
      } catch {
        // leave info as-is if lookups fail
      }
    }
    const now = new Date();
    const resetPoint = firstThursdayResetTime(now);
    const infoMapKey = deriveMapKey(info) || null;
    let mapRecord = await db.getServerMap(id);
    if (mapRecord && shouldResetMapRecord(mapRecord, now, resetPoint)) {
      logger.info('Existing map record expired, removing cached image');
      await removeMapImage(mapRecord);
      if (!mapRecord.custom && mapRecord.map_key) await removeGlobalMapMetadata(mapRecord.map_key);
      await db.deleteServerMap(id);
      mapRecord = null;
    }
    if (mapRecord && !mapRecord.custom && hasCustomLevelUrl) {
      logger.info('Server reports custom level URL, clearing procedural map cache');
      await removeMapImage(mapRecord);
      if (mapRecord.map_key) await removeGlobalMapMetadata(mapRecord.map_key);
      await db.deleteServerMap(id);
      mapRecord = null;
    }
    if (mapRecord && !mapRecord.custom && infoMapKey && mapRecord.map_key && mapRecord.map_key !== infoMapKey) {
      logger.info('Map key changed, clearing stale cache', { previousKey: mapRecord.map_key, nextKey: infoMapKey });
      await removeMapImage(mapRecord);
      if (mapRecord.map_key) await removeGlobalMapMetadata(mapRecord.map_key);
      await db.deleteServerMap(id);
      mapRecord = null;
    }

    let mapMetadata = null;
    if (mapRecord?.map_key) {
      const cachedMeta = await loadGlobalMapMetadata(mapRecord.map_key);
      if (cachedMeta && isMapMetadataStale(cachedMeta, now, resetPoint)) {
        logger.info('Cached map metadata expired, clearing stored record', { mapKey: mapRecord.map_key });
        await removeMapImage(mapRecord);
        await removeGlobalMapMetadata(mapRecord.map_key);
        await db.deleteServerMap(id);
        mapRecord = null;
      } else if (cachedMeta) {
        mapMetadata = cachedMeta;
      }
    }

    if (!mapRecord && infoMapKey) {
      const cachedMeta = await loadGlobalMapMetadata(infoMapKey);
      if (cachedMeta && !isMapMetadataStale(cachedMeta, now, resetPoint)) {
        const cacheKey = cachedMeta.mapKey || infoMapKey;
        const cachedImage = await findGlobalMapImage(cacheKey);
        logger.info('Rehydrating map record from global cache', { mapKey: cacheKey, hasImage: !!cachedImage?.path });
        await db.saveServerMap(id, {
          map_key: cacheKey,
          data: JSON.stringify({ ...cachedMeta }),
          image_path: cachedImage?.path || null,
          custom: cachedMeta.isCustomMap ? 1 : 0
        });
        mapRecord = await db.getServerMap(id);
        mapMetadata = cachedMeta;
      } else if (cachedMeta) {
        await removeGlobalMapMetadata(infoMapKey);
      }
    }

    let map = mapRecordToPayload(id, mapRecord, mapMetadata);
    if (!map && hasCustomLevelUrl) {
      const baseKey = infoMapKey || null;
      const customKey = baseKey ? `${baseKey}-server-${id}` : `server-${id}-custom`;
      map = {
        mapKey: customKey,
        custom: true,
        cached: false,
        cachedAt: null,
        imageUrl: null,
        needsUpload: true,
        levelUrl
      };
      if (Number.isFinite(info?.size)) map.size = info.size;
      if (Number.isFinite(info?.seed)) map.seed = info.seed;
      if (info?.mapName) map.mapName = info.mapName;
    }
    if (map && !map.mapKey && infoMapKey) map.mapKey = infoMapKey;
    if (!map) {
      if (!hasCustomLevelUrl && info?.size && info?.seed) {
        const userKey = await db.getUserSetting(req.user.uid, 'rustmaps_api_key');
        const apiKey = userKey || DEFAULT_RUSTMAPS_API_KEY || '';
        try {
          logger.info('Requesting RustMaps metadata', { size: info.size, seed: info.seed, apiKeyProvided: !!apiKey });
          let metadata = await fetchRustMapMetadata(info.size, info.seed, apiKey, { logger });
          const finalKey = deriveMapKey(info, metadata) || infoMapKey;
          const storedMeta = { ...metadata, mapKey: finalKey };
          if (Number.isFinite(metadata?.size)) info.size = metadata.size;
          if (Number.isFinite(metadata?.seed)) info.seed = metadata.seed;
          if (metadata?.mapName) info.mapName = metadata.mapName;
          cacheServerInfo(id, info);
          if (!storedMeta.size && Number.isFinite(info.size)) storedMeta.size = info.size;
          if (!storedMeta.seed && Number.isFinite(info.seed)) storedMeta.seed = info.seed;
          storedMeta.cachedAt = new Date().toISOString();
          await removeMapImage(mapRecord);
          if (mapRecord?.map_key && mapRecord.map_key !== finalKey) {
            await removeGlobalMapMetadata(mapRecord.map_key);
          }
          let imagePath = null;
          if (!metadata.isCustomMap) {
            const cacheKey = finalKey || infoMapKey || `server-${id}`;
            const cached = await findGlobalMapImage(cacheKey);
            if (cached?.path) {
              logger.info('Using cached global map image', { cacheKey });
              imagePath = cached.path;
            } else {
              try {
                const download = await downloadRustMapImage(metadata, apiKey);
                if (download?.buffer) {
                  const filePath = globalMapImageFilePath(cacheKey, download.extension);
                  await fs.mkdir(path.dirname(filePath), { recursive: true });
                  await fs.writeFile(filePath, download.buffer);
                  logger.info('Downloaded RustMaps image', { cacheKey, path: filePath });
                  imagePath = filePath;
                }
              } catch (imageErr) {
                logger.warn('RustMaps image download failed', imageErr);
              }
            }
          }
          const cachedImage = !!imagePath;
          logger.info('Persisting map metadata to database', {
            mapKey: finalKey || infoMapKey,
            custom: metadata.isCustomMap,
            cached: cachedImage
          });
          const mapKeyToPersist = finalKey || infoMapKey;
          await db.saveServerMap(id, {
            map_key: mapKeyToPersist,
            data: JSON.stringify(storedMeta),
            image_path: imagePath,
            custom: metadata.isCustomMap ? 1 : 0
          });
          await saveGlobalMapMetadata(mapKeyToPersist, storedMeta);
          mapRecord = await db.getServerMap(id);
          map = mapRecordToPayload(id, mapRecord, storedMeta);
          if (map && !map.mapKey) map.mapKey = mapKeyToPersist;
          if (!cachedImage && mapMetadataHasRemote(storedMeta)) {
            logger.info('Map imagery available remotely, awaiting proxy fetch', { mapKey: finalKey || infoMapKey });
          }
        } catch (err) {
          const code = err?.code || err?.message;
          if (code === 'rustmaps_api_key_missing' || code === 'rustmaps_unauthorized' || code === 'rustmaps_invalid_parameters') {
            logger.warn('RustMaps rejected request', { code });
            return res.status(400).json({ error: code });
          }
          if (code === 'rustmaps_generation_timeout') {
            logger.warn('RustMaps generation timed out');
            return res.status(504).json({ error: code });
          }
          if (code === 'rustmaps_generation_pending') {
            logger.info('RustMaps generation pending');
            return res.status(202).json({ error: code });
          }
          if (code === 'rustmaps_not_found') {
            logger.info('RustMaps has no data for this map yet', { mapKey: infoMapKey });
            map = {
              mapKey: infoMapKey,
              cached: false,
              imageUrl: null,
              custom: false,
              notFound: true
            };
          } else if (code === 'rustmaps_image_error') {
            logger.warn('RustMaps image download error', err);
            map = {
              mapKey: infoMapKey,
              cached: false,
              imageUrl: null,
              custom: false
            };
          } else {
            logger.error('RustMaps metadata fetch failed', err);
            return res.status(502).json({ error: 'rustmaps_error' });
          }
        }
      } else if (mapRecord) {
        map = mapRecordToPayload(id, mapRecord);
      }
    }
    if (map && map.custom && !map.imageUrl) map.needsUpload = true;
    if (map && !map.mapKey && infoMapKey) map.mapKey = infoMapKey;
    // keep cached flag consistent
    if (map && typeof map.cached === 'undefined') map.cached = !!(mapRecord?.image_path);


    // unified response (keeps main's shape, adds richer status from codex)
    const mapPayload = map || null;

    // derive a status + requirements summary for the frontend
    let status = 'ready';
    if (!mapPayload) {
      if (!info?.size || !info?.seed) {
        status = 'awaiting_server_info';
      } else {
        status = 'awaiting_imagery';
      }
    } else if (mapPayload.notFound) {
      status = 'rustmaps_not_found';
    } else if (mapPayload.custom && mapPayload.needsUpload) {
      status = 'awaiting_upload';
    } else if (!mapPayload.imageUrl) {
      status = 'awaiting_imagery';
    }

    // structured log so you can see why the map didn't render
    logger.info('Live map payload ready', {
      players: players.length,
      mapKey: mapPayload?.mapKey || null,
      cached: !!mapPayload?.cached,
      hasImage: !!mapPayload?.imageUrl,
      status
    });

    // backward-compatible shape + richer fields
    const responsePayload = {
      players,
      map: mapPayload,
      info,
      status,                    // <-- new
      fetchedAt: new Date().toISOString()
    };

    res.json(responsePayload);
  } catch (err) {
    logger.error('live-map route error', err);
    res.status(500).json({ error: 'live_map_failed' });
  }
});

app.post('/api/servers/:id/live-map/world', auth, async (req, res) => {
  const id = ensureServerCapability(req, res, 'liveMap');
  if (id == null) return;
  const { size, seed } = req.body || {};
  const numericSize = Number(size);
  const numericSeed = Number(seed);
  if (!Number.isFinite(numericSize) || numericSize <= 0 || !Number.isFinite(numericSeed)) {
    return res.status(400).json({ error: 'invalid_world_config' });
  }
  const logger = createLogger(`live-map-config:${id}`);
  logger.info('Manual RustMaps request received', { size: numericSize, seed: numericSeed });
  try {
    const server = await db.getServer(id);
    if (!server) return res.status(404).json({ error: 'not_found' });
    const userKey = await db.getUserSetting(req.user.uid, 'rustmaps_api_key');
    const apiKey = userKey || DEFAULT_RUSTMAPS_API_KEY || '';
    if (!apiKey) {
      logger.warn('RustMaps API key missing for manual request');
      return res.status(400).json({ error: 'rustmaps_api_key_missing' });
    }

    const info = { ...(getCachedServerInfo(id) || {}) };
    info.size = numericSize;
    info.seed = numericSeed;

    let metadata;
    try {
      metadata = await fetchRustMapMetadata(numericSize, numericSeed, apiKey, {
        logger,
        timeoutMs: Math.max(30000, toInt(process.env.RUSTMAPS_CONFIG_TIMEOUT_MS) || 45000)
      });
    } catch (err) {
      const code = err?.code || err?.message;
      if (code === 'rustmaps_generation_timeout') {
        cacheServerInfo(id, info);
        logger.info('RustMaps still generating map after timeout');
        return res.status(202).json({
          status: 'pending',
          info,
          map: null
        });
      }
      if (code === 'rustmaps_api_key_missing' || code === 'rustmaps_unauthorized' || code === 'rustmaps_invalid_parameters') {
        logger.warn('RustMaps rejected manual request', { code });
        return res.status(400).json({ error: code });
      }
      if (code === 'rustmaps_not_found') {
        cacheServerInfo(id, info);
        logger.info('RustMaps has no data for requested map');
        return res.status(404).json({ error: code });
      }
      throw err;
    }

    const enrichedInfo = { ...info };
    if (Number.isFinite(metadata?.size)) enrichedInfo.size = metadata.size;
    if (Number.isFinite(metadata?.seed)) enrichedInfo.seed = metadata.seed;
    if (metadata?.mapName) enrichedInfo.mapName = metadata.mapName;
    cacheServerInfo(id, enrichedInfo);

    const finalKey = deriveMapKey(enrichedInfo, metadata) || deriveMapKey(enrichedInfo) || `server-${id}`;
    const storedMeta = { ...metadata, mapKey: finalKey };
    if (!storedMeta.size && Number.isFinite(enrichedInfo.size)) storedMeta.size = enrichedInfo.size;
    if (!storedMeta.seed && Number.isFinite(enrichedInfo.seed)) storedMeta.seed = enrichedInfo.seed;
    storedMeta.cachedAt = new Date().toISOString();

    let record = await db.getServerMap(id);
    if (record) await removeMapImage(record);
    if (record?.map_key && record.map_key !== finalKey) await removeGlobalMapMetadata(record.map_key);

    let imagePath = null;
    if (!metadata?.isCustomMap) {
      const cacheKey = finalKey;
      const cached = await findGlobalMapImage(cacheKey);
      if (cached?.path) {
        logger.info('Using cached global map image for manual request', { cacheKey });
        imagePath = cached.path;
      } else {
        try {
          const download = await downloadRustMapImage(metadata, apiKey);
          if (download?.buffer) {
            const filePath = globalMapImageFilePath(cacheKey, download.extension);
            await fs.mkdir(path.dirname(filePath), { recursive: true });
            await fs.writeFile(filePath, download.buffer);
            logger.info('Downloaded RustMaps image for manual request', { cacheKey, path: filePath });
            imagePath = filePath;
          }
        } catch (imageErr) {
          logger.warn('RustMaps image download failed during manual request', imageErr);
        }
      }
    }

    await db.saveServerMap(id, {
      map_key: finalKey,
      data: JSON.stringify(storedMeta),
      image_path: imagePath,
      custom: metadata?.isCustomMap ? 1 : 0
    });
    await saveGlobalMapMetadata(finalKey, storedMeta);
    record = await db.getServerMap(id);
    let map = mapRecordToPayload(id, record, storedMeta);
    if (map && !map.mapKey) map.mapKey = finalKey;
    if (map && typeof map.cached === 'undefined') map.cached = !!imagePath;
    if (map && map.custom && !map.imageUrl) map.needsUpload = true;

    logger.info('Manual RustMaps request completed', {
      mapKey: map?.mapKey || finalKey,
      cached: !!map?.cached,
      hasImage: !!map?.imageUrl
    });

    res.json({
      status: map?.imageUrl ? 'ready' : 'awaiting_imagery',
      map,
      info: enrichedInfo,
      fetchedAt: new Date().toISOString()
    });
  } catch (err) {
    const code = err?.code || err?.message;
    if (code === 'rustmaps_image_error') {
      logger.warn('RustMaps image download failed', err);
      return res.status(502).json({ error: 'rustmaps_image_error' });
    }
    logger.error('Manual RustMaps request failed', err);
    res.status(502).json({ error: 'rustmaps_error' });
  }
});

app.post('/api/servers/:id/map-image', auth, async (req, res) => {
  const id = ensureServerCapability(req, res, 'manage');
  if (id == null) return;
  const { image, mapKey } = req.body || {};
  if (!image) return res.status(400).json({ error: 'missing_image' });
  const decoded = decodeBase64Image(image);
  if (!decoded?.buffer || decoded.buffer.length === 0) return res.status(400).json({ error: 'invalid_image' });
  try {
    const payload = await persistServerMapImageUpload(id, {
      buffer: decoded.buffer,
      extension: decoded.extension,
      mapKey
    });
    res.json(payload);
  } catch (err) {
    respondToMapUploadError(err, res);
  }
});

app.post(
  '/api/servers/:id/map-image/upload',
  auth,
  (req, res, next) => {
    const id = ensureServerCapability(req, res, 'manage');
    if (id == null) return;
    req.serverId = id;
    next();
  },
  mapImageUploadMiddleware,
  async (req, res) => {
    const id = req.serverId ?? ensureServerCapability(req, res, 'manage');
    if (id == null) return;
    const file = req.file;
    if (!file || !file.buffer || file.buffer.length === 0) {
      return res.status(400).json({ error: 'missing_image' });
    }
    const format = resolveImageFormat(file.mimetype, file.originalname);
    if (!format) {
      return res.status(415).json({ error: 'unsupported_image_type' });
    }
    try {
      const payload = await persistServerMapImageUpload(id, {
        buffer: file.buffer,
        extension: format.extension,
        mapKey: req.body?.mapKey
      });
      res.json(payload);
    } catch (err) {
      respondToMapUploadError(err, res);
    }
  }
);

app.get('/api/servers/:id/map-image', auth, async (req, res) => {
  const id = ensureServerCapability(req, res, 'liveMap');
  if (id == null) return;
  const logger = createLogger(`map-image:${id}`);
  try {
    let record = await db.getServerMap(id);
    let meta = null;
    if (record?.data) {
      try {
        meta = typeof record.data === 'string' ? JSON.parse(record.data) : record.data;
      } catch (err) {
        logger.warn('Failed to parse stored map metadata', err);
      }
    }

    const now = new Date();
    const resetPoint = firstThursdayResetTime(now);
    const resolvedMapKey = record?.map_key || meta?.mapKey || null;
    if (resolvedMapKey) {
      const cachedMeta = await loadGlobalMapMetadata(resolvedMapKey);
      if (cachedMeta && isMapMetadataStale(cachedMeta, now, resetPoint)) {
        await removeGlobalMapMetadata(resolvedMapKey);
      } else if (cachedMeta) {
        meta = { ...cachedMeta, ...(meta || {}) };
      }
    }

    const serveLocalImage = async () => {
      if (!record?.image_path) return false;
      if (!isWithinDir(record.image_path, MAP_STORAGE_DIR)) return false;
      try {
        await fs.stat(record.image_path);
        res.sendFile(path.resolve(record.image_path));
        return true;
      } catch (err) {
        if (err?.code === 'ENOENT') {
          logger.warn('Cached map image missing from disk, clearing reference', { path: record.image_path });
          await db.saveServerMap(id, {
            map_key: record.map_key || meta?.mapKey || null,
            data: record.data ?? (meta ? JSON.stringify(meta) : null),
            image_path: null,
            custom: record.custom ? 1 : 0
          });
          record = await db.getServerMap(id);
          return false;
        }
        throw err;
      }
    };

    if (await serveLocalImage()) return;

    if (!meta) {
      logger.warn('No map metadata available for proxy fetch');
      return res.status(404).json({ error: 'not_found' });
    }

    if (!mapMetadataHasRemote(meta)) {
      logger.warn('No remote imagery references available', { mapKey: record?.map_key || meta?.mapKey || null });
      return res.status(404).json({ error: 'not_found' });
    }

    const userKey = await db.getUserSetting(req.user.uid, 'rustmaps_api_key');
    const apiKey = userKey || DEFAULT_RUSTMAPS_API_KEY || '';
    if (!apiKey) {
      logger.warn('RustMaps API key unavailable for proxy fetch');
      return res.status(404).json({ error: 'not_found' });
    }

    try {
      logger.info('Downloading RustMaps imagery for proxy response');
      const download = await downloadRustMapImage(meta, apiKey);
      if (!download?.buffer) throw new Error('download_failed');
      const info = getCachedServerInfo(id) || {};
      const finalKey = record?.map_key || meta.mapKey || deriveMapKey(info, meta) || deriveMapKey(info) || `server-${id}`;
      const filePath = globalMapImageFilePath(finalKey, download.extension);
      await fs.mkdir(path.dirname(filePath), { recursive: true });
      await fs.writeFile(filePath, download.buffer);
      const storedMeta = { ...meta, mapKey: finalKey };
      if (!storedMeta.size && Number.isFinite(info.size)) storedMeta.size = info.size;
      if (!storedMeta.seed && Number.isFinite(info.seed)) storedMeta.seed = info.seed;
      if (!storedMeta.cachedAt) storedMeta.cachedAt = new Date().toISOString();
      await db.saveServerMap(id, {
        map_key: finalKey,
        data: JSON.stringify(storedMeta),
        image_path: filePath,
        custom: meta.isCustomMap ? 1 : 0
      });
      await saveGlobalMapMetadata(finalKey, storedMeta);
      res.setHeader('Content-Type', download.mime || 'image/jpeg');
      res.send(download.buffer);
    } catch (err) {
      if (err?.code === 'rustmaps_image_error') {
        logger.warn('RustMaps image download failed', err);
      } else {
        logger.error('RustMaps proxy fetch failed', err);
      }
      res.status(502).json({ error: 'map_image_unavailable' });
    }
  } catch (err) {
    logger.error('map image handler failed', err);
    res.status(500).json({ error: 'map_image_error' });
  }
});

// --- RCON
app.post('/api/rcon/:id', auth, async (req, res) => {
  const id = ensureServerCapability(req, res, 'commands');
  if (id == null) return;
  const { cmd } = req.body || {};
  if (!cmd) return res.status(400).json({ error: 'missing_cmd' });
  try {
    const row = await db.getServer(id);
    if (!row) return res.status(404).json({ error: 'not_found' });
    ensureRconBinding(row);
    const reply = await sendRconCommand(row, cmd);
    res.json(reply);
  } catch (e) {
    res.status(500).json({ error: e.message || 'rcon_error' });
  }
});

// --- Players & Steam sync
app.get('/api/players', auth, async (req, res) => {
  const limit = Math.min(parseInt(req.query.limit || '100', 10), 500);
  const offset = parseInt(req.query.offset || '0', 10);
  try {
    const rows = await db.listPlayers({ limit, offset });
    res.json(rows);
  } catch {
    res.status(500).json({ error: 'db_error' });
  }
});

app.get('/api/servers/:id/players', auth, async (req, res) => {
  const id = ensureServerCapability(req, res, 'players');
  if (id == null) return;
  const limit = Math.min(parseInt(req.query.limit || '100', 10), 500);
  const offset = parseInt(req.query.offset || '0', 10);
  try {
    const rows = await db.listServerPlayers(id, { limit, offset });
    const payload = rows.map((row) => normaliseServerPlayer(row)).filter(Boolean);
    res.json(payload);
  } catch (err) {
    console.error('listServerPlayers failed', err);
    res.status(500).json({ error: 'db_error' });
  }
});

// --- Player history: /api/servers/:id/player-counts
app.get('/api/servers/:id/player-counts', auth, async (req, res) => {
  const id = ensureServerCapability(req, res, 'players');
  if (id == null) return;

  const now = Date.now();
  const explicitTo = parseTimestamp(req.query.to) ?? now;
  let endMs = Number.isFinite(explicitTo) ? explicitTo : now;

  const rangeMsRaw = parseDurationMs(req.query.range, 24 * 60 * 60 * 1000);
  let startMs = parseTimestamp(req.query.from);

  const clampedRange = clamp(rangeMsRaw, MIN_PLAYER_HISTORY_RANGE_MS, MAX_PLAYER_HISTORY_RANGE_MS);
  if (!Number.isFinite(startMs)) startMs = endMs - clampedRange;

  if (endMs - startMs < MIN_PLAYER_HISTORY_RANGE_MS) startMs = endMs - MIN_PLAYER_HISTORY_RANGE_MS;
  if (endMs <= startMs) endMs = startMs + MIN_PLAYER_HISTORY_RANGE_MS;
  if (endMs - startMs > MAX_PLAYER_HISTORY_RANGE_MS) startMs = endMs - MAX_PLAYER_HISTORY_RANGE_MS;

  let intervalMs = parseDurationMs(req.query.interval, null);
  if (!Number.isFinite(intervalMs) || intervalMs <= 0) intervalMs = pickDefaultInterval(endMs - startMs);
  intervalMs = clamp(intervalMs, MIN_PLAYER_HISTORY_INTERVAL_MS, MAX_PLAYER_HISTORY_INTERVAL_MS);

  let alignedStart = alignTimestamp(startMs, intervalMs, 'floor');
  let alignedEnd = alignTimestamp(endMs, intervalMs, 'ceil');
  if (alignedEnd <= alignedStart) alignedEnd = alignedStart + intervalMs;

  const span = alignedEnd - alignedStart;
  if (span <= 0) {
    return res.json({
      serverId: id,
      from: new Date(alignedStart).toISOString(),
      to: new Date(alignedEnd).toISOString(),
      intervalSeconds: Math.round(intervalMs / 1000),
      buckets: [],
      summary: { peakPlayers: null, averagePlayers: null, sampleCount: 0, latest: null }
    });
  }

  let bucketCount = Math.ceil(span / intervalMs);
  if (bucketCount > PLAYER_HISTORY_MAX_BUCKETS) {
    const multiplier = Math.ceil(bucketCount / PLAYER_HISTORY_MAX_BUCKETS);
    intervalMs = clamp(intervalMs * multiplier, MIN_PLAYER_HISTORY_INTERVAL_MS, MAX_PLAYER_HISTORY_INTERVAL_MS);
    alignedStart = alignTimestamp(startMs, intervalMs, 'floor');
    alignedEnd = alignTimestamp(endMs, intervalMs, 'ceil');
    if (alignedEnd <= alignedStart) alignedEnd = alignedStart + intervalMs;
  }

  try {
    const rows = await db.listServerPlayerCounts(id, {
      since: new Date(alignedStart),
      until: new Date(alignedEnd),
      limit: PLAYER_HISTORY_MAX_BUCKETS * 4
    });
    const { buckets, summary } = buildPlayerHistoryBuckets(rows, alignedStart, alignedEnd, intervalMs);
    res.json({
      serverId: id,
      from: new Date(alignedStart).toISOString(),
      to: new Date(alignedEnd).toISOString(),
      intervalSeconds: Math.round(intervalMs / 1000),
      buckets,
      summary
    });
  } catch (err) {
    console.error('player history fetch failed', err);
    res.status(500).json({ error: 'player_history_failed' });
  }
});

// --- Forced display name: /api/servers/:serverId/players/:steamid
app.patch('/api/servers/:serverId/players/:steamid', auth, async (req, res) => {
  if (typeof db.setServerPlayerDisplayName !== 'function') {
    return res.status(400).json({ error: 'unsupported' });
  }
  const serverId = ensureServerCapability(req, res, 'manage', 'serverId');
  if (serverId == null) return;

  const steamid = String(req.params.steamid || '').trim();
  if (!steamid) return res.status(400).json({ error: 'invalid_steamid' });

  const { display_name } = req.body || {};
  if (typeof display_name !== 'undefined' && display_name !== null && typeof display_name !== 'string') {
    return res.status(400).json({ error: 'invalid_display_name' });
  }
  const trimmed = typeof display_name === 'string' ? display_name.trim().slice(0, 190) : null;
  const payload = trimmed ? trimmed : null;

  try {
    const updated = await db.setServerPlayerDisplayName({ server_id: serverId, steamid, display_name: payload });
    if (!updated) return res.status(404).json({ error: 'not_found' });
    res.json({ ok: true, forced_display_name: payload });
  } catch (err) {
    console.error('setServerPlayerDisplayName failed', err);
    res.status(500).json({ error: 'db_error' });
  }
});

app.get('/api/players/:steamid', auth, async (req, res) => {
  try {
    const p = await db.getPlayer(req.params.steamid);
    if (!p) return res.status(404).json({ error: 'not_found' });
    const events = await db.listPlayerEvents(req.params.steamid, { limit: 50, offset: 0 });
    res.json({ ...p, events });
  } catch {
    res.status(500).json({ error: 'db_error' });
  }
});

app.post('/api/players/:steamid/event', auth, async (req, res) => {
  const { steamid } = req.params;
  const { server_id, event, note } = req.body || {};
  if (!event) return res.status(400).json({ error: 'missing_event' });
  try {
    await db.addPlayerEvent({ steamid, server_id, event, note });
    res.json({ ok: true });
  } catch {
    res.status(500).json({ error: 'db_error' });
  }
});

async function fetchSteamProfiles(steamids, key, { includePlaytime = false } = {}) {
  const unique = [...new Set((steamids || []).map((id) => String(id || '').trim()).filter(Boolean))];
  if (unique.length === 0) return [];
  const ids = unique.slice(0, 100);
  const joined = ids.join(',');
  const url = `https://api.steampowered.com/ISteamUser/GetPlayerSummaries/v2/?key=${encodeURIComponent(key)}&steamids=${encodeURIComponent(joined)}`;
  const r = await fetch(url);
  if (!r.ok) throw new Error('steam_api_error');
  const j = await r.json();
  const players = j?.response?.players || [];
  const bansUrl = `https://api.steampowered.com/ISteamUser/GetPlayerBans/v1/?key=${encodeURIComponent(key)}&steamids=${encodeURIComponent(joined)}`;
  const rb = await fetch(bansUrl);
  const banMap = new Map();
  if (rb.ok) {
    const jb = await rb.json();
    for (const b of jb?.players || []) {
      const vacBanned = b.VACBanned ? 1 : 0;
      const gameBans = Number(b.NumberOfGameBans) || 0;
      const banDays = Number.isFinite(Number(b.DaysSinceLastBan)) ? Number(b.DaysSinceLastBan) : null;
      const hasBanHistory = vacBanned || gameBans > 0;
      banMap.set(String(b.SteamId), {
        vac_banned: vacBanned,
        game_bans: gameBans,
        last_ban_days: hasBanHistory && banDays !== null ? banDays : null
      });
    }
  }
  const playtimeMap = new Map();
  const nowIso = new Date().toISOString();
  if (includePlaytime) {
    for (const player of players) {
      const sid = String(player?.steamid || '');
      if (!sid) continue;
      const visibility = Number(player.communityvisibilitystate);
      if (visibility !== 3) {
        playtimeMap.set(sid, null);
        continue;
      }
      try {
        const minutes = await fetchRustPlaytimeMinutes(sid, key);
        playtimeMap.set(sid, typeof minutes === 'number' ? minutes : null);
      } catch (err) {
        console.warn('Steam playtime fetch failed for', sid, err);
        playtimeMap.set(sid, null);
      }
    }
  }
  const out = [];
  for (const player of players) {
    const sid = String(player?.steamid || '');
    if (!sid) continue;
    const ban = banMap.get(sid) || {};
    const banDays = Number.isFinite(Number(ban.last_ban_days)) ? Number(ban.last_ban_days) : null;
    const hasBanHistory = (ban.vac_banned ? 1 : 0) || Number(ban.game_bans) > 0;
    const visibility = Number.isFinite(Number(player.communityvisibilitystate)) ? Number(player.communityvisibilitystate) : null;
    const playtime = playtimeMap.has(sid) ? playtimeMap.get(sid) : null;
    out.push({
      steamid: sid,
      persona: player.personaname || null,
      avatar: player.avatarfull || null,
      country: player.loccountrycode || null,
      profileurl: player.profileurl || null,
      vac_banned: ban.vac_banned ? 1 : 0,
      game_bans: Number(ban.game_bans) || 0,
      last_ban_days: hasBanHistory && banDays !== null ? banDays : null,
      visibility,
      rust_playtime_minutes: typeof playtime === 'number' ? playtime : null,
      playtime_updated_at: includePlaytime ? nowIso : null
    });
  }
  return out;
}

app.post('/api/steam/sync', auth, async (req, res) => {
  const { steamids } = req.body || {};
  if (!Array.isArray(steamids) || steamids.length === 0) return res.status(400).json({ error: 'missing_steamids' });
  if (!process.env.STEAM_API_KEY) return res.status(400).json({ error: 'no_steam_api_key' });
  try {
    const list = await fetchSteamProfiles(steamids, process.env.STEAM_API_KEY, { includePlaytime: true });
    const nowIso = new Date().toISOString();
    for (const profile of list) {
      await db.upsertPlayer({
        steamid: profile.steamid,
        persona: profile.persona,
        avatar: profile.avatar,
        country: profile.country,
        profileurl: profile.profileurl,
        vac_banned: profile.vac_banned || 0,
        game_bans: profile.game_bans || 0,
        last_ban_days: profile.last_ban_days ?? null,
        visibility: profile.visibility ?? null,
        rust_playtime_minutes: profile.rust_playtime_minutes ?? null,
        playtime_updated_at: profile.playtime_updated_at || nowIso
      });
    }
    res.json({ updated: list.length });
  } catch (e) {
    res.status(500).json({ error: e.message || 'steam_sync_failed' });
  }
});

// --- sockets
io.on('connection', (socket) => {
  socket.emit('status-map', filterStatusMapByPermission(getStatusSnapshot(), socket.data?.user, 'view'));
  socket.on('join-server', async (serverId) => {
    const id = Number(serverId);
    if (!Number.isFinite(id)) return;
    if (!canAccessServer(socket.data?.user, id, 'console')) {
      socket.emit('error', 'forbidden');
      return;
    }
    const row = await db.getServer(id);
    if (!row) return;
    socket.join(`srv:${id}`);
    const status = statusMap.get(id);
    if (status) socket.emit('status', status);
    try {
      ensureRconBinding(row);
      await connectRcon(row);
      sendRconCommand(row, 'status').catch(() => {});
    } catch (e) {
      socket.emit('error', e.message || String(e));
    }
  });
  socket.on('leave-server', (serverId) => {
    const id = Number(serverId);
    socket.leave(`srv:${id}`);
  });
});

server.listen(PORT, BIND, () => {
  console.log(`API on http://${BIND}:${PORT}`);
});<|MERGE_RESOLUTION|>--- conflicted
+++ resolved
@@ -44,11 +44,8 @@
 
 const FACEPUNCH_LEVEL_HOST_PATTERN = /^https?:\/\/files\.facepunch\.com/i;
 const LEVEL_URL_PATTERN = /^https?:\/\/\S+/i;
-<<<<<<< HEAD
-=======
 const LEVEL_URL_INLINE_PATTERN = /https?:\/\/\S+/i;
 const ANSI_ESCAPE_SEQUENCE_PATTERN = /\u001b\[[0-?]*[ -\/]*[@-~]/g;
->>>>>>> fe9210d4
 
 const mapImageUpload = multer({
   storage: multer.memoryStorage(),
@@ -926,11 +923,8 @@
     if (isLikelyLevelUrl(candidate)) return candidate;
   }
 
-<<<<<<< HEAD
-  const urlMatch = text.match(LEVEL_URL_PATTERN);
-=======
   const urlMatch = normalized.match(LEVEL_URL_INLINE_PATTERN);
->>>>>>> fe9210d4
+
   if (urlMatch && urlMatch[0]) {
     const candidate = urlMatch[0].replace(/["'\s>;\]]+$/, '').trim();
     if (isLikelyLevelUrl(candidate)) return candidate;
@@ -994,8 +988,6 @@
       if (!result.levelUrl) {
         const parsed = parseLevelUrlMessage(trimmedValue);
         if (parsed) result.levelUrl = parsed;
-<<<<<<< HEAD
-=======
       }
     }
     if (!result.levelUrl && typeof trimmedValue === 'string') {
@@ -1006,7 +998,6 @@
           const parsed = parseLevelUrlMessage(candidateText);
           if (parsed) result.levelUrl = parsed;
         }
->>>>>>> fe9210d4
       }
     }
     if (lower.includes('fps') || lower.includes('framerate')) {
