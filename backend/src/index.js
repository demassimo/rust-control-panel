import 'dotenv/config';
import express from 'express';
import cors from 'cors';
import http from 'http';
import { Server as IOServer } from 'socket.io';
import bcrypt from 'bcrypt';
import fs from 'fs/promises';
import path from 'path';
import { fileURLToPath } from 'url';
import jwt from 'jsonwebtoken';
import crypto from 'crypto';
import geoip from 'geoip-lite';
import multer from 'multer';
import { authenticator } from 'otplib';
import {
  generateAuthenticationOptions,
  generateRegistrationOptions,
  verifyAuthenticationResponse,
  verifyRegistrationResponse
} from '@simplewebauthn/server';
import { db, initDb } from './db/index.js';
import { authMiddleware, signToken, requireAdmin } from './auth.js';
// index.js
import {
  connectRcon,
  sendRconCommand,
  closeRcon as terminateRcon,
  subscribeToRcon,
  startAutoMonitor,
  rconEventBus,
  fetchServerInfo,
  fetchLevelUrl,
  fetchWorldSettings
} from './rcon.js';
import {
  fetchRustMapMetadata,
  downloadRustMapImage,
  configureRustMapsCache,
  ensureRustMapsCacheDirs,
  loadCachedRustMapMetadata,
  saveCachedRustMapMetadata,
  removeCachedRustMapMetadata,
  findCachedRustMapImage,
  resolveRustMapImageCachePath,
  firstThursdayResetTime,
  isRustMapMetadataStale,
  purgeRustMapCacheIfDue
} from './rustmaps.js';
import { encodeDiscordBotConfig, normaliseDiscordBotConfig, parseDiscordBotConfig } from './discord-config.js';
import {
  normaliseRolePermissions,
  serialiseRolePermissions,
  hasGlobalPermission,
  canAccessServer,
  filterServersByPermission,
  filterStatusMapByPermission,
  describeRoleTemplates
} from './permissions.js';


const __filename = fileURLToPath(import.meta.url);
const __dirname = path.dirname(__filename);
const DATA_DIR = process.env.DATA_DIR ? path.resolve(process.env.DATA_DIR) : path.resolve(process.cwd(), 'data');
const MAP_STORAGE_DIR = path.join(DATA_DIR, 'maps');
const MAX_MAP_IMAGE_BYTES = 40 * 1024 * 1024;
const TICKET_PREVIEW_PAGE = process.env.TICKET_PREVIEW_PAGE || '/ticket-preview.html';
const PANEL_PUBLIC_URL = normalizeBaseUrl(process.env.PANEL_PUBLIC_URL);
const APP_URL_FROM_ENV = normalizeBaseUrl(process.env.APP_URL);
const LEGACY_PUBLIC_APP_URL = normalizeBaseUrl(process.env.PUBLIC_APP_URL);
const TEAM_AUTH_APP_URL = APP_URL_FROM_ENV || PANEL_PUBLIC_URL || LEGACY_PUBLIC_APP_URL || '';

import {
  extractInteger,
  extractFloat,
  isLikelyLevelUrl,
  isCustomLevelUrl,
  isFacepunchLevelUrl,
  parseServerInfoMessage,
  parseChatMessage,
  stripAnsiSequences,
  stripRconTimestampPrefix,
  parseF7ReportLine
} from './rcon-parsers.js';

const mapImageUpload = multer({
  storage: multer.memoryStorage(),
  limits: { fileSize: MAX_MAP_IMAGE_BYTES }
});

const mapImageUploadMiddleware = (req, res, next) => {
  mapImageUpload.single('image')(req, res, (err) => {
    if (err) {
      if (err instanceof multer.MulterError && err.code === 'LIMIT_FILE_SIZE') {
        return res.status(413).json({ error: 'image_too_large' });
      }
      return res.status(400).json({ error: 'invalid_image' });
    }
    next();
  });
};

const REGION_DISPLAY = typeof Intl !== 'undefined' && typeof Intl.DisplayNames === 'function'
  ? new Intl.DisplayNames(['en'], { type: 'region' })
  : null;

const COUNTRY_NAME_FALLBACKS = {
  UK: 'United Kingdom',
  EU: 'European Union'
};

const WORLD_ENTITY_CACHE_TTL_MS = 15000;
const ENTITY_SEARCH_TIMEOUT_MS = 4500;
const DISCORD_API_BASE = 'https://discord.com/api/v10';
const MAX_DISCORD_MESSAGE_LENGTH = 2000;
const MAX_DISCORD_TICKET_MESSAGES = 50;
const TEAM_AUTH_COOKIE_NAME = process.env.TEAM_AUTH_COOKIE_NAME || 'team_auth_session';
const TEAM_AUTH_COOKIE_MAX_AGE_MS = (() => {
  const daysRaw = Number(process.env.TEAM_AUTH_COOKIE_MAX_AGE_DAYS);
  const days = Number.isFinite(daysRaw) && daysRaw > 0 ? daysRaw : 180;
  return Math.max(1, Math.round(days)) * 24 * 60 * 60 * 1000;
})();
const TEAM_AUTH_LINK_TTL_MS = (() => {
  const value = Number(process.env.TEAM_AUTH_LINK_TTL_MS);
  if (Number.isFinite(value) && value >= 60 * 1000) return Math.floor(value);
  return 15 * 60 * 1000;
})();
const AUTH_COOKIE_SECURE = (() => {
  if (typeof process.env.COOKIE_SECURE === 'string') {
    const flag = process.env.COOKIE_SECURE.trim().toLowerCase();
    if (flag === 'true') return true;
    if (flag === 'false') return false;
  }
  return (process.env.NODE_ENV || '').toLowerCase() === 'production';
})();
const TEAM_AUTH_DISCORD_COOKIE_NAME = `${TEAM_AUTH_COOKIE_NAME}_discord`;
const TEAM_AUTH_STEAM_COOKIE_NAME = `${TEAM_AUTH_COOKIE_NAME}_steam`;
const TEAM_AUTH_SESSION_TTL_MS = Math.max(TEAM_AUTH_LINK_TTL_MS, TEAM_AUTH_COOKIE_MAX_AGE_MS);
const TEAM_AUTH_STATE_SECRET = (() => {
  if (typeof process.env.TEAM_AUTH_STATE_SECRET === 'string' && process.env.TEAM_AUTH_STATE_SECRET.trim()) {
    return process.env.TEAM_AUTH_STATE_SECRET.trim();
  }
  if (typeof process.env.JWT_SECRET === 'string' && process.env.JWT_SECRET.trim()) {
    return process.env.JWT_SECRET.trim();
  }
  const fallback = crypto.randomBytes(32).toString('hex');
  console.warn('TEAM_AUTH_STATE_SECRET not configured; using ephemeral secret. Configure TEAM_AUTH_STATE_SECRET for stable OAuth sessions.');
  return fallback;
})();
const DISCORD_OAUTH_CLIENT_ID = typeof process.env.DISCORD_OAUTH_CLIENT_ID === 'string'
  ? process.env.DISCORD_OAUTH_CLIENT_ID.trim()
  : '';
const DISCORD_OAUTH_CLIENT_SECRET = typeof process.env.DISCORD_OAUTH_CLIENT_SECRET === 'string'
  ? process.env.DISCORD_OAUTH_CLIENT_SECRET.trim()
  : '';
const DISCORD_OAUTH_REDIRECT_URI = typeof process.env.DISCORD_OAUTH_REDIRECT_URI === 'string'
  ? process.env.DISCORD_OAUTH_REDIRECT_URI.trim()
  : '';
const STEAM_OPENID_REALM = typeof process.env.STEAM_OPENID_REALM === 'string'
  ? process.env.STEAM_OPENID_REALM.trim()
  : '';
const STEAM_OPENID_RETURN_URL = typeof process.env.STEAM_OPENID_RETURN_URL === 'string'
  ? process.env.STEAM_OPENID_RETURN_URL.trim()
  : '';

const ENTITY_SEARCH_DEFINITIONS = [
  {
    type: 'patrol_helicopter',
    label: 'Patrol Helicopter',
    icon: 'patrol-helicopter',
    commands: [
      'find "assets/prefabs/npc/patrolhelicopter/patrolhelicopter.prefab"',
      'find "patrol helicopter"',
      'find patrolhelicopter'
    ],
    matchers: [/patrol/i, /heli/i]
  },
  {
    type: 'cargo_ship',
    label: 'Cargo Ship',
    icon: 'cargo-ship',
    commands: [
      'find "assets/content/vehicles/boats/cargoship/cargoship.prefab"',
      'find "cargo ship"',
      'find cargoship'
    ],
    matchers: [/cargo/i, /ship/i]
  }
];

const worldEntityCache = new Map();

function lookupCountryCodeFromIp(ip) {
  if (typeof ip !== 'string' || !ip) return null;
  try {
    const result = geoip.lookup(ip);
    const code = typeof result?.country === 'string' ? result.country.trim() : '';
    if (!code) return null;
    return code.toUpperCase();
  } catch {
    return null;
  }
}

function countryNameFromCode(code) {
  if (!code) return null;
  const upper = String(code).trim().toUpperCase();
  if (!upper) return null;
  if (COUNTRY_NAME_FALLBACKS[upper]) return COUNTRY_NAME_FALLBACKS[upper];
  if (REGION_DISPLAY) {
    try {
      const label = REGION_DISPLAY.of(upper);
      if (label && label !== upper) return label;
    } catch {
      // ignore lookup errors
    }
  }
  return COUNTRY_NAME_FALLBACKS[upper] || upper;
}

function resolveIpCountry(ip) {
  const code = lookupCountryCodeFromIp(ip);
  if (!code) {
    return { code: null, name: null };
  }
  return {
    code,
    name: countryNameFromCode(code)
  };
}

const PORT = parseInt(process.env.PORT || '8787', 10);
const BIND = process.env.BIND || '0.0.0.0';
const JWT_SECRET = process.env.JWT_SECRET || 'dev';
const ALLOW_REGISTRATION = (process.env.ALLOW_REGISTRATION || '').toLowerCase() === 'true';
const DEFAULT_PANEL_ORIGIN = (() => {
  try {
    const url = PANEL_PUBLIC_URL || LEGACY_PUBLIC_APP_URL || TEAM_AUTH_APP_URL;
    if (url) return new URL(url).origin;
  } catch {
    // ignore
  }
  const host = BIND === '0.0.0.0' ? 'localhost' : BIND;
  return `http://${host}:${PORT}`;
})();
const CONFIGURED_PASSKEY_RP_ID = process.env.PASSKEY_RP_ID || null;
const PASSKEY_RP_ID = CONFIGURED_PASSKEY_RP_ID || (() => {
  try {
    return new URL(DEFAULT_PANEL_ORIGIN).hostname;
  } catch {
    return 'localhost';
  }
})();
const CONFIGURED_PASSKEY_ORIGIN = process.env.PASSKEY_ORIGIN || null;
const PASSKEY_ORIGIN = CONFIGURED_PASSKEY_ORIGIN || DEFAULT_PANEL_ORIGIN;
const PASSKEY_RP_NAME = process.env.PASSKEY_RP_NAME || 'Rust Admin Dashboard';

const TRUST_PROXY = (() => {
  const raw = typeof process.env.TRUST_PROXY === 'string' ? process.env.TRUST_PROXY.trim().toLowerCase() : '';
  if (raw === 'false' || raw === '0' || raw === 'off') return false;
  if (raw === 'true' || raw === '1' || raw === 'on') return true;
  return true;
})();

const app = express();
if (TRUST_PROXY) {
  app.set('trust proxy', true);
}
const server = http.createServer(app);
const io = new IOServer(server, { cors: { origin: process.env.CORS_ORIGIN?.split(',') || '*' } });

io.use(async (socket, next) => {
  const token = socket.handshake.auth?.token || socket.handshake.query?.token;
  if (!token) return next(new Error('unauthorized'));
  try {
    const payload = jwt.verify(token, JWT_SECRET);
    const context = await loadUserContext(payload.uid);
    if (!context) return next(new Error('unauthorized'));
    socket.data.user = context;
    next();
  } catch (err) {
    next(new Error('unauthorized'));
  }
});

const extractForwardedHost = (req) => {
<<<<<<< HEAD
  const xfHost = req?.get?.('x-forwarded-host');
  if (typeof xfHost === 'string' && xfHost.trim()) {
    return xfHost.split(',')[0].trim();
=======
  if (TRUST_PROXY) {
    const xfHost = req?.get?.('x-forwarded-host');
    if (typeof xfHost === 'string' && xfHost.trim()) {
      return xfHost.split(',')[0].trim();
    }
>>>>>>> 4e6c3e06
  }
  const host = req?.get?.('host');
  if (typeof host === 'string' && host.trim()) return host.trim();
  return req?.hostname || null;
};

const extractProtocol = (req) => {
<<<<<<< HEAD
  const xfProto = req?.get?.('x-forwarded-proto');
  if (typeof xfProto === 'string' && xfProto.trim()) {
    return xfProto.split(',')[0].trim();
=======
  if (TRUST_PROXY) {
    const xfProto = req?.get?.('x-forwarded-proto');
    if (typeof xfProto === 'string' && xfProto.trim()) {
      return xfProto.split(',')[0].trim();
    }
>>>>>>> 4e6c3e06
  }
  if (typeof req?.protocol === 'string' && req.protocol) return req.protocol;
  return 'http';
};

const extractHost = (req) => {
  const host = extractForwardedHost(req);
  if (!host) return null;
  return host.split(':')[0];
};

const getPasskeyRpId = (req) => {
  if (CONFIGURED_PASSKEY_RP_ID) return CONFIGURED_PASSKEY_RP_ID;
  const host = extractHost(req);
  if (host) return host;
  return PASSKEY_RP_ID;
};

const getPasskeyOrigin = (req) => {
  if (CONFIGURED_PASSKEY_ORIGIN) return CONFIGURED_PASSKEY_ORIGIN;
  const host = extractForwardedHost(req);
  if (host) {
    const protocol = extractProtocol(req);
    return `${protocol}://${host}`;
  }
  return PASSKEY_ORIGIN;
};

async function loadUserContext(userId) {
  const numeric = Number(userId);
  if (!Number.isFinite(numeric)) return null;
  const row = await db.getUser(numeric);
  if (!row) return null;
  const isSuperuser = Boolean(row.superuser) || (row.username && row.username.toLowerCase() === 'admin');
  let teams = [];
  if (typeof db.listUserTeams === 'function') {
    try {
      teams = await db.listUserTeams(numeric);
    } catch (err) {
      console.warn('Failed to load user teams', err);
    }
  }
  let activeTeamId = null;
  if (typeof db.getUserActiveTeam === 'function') {
    try {
      const storedTeam = await db.getUserActiveTeam(numeric);
      if (storedTeam && teams.some((team) => team.id === storedTeam)) {
        activeTeamId = storedTeam;
      }
    } catch (err) {
      console.warn('Failed to load active team', err);
    }
  }
  if (!activeTeamId && teams.length > 0) {
    activeTeamId = teams[0].id;
    if (typeof db.setUserActiveTeam === 'function') {
      db.setUserActiveTeam(numeric, activeTeamId).catch((err) => {
        console.warn('Failed to persist default active team', err);
      });
    }
  }
  if (!activeTeamId && typeof db.createTeam === 'function') {
    try {
      const name = row.username ? `${row.username}'s Team` : 'My Team';
      const teamId = await db.createTeam({ name, owner_user_id: row.id });
      await db.addTeamMember({ team_id: teamId, user_id: row.id, role: row.role || 'admin' });
      if (typeof db.setUserActiveTeam === 'function') {
        await db.setUserActiveTeam(row.id, teamId);
      }
      activeTeamId = teamId;
      teams = await db.listUserTeams(numeric);
    } catch (err) {
      console.warn('Failed to create default team for user', err);
    }
  }
  let effectiveRole = row.role;
  let rolePermissions = row.role_permissions;
  let activeTeamName = null;
  let activeTeamRoleName = null;
  let activeTeamHasDiscordToken = false;
  let activeTeamDiscordGuildId = null;
  let activeTeamDiscordTokenPreview = null;
  const roleCache = new Map();
  let teamServers = [];
  if (activeTeamId && Array.isArray(teams)) {
    const membership = teams.find((team) => team.id === activeTeamId) || null;
    if (membership?.role) {
      effectiveRole = membership.role;
      if (typeof db.getRole === 'function') {
        if (!roleCache.has(membership.role)) {
          const roleRecord = await db.getRole(membership.role);
          roleCache.set(membership.role, roleRecord);
        }
        const roleRecord = roleCache.get(membership.role);
        if (roleRecord?.permissions) {
          rolePermissions = roleRecord.permissions;
          activeTeamRoleName = roleRecord.name || membership.role;
        }
      }
    }
    if (membership) {
      activeTeamName = membership.name || null;
      activeTeamHasDiscordToken = Boolean(membership.discord_token);
      activeTeamDiscordGuildId = membership.discord_guild_id != null && membership.discord_guild_id !== ''
        ? String(membership.discord_guild_id)
        : null;
      if (membership.discord_token) {
        activeTeamDiscordTokenPreview = previewDiscordToken(membership.discord_token);
      }
    }
    if (typeof db.listTeamServerIds === 'function') {
      try {
        teamServers = await db.listTeamServerIds(activeTeamId);
      } catch (err) {
        console.warn('Failed to list team server ids', err);
      }
    }
  }
  const permissions = normaliseRolePermissions(rolePermissions, effectiveRole);
  if (Array.isArray(permissions?.servers?.allowed)) {
    const teamIds = teamServers.map((id) => Number(id)).filter((id) => Number.isFinite(id));
    if (permissions.servers.allowed.includes('*')) {
      permissions.servers.allowed = teamIds;
    } else {
      const allowedSet = new Set(
        permissions.servers.allowed
          .map((value) => {
            const numericValue = Number(value);
            return Number.isFinite(numericValue) ? numericValue : null;
          })
          .filter((value) => value != null)
      );
      permissions.servers.allowed = teamIds.filter((id) => allowedSet.has(id));
    }
  }
  const projectedTeams = [];
  if (Array.isArray(teams)) {
    for (const team of teams) {
      let roleName = null;
      if (team?.role) {
        if (!roleCache.has(team.role) && typeof db.getRole === 'function') {
          const roleRecord = await db.getRole(team.role);
          roleCache.set(team.role, roleRecord);
        }
        const cachedRole = roleCache.get(team.role);
        roleName = cachedRole?.name || team.role;
      }
      projectedTeams.push({
        id: team.id,
        name: team.name,
        ownerId: team.owner_user_id,
        role: team.role,
        roleName,
        hasDiscordToken: Boolean(team.discord_token),
        discordGuildId: team.discord_guild_id != null && team.discord_guild_id !== '' ? String(team.discord_guild_id) : null,
        discordTokenPreview: team.discord_token ? previewDiscordToken(team.discord_token) : null
      });
    }
  }
  return {
    id: row.id,
    username: row.username,
    superuser: isSuperuser,
    role: effectiveRole,
    roleName: activeTeamRoleName || row.role_name || effectiveRole,
    permissions,
    activeTeamId,
    activeTeamName,
    teams: projectedTeams,
    created_at: row.created_at,
    activeTeamHasDiscordToken,
    activeTeamDiscordGuildId,
    activeTeamDiscordTokenPreview,
    teamDiscord: {
      hasToken: activeTeamHasDiscordToken,
      guildId: activeTeamDiscordGuildId,
      tokenPreview: activeTeamDiscordTokenPreview
    }
  };
}

function requireGlobalPermissionMiddleware(permission) {
  return (req, res, next) => {
    if (!hasGlobalPermission(req.authUser, permission)) {
      return res.status(403).json({ error: 'forbidden' });
    }
    next();
  };
}

function ensureServerCapability(req, res, capability, param = 'id') {
  const raw = req.params?.[param];
  const id = toServerId(raw);
  if (id == null) {
    res.status(400).json({ error: 'invalid_id' });
    return null;
  }
  if (!canAccessServer(req.authUser, id, capability)) {
    res.status(403).json({ error: 'forbidden' });
    return null;
  }
  return id;
}

function userHasTeamAccess(user, teamId) {
  if (!user) return false;
  const numericTeamId = Number(teamId);
  if (!Number.isFinite(numericTeamId)) return false;
  const activeTeamId = Number(user.activeTeamId);
  if (Number.isFinite(activeTeamId) && activeTeamId === numericTeamId) return true;
  if (Array.isArray(user.teams)) {
    for (const team of user.teams) {
      const id = Number(team?.id ?? team?.team_id);
      if (Number.isFinite(id) && id === numericTeamId) return true;
    }
  }
  return false;
}

async function ensureTeamAccess(req, res, param = 'teamId') {
  const raw = req.params?.[param] ?? req.query?.[param];
  const numericTeamId = Number(raw);
  if (!Number.isFinite(numericTeamId)) {
    res.status(400).json({ error: 'invalid_team' });
    return null;
  }
  let hasAccess = userHasTeamAccess(req.authUser, numericTeamId);
  if (!hasAccess && Number.isFinite(Number(req.authUser?.id)) && typeof db?.getTeamMember === 'function') {
    try {
      const membership = await db.getTeamMember(numericTeamId, req.authUser.id);
      hasAccess = Boolean(membership);
    } catch (err) {
      console.warn('failed to verify team membership', err);
    }
  }
  if (!hasAccess) {
    res.status(403).json({ error: 'forbidden' });
    return null;
  }
  return numericTeamId;
}

function projectRole(row) {
  if (!row) return null;
  return {
    key: row.key,
    name: row.name,
    description: row.description,
    permissions: normaliseRolePermissions(row.permissions, row.key),
    created_at: row.created_at,
    updated_at: row.updated_at
  };
}

function projectF7Report(row, fallback = {}) {
  const source = row || {};
  const base = fallback || {};
  const idCandidate = Number(source.id ?? base.id);
  const serverIdCandidate = Number(source.server_id ?? source.serverId ?? base.serverId);
  const createdAt = source.created_at || source.createdAt || base.createdAt || new Date().toISOString();
  const updatedAt = source.updated_at || source.updatedAt || createdAt;
  return {
    id: Number.isFinite(idCandidate) ? idCandidate : null,
    serverId: Number.isFinite(serverIdCandidate) ? serverIdCandidate : null,
    reportId: source.report_id ?? source.reportId ?? base.reportId ?? null,
    reporterSteamId: source.reporter_steamid ?? source.reporterSteamId ?? base.reporterSteamId ?? null,
    reporterName: source.reporter_name ?? source.reporterName ?? base.reporterName ?? null,
    targetSteamId: source.target_steamid ?? source.targetSteamId ?? base.targetSteamId ?? null,
    targetName: source.target_name ?? source.targetName ?? base.targetName ?? null,
    category: source.category ?? base.category ?? null,
    message: source.message ?? base.message ?? null,
    raw: source.raw ?? base.raw ?? null,
    createdAt,
    updatedAt
  };
}

function normalizeBaseUrl(value) {
  if (typeof value !== 'string') return '';
  const trimmed = value.trim();
  if (!trimmed) return '';
  return trimmed.replace(/\/+$/, '');
}

function resolvePreviewHref(relative) {
  if (!relative) return relative;
  if (/^https?:\/\//i.test(relative)) return relative;
  if (!PANEL_PUBLIC_URL) return relative;
  if (relative.startsWith('/')) {
    return `${PANEL_PUBLIC_URL}${relative}`;
  }
  return `${PANEL_PUBLIC_URL}/${relative}`;
}

function projectDiscordTicket(row) {
  if (!row) return null;
  const idCandidate = Number(row.id ?? row.ticketId);
  const serverIdCandidate = Number(row.server_id ?? row.serverId);
  const teamIdCandidate = Number(row.team_id ?? row.teamId);
  const ticketNumberCandidate = Number(row.ticket_number ?? row.ticketNumber);
  const createdAt = row.created_at ?? row.createdAt ?? null;
  const updatedAt = row.updated_at ?? row.updatedAt ?? createdAt;
  const closedAt = row.closed_at ?? row.closedAt ?? null;
  const previewTokenCandidate = typeof row.preview_token === 'string'
    ? row.preview_token
    : (typeof row.previewToken === 'string' ? row.previewToken : null);
  const previewUrl = buildTicketPreviewUrl(
    teamIdCandidate,
    { id: idCandidate, previewToken: previewTokenCandidate }
  );
  return {
    id: Number.isFinite(idCandidate) ? idCandidate : null,
    serverId: Number.isFinite(serverIdCandidate) ? serverIdCandidate : null,
    teamId: Number.isFinite(teamIdCandidate) ? teamIdCandidate : null,
    guildId: typeof row.guild_id === 'string' ? row.guild_id : (typeof row.guildId === 'string' ? row.guildId : null),
    channelId: typeof row.channel_id === 'string' ? row.channel_id : (typeof row.channelId === 'string' ? row.channelId : null),
    ticketNumber: Number.isFinite(ticketNumberCandidate) ? ticketNumberCandidate : null,
    subject: typeof row.subject === 'string' ? row.subject : null,
    details: typeof row.details === 'string' ? row.details : null,
    createdBy: typeof row.created_by === 'string' ? row.created_by : (typeof row.createdBy === 'string' ? row.createdBy : null),
    createdByTag: typeof row.created_by_tag === 'string'
      ? row.created_by_tag
      : (typeof row.createdByTag === 'string' ? row.createdByTag : null),
    status: typeof row.status === 'string' ? row.status : 'open',
    createdAt,
    updatedAt,
    closedAt,
    closedBy: typeof row.closed_by === 'string' ? row.closed_by : (typeof row.closedBy === 'string' ? row.closedBy : null),
    closedByTag: typeof row.closed_by_tag === 'string'
      ? row.closed_by_tag
      : (typeof row.closedByTag === 'string' ? row.closedByTag : null),
    closeReason: typeof row.close_reason === 'string'
      ? row.close_reason
      : (typeof row.closeReason === 'string' ? row.closeReason : null),
    previewToken: typeof previewTokenCandidate === 'string' && previewTokenCandidate.trim()
      ? previewTokenCandidate.trim()
      : null,
    previewUrl
  };
}

function buildTicketDialogEntries(row) {
  const entries = [];
  if (!row) return entries;
  const ticketId = Number(row.id ?? row.ticket_number ?? Date.now());
  const createdAt = row.created_at ?? null;
  const details = typeof row.details === 'string' ? row.details.trim() : '';
  if (details) {
    entries.push({
      id: `ticket-${ticketId}-request`,
      role: 'requester',
      authorId: typeof row.created_by === 'string' ? row.created_by : null,
      authorTag: typeof row.created_by_tag === 'string' ? row.created_by_tag : null,
      content: details,
      postedAt: createdAt
    });
  }
  const closeReason = typeof row.close_reason === 'string' ? row.close_reason.trim() : '';
  if (closeReason) {
    entries.push({
      id: `ticket-${ticketId}-close`,
      role: 'staff',
      authorId: typeof row.closed_by === 'string' ? row.closed_by : null,
      authorTag: typeof row.closed_by_tag === 'string' ? row.closed_by_tag : null,
      content: closeReason,
      postedAt: row.closed_at ?? row.updated_at ?? null
    });
  }
  return entries;
}

function projectStoredTicketDialogEntry(row) {
  if (!row) return null;
  const id = typeof row.message_id === 'string'
    ? row.message_id.trim()
    : (typeof row.messageId === 'string' ? row.messageId.trim() : '');
  if (!id) return null;
  const role = typeof row.role === 'string' && row.role.trim().toLowerCase() === 'requester'
    ? 'requester'
    : 'staff';
  const content = typeof row.content === 'string'
    ? row.content
    : (typeof row.message === 'string' ? row.message : '');
  if (!content) return null;
  const authorId = typeof row.author_id === 'string'
    ? row.author_id
    : (typeof row.authorId === 'string' ? row.authorId : null);
  const authorTag = typeof row.author_tag === 'string'
    ? row.author_tag
    : (typeof row.authorTag === 'string' ? row.authorTag : null);
  const postedAt = row.posted_at ?? row.postedAt ?? null;
  return { id, role, authorId, authorTag, content, postedAt };
}

function buildTicketPreviewUrl(teamId, ticket) {
  const numericTeamId = Number(teamId);
  if (!Number.isFinite(numericTeamId)) return null;
  let previewToken = null;
  if (typeof ticket === 'string') {
    const trimmed = ticket.trim();
    previewToken = trimmed || null;
  } else if (typeof ticket === 'number') {
    previewToken = Number.isFinite(ticket) ? String(Math.trunc(ticket)) : null;
  } else if (ticket && typeof ticket === 'object') {
    const direct = typeof ticket.previewToken === 'string' ? ticket.previewToken.trim() : '';
    const legacy = typeof ticket.preview_token === 'string' ? ticket.preview_token.trim() : '';
    const idValue = ticket.id ?? ticket.ticketId;
    if (direct) {
      previewToken = direct;
    } else if (legacy) {
      previewToken = legacy;
    } else if (typeof idValue === 'string' && idValue.trim()) {
      previewToken = idValue.trim();
    } else if (Number.isFinite(idValue)) {
      previewToken = String(Number(idValue));
    }
  } else if (ticket != null) {
    const text = String(ticket).trim();
    previewToken = text || null;
  }
  if (!previewToken) return null;
  const base = TICKET_PREVIEW_PAGE || '/ticket-preview.html';
  const [pathPart, searchPart = ''] = String(base).split('?');
  const params = new URLSearchParams(searchPart);
  params.set('teamId', String(numericTeamId));
  params.set('ticketToken', previewToken);
  const relative = `${pathPart}?${params.toString()}`;
  return resolvePreviewHref(relative);
}

function slugifyTicketSubject(subject) {
  if (typeof subject !== 'string') return '';
  const trimmed = subject.trim().toLowerCase();
  if (!trimmed) return '';
  return trimmed
    .normalize('NFKD')
    .replace(/[^a-z0-9\s-]/g, '')
    .trim()
    .replace(/\s+/g, '-')
    .replace(/-+/g, '-')
    .replace(/^-+/, '')
    .replace(/-+$/, '');
}

function buildTicketPreviewMessages(ticket, dialog, { teamName } = {}) {
  const fallbackRequester = ticket?.createdByTag || ticket?.createdBy || 'Requester';
  const staffLabel = teamName ? `${teamName} Staff` : 'Support Staff';
  const fallbackCreatedAt = ticket?.createdAt || null;
  const fallbackClosedAt = ticket?.closedAt || ticket?.updatedAt || fallbackCreatedAt;
  const entries = Array.isArray(dialog) ? dialog : [];
  const messages = [];
  entries.forEach((entry, index) => {
    if (!entry || typeof entry.content !== 'string' || !entry.content.trim()) return;
    const role = entry.role === 'staff' ? 'staff' : 'requester';
    const avatarIndex = role === 'staff' ? 1 : 0;
    const fallbackId = `${role}-${ticket?.id ?? 'ticket'}-${index}`;
    messages.push({
      id: entry.id || fallbackId,
      discord_id: entry.authorId || fallbackId,
      nickname: entry.authorTag || entry.authorId || (role === 'staff' ? staffLabel : fallbackRequester),
      avatar: `https://cdn.discordapp.com/embed/avatars/${avatarIndex}.png`,
      timestamp: entry.postedAt || (role === 'staff' ? fallbackClosedAt : fallbackCreatedAt) || new Date().toISOString(),
      message: entry.content,
      reactions: []
    });
  });
  if (messages.length === 0) {
    messages.push({
      id: `ticket-${ticket?.id ?? 'unknown'}-open`,
      discord_id: ticket?.createdBy || `ticket-${ticket?.id ?? 'unknown'}`,
      nickname: fallbackRequester,
      avatar: 'https://cdn.discordapp.com/embed/avatars/0.png',
      timestamp: fallbackCreatedAt || new Date().toISOString(),
      message: ticket?.subject || 'Ticket opened',
      reactions: []
    });
  }
  return messages.sort((a, b) => new Date(a.timestamp).getTime() - new Date(b.timestamp).getTime());
}

function buildTicketPreviewPayload({ ticket, dialog, teamName }) {
  const identifier = ticket?.ticketNumber != null
    ? `#${ticket.ticketNumber}`
    : (ticket?.id != null ? `#${ticket.id}` : '#ticket');
  const subjectSlug = slugifyTicketSubject(ticket?.subject || '');
  const channelSuffix = subjectSlug ? `-${subjectSlug}` : '';
  const channelTitle = `#ticket-${ticket?.ticketNumber ?? ticket?.id ?? 'thread'}${channelSuffix}`;
  const messages = buildTicketPreviewMessages(ticket, dialog, { teamName });
  return {
    pageTitle: `${teamName || 'Support'} — Ticket ${identifier}`,
    channelTitle,
    team: ticket?.teamId != null ? { id: ticket.teamId, name: teamName || null } : null,
    ticket: {
      ...ticket,
      previewUrl: buildTicketPreviewUrl(ticket?.teamId, ticket)
    },
    messages
  };
}

function safeTrimString(value) {
  if (typeof value === 'string') return value.trim();
  if (typeof value === 'number' && Number.isFinite(value)) return String(value).trim();
  return '';
}

function sanitizeDiscordOutgoingContent(text) {
  if (typeof text !== 'string') return '';
  return text.replace(/\r\n?/g, '\n').replace(/@/g, '@\u200b').trim();
}

function buildPanelReplyMessage(username, message) {
  const displayName = safeTrimString(username) || 'Panel User';
  const prefix = `[Control Panel] ${displayName}: `;
  const body = sanitizeDiscordOutgoingContent(message);
  if (!body) {
    const err = new Error('message_required');
    err.code = 'message_required';
    throw err;
  }
  const maxContentLength = MAX_DISCORD_MESSAGE_LENGTH - prefix.length;
  if (maxContentLength <= 0) {
    const err = new Error('message_too_long');
    err.code = 'message_too_long';
    throw err;
  }
  if (body.length > maxContentLength) {
    const err = new Error('message_too_long');
    err.code = 'message_too_long';
    err.limit = maxContentLength;
    throw err;
  }
  return prefix + body;
}

function toDiscordAuthorTag(author = {}) {
  if (!author || typeof author !== 'object') return null;
  const display = safeTrimString(author.global_name) || safeTrimString(author.username);
  if (!display) return null;
  const discriminator = safeTrimString(author.discriminator);
  if (discriminator && discriminator !== '0') {
    return `${display}#${discriminator}`;
  }
  return display;
}

function entryTimestamp(entry) {
  if (!entry || !entry.postedAt) return 0;
  const timestamp = new Date(entry.postedAt).getTime();
  return Number.isFinite(timestamp) ? timestamp : 0;
}

function mapDiscordMessageToDialogEntry(message, { requesterId = null } = {}) {
  if (!message || typeof message !== 'object') return null;
  if (typeof message.type === 'number' && message.type !== 0 && message.type !== 19) return null;
  const id = typeof message.id === 'string' && message.id ? message.id : null;
  const content = safeTrimString(message.content);
  const attachments = Array.isArray(message.attachments) ? message.attachments : [];
  const attachmentLines = attachments
    .map((attachment) => {
      if (!attachment || typeof attachment !== 'object') return null;
      if (typeof attachment.url !== 'string' || !attachment.url) return null;
      const name = safeTrimString(attachment.filename);
      return name ? `${name}: ${attachment.url}` : attachment.url;
    })
    .filter((line) => typeof line === 'string' && line.trim() !== '');
  const lines = [];
  if (content) lines.push(content);
  lines.push(...attachmentLines);
  if (lines.length === 0) return null;
  const author = typeof message.author === 'object' && message.author != null ? message.author : {};
  const authorId = typeof author.id === 'string' ? author.id : null;
  const authorTag = toDiscordAuthorTag(author);
  const requester = requesterId ? String(requesterId) : null;
  const role = requester && authorId === requester ? 'requester' : 'staff';
  const postedAt = typeof message.timestamp === 'string' ? message.timestamp : null;
  return {
    id: id || (authorId && postedAt ? `${authorId}:${postedAt}` : null),
    role,
    postedAt,
    content: lines.join('\n'),
    authorId,
    authorTag
  };
}

async function getDiscordTokenForTicket(row) {
  if (!row || typeof db?.getTeam !== 'function') return null;
  const teamIdCandidate = Number(row.team_id ?? row.teamId);
  if (!Number.isFinite(teamIdCandidate)) return null;
  try {
    const team = await db.getTeam(teamIdCandidate);
    if (!team) return null;
    const token = safeTrimString(team.discord_token);
    return token || null;
  } catch (err) {
    console.error(`failed to load team ${teamIdCandidate} for ticket`, err);
    return null;
  }
}

async function fetchDiscordTicketMessages(row) {
  if (!row || typeof fetch !== 'function') return [];
  const channelId = safeTrimString(row.channel_id ?? row.channelId);
  if (!channelId) return [];
  const token = await getDiscordTokenForTicket(row);
  if (!token) return [];
  const url = `${DISCORD_API_BASE}/channels/${channelId}/messages?limit=${MAX_DISCORD_TICKET_MESSAGES}`;
  let response;
  try {
    response = await fetch(url, {
      headers: {
        Authorization: `Bot ${token}`
      }
    });
  } catch (err) {
    console.error(`failed to fetch discord messages for channel ${channelId}`, err);
    return [];
  }
  if (!response.ok) {
    if (response.status !== 403 && response.status !== 404) {
      console.error(`discord api returned ${response.status} for channel ${channelId}`);
    }
    return [];
  }
  let data;
  try {
    data = await response.json();
  } catch (err) {
    console.error(`failed to parse discord messages for channel ${channelId}`, err);
    return [];
  }
  if (!Array.isArray(data)) return [];
  const requesterId = row.created_by ?? row.createdBy ?? null;
  const entries = [];
  data.reverse();
  for (const message of data) {
    const entry = mapDiscordMessageToDialogEntry(message, { requesterId });
    if (entry) entries.push(entry);
  }
  return entries;
}

async function assembleTicketDialog(row) {
  const baseEntries = buildTicketDialogEntries(row);
  const entries = Array.isArray(baseEntries) ? [...baseEntries] : [];
  const seen = new Set(entries.map((entry) => entry?.id).filter(Boolean));
  const ticketId = Number(row?.id ?? row?.ticket_id ?? row?.ticketId);
  if (Number.isFinite(ticketId) && typeof db.listDiscordTicketDialogEntries === 'function') {
    try {
      const storedRows = await db.listDiscordTicketDialogEntries(ticketId);
      for (const stored of storedRows) {
        const entry = projectStoredTicketDialogEntry(stored);
        if (!entry) continue;
        const key = entry.id;
        if (key && seen.has(key)) continue;
        entries.push(entry);
        if (key) seen.add(key);
      }
    } catch (err) {
      console.error('failed to load stored ticket dialog entries', err);
    }
  }
  try {
    const discordEntries = await fetchDiscordTicketMessages(row);
    for (const entry of discordEntries) {
      if (!entry) continue;
      const key = entry.id;
      if (key && seen.has(key)) continue;
      entries.push(entry);
      if (key) seen.add(key);
    }
  } catch (err) {
    console.error('failed to assemble ticket dialog', err);
  }
  entries.sort((a, b) => entryTimestamp(a) - entryTimestamp(b));
  return entries;
}

const ROLE_KEY_PATTERN = /^[a-z0-9_\-]{3,32}$/i;
const RESERVED_ROLE_KEYS = new Set(['admin', 'user']);
const USERNAME_PATTERN = /^[a-z0-9_\-.]{3,32}$/i;

function normalizeRoleKey(value) {
  if (typeof value !== 'string') return null;
  const key = value.trim();
  if (!ROLE_KEY_PATTERN.test(key)) return null;
  return key.toLowerCase();
}

function normalizeUsername(value) {
  return typeof value === 'string' ? value.trim() : '';
}

async function findUserCaseInsensitive(username) {
  if (typeof db.getUserByUsernameInsensitive === 'function') {
    return await db.getUserByUsernameInsensitive(username);
  }
  return await db.getUserByUsername(username);
}

function buildRolePermissionsPayload(body = {}, roleKey = 'default') {
  const source = body && typeof body.permissions === 'object' ? body.permissions : {};
  const payload = { ...source };
  if (source.servers && typeof source.servers === 'object') {
    payload.servers = { ...source.servers };
  }
  if (source.global && typeof source.global === 'object') {
    payload.global = { ...source.global };
  }
  const allowed = body.allowedServers ?? body.allowed ?? body.servers;
  if (typeof allowed !== 'undefined') {
    payload.servers = { ...(payload.servers || {}), allowed };
  }
  if (typeof body.capabilities !== 'undefined') {
    payload.servers = { ...(payload.servers || {}), capabilities: body.capabilities };
  }
  if (body.global && typeof body.global === 'object') {
    payload.global = { ...(payload.global || {}), ...body.global };
  }
  return serialiseRolePermissions(payload, roleKey);
}

const toInt = (value, fallback) => {
  const parsed = parseInt(value, 10);
  return Number.isFinite(parsed) ? parsed : fallback;
};

const MONITOR_INTERVAL = Math.max(toInt(process.env.MONITOR_INTERVAL_MS || '60000', 60000), 15000);
const MONITOR_TIMEOUT = Math.max(toInt(process.env.MONITOR_TIMEOUT_MS || '8000', 8000), 2000);
const DEFAULT_RUSTMAPS_API_KEY = process.env.RUSTMAPS_API_KEY || '';
const SERVER_INFO_TTL = Math.max(toInt(process.env.SERVER_INFO_CACHE_MS, 60000), 10000);
const ALLOWED_USER_SETTINGS = new Set(['rustmaps_api_key']);
const MAP_PURGE_INTERVAL = Math.max(toInt(process.env.MAP_PURGE_INTERVAL_MS, 6 * 60 * 60 * 1000), 15 * 60 * 1000);
const STEAM_PROFILE_CACHE_TTL = Math.max(toInt(process.env.STEAM_PROFILE_CACHE_MS || '300000', 300000), 60000);
const STEAM_PROFILE_REFRESH_INTERVAL = Math.max(toInt(process.env.STEAM_PROFILE_REFRESH_MS || '1800000', 1800000), 300000);
const STEAM_PLAYTIME_REFRESH_INTERVAL = Math.max(toInt(process.env.STEAM_PLAYTIME_REFRESH_MS || '21600000', 21600000), 3600000);
const RUST_STEAM_APP_ID = 252490;

const MIN_PLAYER_HISTORY_RANGE_MS = 60 * 60 * 1000; // 1 hour
const MAX_PLAYER_HISTORY_RANGE_MS = 30 * 24 * 60 * 60 * 1000; // 30 days
const MIN_PLAYER_HISTORY_INTERVAL_MS = 5 * 60 * 1000; // 5 minutes
const MAX_PLAYER_HISTORY_INTERVAL_MS = 24 * 60 * 60 * 1000; // 24 hours
const PLAYER_HISTORY_MAX_BUCKETS = 2000;
const PLAYER_LIST_DEFAULT_LIMIT = 200;
const PLAYER_LIST_MAX_LIMIT = 1000;
const PLAYER_LIMIT_UNLIMITED_TOKENS = new Set(['unlimited', 'all', '*', 'infinite', 'infinity', 'none']);
const MAX_PLAYER_NOTE_LENGTH = 2000;

const DEFAULT_RANGE_INTERVALS = [
  { maxRange: 6 * 60 * 60 * 1000, interval: 15 * 60 * 1000 },
  { maxRange: 24 * 60 * 60 * 1000, interval: 60 * 60 * 1000 },
  { maxRange: 3 * 24 * 60 * 60 * 1000, interval: 3 * 60 * 60 * 1000 },
  { maxRange: 7 * 24 * 60 * 60 * 1000, interval: 6 * 60 * 60 * 1000 },
  { maxRange: MAX_PLAYER_HISTORY_RANGE_MS + 1, interval: 24 * 60 * 60 * 1000 }
];

function clamp(value, min, max) {
  if (Number.isNaN(value) || !Number.isFinite(value)) return min;
  if (value < min) return min;
  if (value > max) return max;
  return value;
}

function parsePlayerQueryLimit(value, { defaultLimit = PLAYER_LIST_DEFAULT_LIMIT, maxLimit = PLAYER_LIST_MAX_LIMIT } = {}) {
  const rawValue = Array.isArray(value) ? value[0] : value;
  if (rawValue == null) return defaultLimit;
  const str = String(rawValue).trim();
  if (!str) return defaultLimit;
  const lower = str.toLowerCase();
  if (PLAYER_LIMIT_UNLIMITED_TOKENS.has(lower)) return null;
  const numeric = Number(str);
  if (!Number.isFinite(numeric) || numeric <= 0) return defaultLimit;
  const integer = Math.floor(numeric);
  if (!Number.isFinite(maxLimit) || maxLimit <= 0) return integer;
  return Math.min(integer, Math.floor(maxLimit));
}

function parsePlayerQueryOffset(value) {
  const rawValue = Array.isArray(value) ? value[0] : value;
  const parsed = parseInt(rawValue ?? '0', 10);
  if (!Number.isFinite(parsed) || parsed <= 0) return 0;
  return Math.floor(parsed);
}

function parsePlayerQuerySearch(value, { maxLength = 200 } = {}) {
  const rawValue = Array.isArray(value) ? value[0] : value;
  if (rawValue == null) return '';
  const str = String(rawValue).trim();
  if (!str) return '';
  if (!Number.isFinite(maxLength) || maxLength <= 0) return str;
  return str.slice(0, Math.floor(maxLength));
}

function parseDurationMs(value, fallback) {
  if (value == null) return fallback;
  if (typeof value === 'number' && Number.isFinite(value) && value > 0) {
    return value;
  }
  const str = String(value).trim();
  if (!str) return fallback;
  const match = str.match(/^(-?\d+(?:\.\d+)?)(ms|s|m|h|d)?$/i);
  if (!match) return fallback;
  const numeric = Number(match[1]);
  if (!Number.isFinite(numeric) || numeric <= 0) return fallback;
  const unit = (match[2] || 'ms').toLowerCase();
  switch (unit) {
    case 'ms': return numeric;
    case 's': return numeric * 1000;
    case 'm': return numeric * 60 * 1000;
    case 'h': return numeric * 60 * 60 * 1000;
    case 'd': return numeric * 24 * 60 * 60 * 1000;
    default: return fallback;
  }
}

function pickDefaultInterval(rangeMs) {
  for (const entry of DEFAULT_RANGE_INTERVALS) {
    if (rangeMs <= entry.maxRange) return entry.interval;
  }
  return DEFAULT_RANGE_INTERVALS[DEFAULT_RANGE_INTERVALS.length - 1].interval;
}

function createLogger(scope) {
  const prefix = `[${scope}]`;
  return {
    debug: (...args) => console.debug(prefix, ...args),
    info: (...args) => console.info(prefix, ...args),
    warn: (...args) => console.warn(prefix, ...args),
    error: (...args) => console.error(prefix, ...args)
  };
}

function parseTimestamp(value) {
  if (!value) return null;
  if (value instanceof Date) {
    return Number.isNaN(value.getTime()) ? null : value.getTime();
  }
  if (typeof value === 'number' && Number.isFinite(value)) {
    return value;
  }
  const parsed = new Date(value);
  if (Number.isNaN(parsed.getTime())) return null;
  return parsed.getTime();
}

function alignTimestamp(ms, intervalMs, direction = 'floor') {
  if (!Number.isFinite(ms) || !Number.isFinite(intervalMs) || intervalMs <= 0) return ms;
  if (direction === 'ceil') {
    return Math.ceil(ms / intervalMs) * intervalMs;
  }
  return Math.floor(ms / intervalMs) * intervalMs;
}

function buildPlayerHistoryBuckets(rows = [], startMs, endMs, intervalMs) {
  const bucketMap = new Map();
  let latestSample = null;
  let overallQueuedPeak = null;
  let overallSleepersPeak = null;
  let overallJoiningPeak = null;
  let overallFpsPeak = null;
  let totalFpsSum = 0;
  let totalFpsSamples = 0;
  let offlineBucketCount = 0;

  for (const row of rows) {
    const timestamp = parseTimestamp(row?.recorded_at ?? row?.recordedAt);
    if (!Number.isFinite(timestamp)) continue;
    if (timestamp < startMs || timestamp > endMs) continue;
    const playerValueRaw = Number(row?.player_count ?? row?.playerCount);
    const maxPlayersRaw = Number(row?.max_players ?? row?.maxPlayers);
    const queuedRaw = Number(row?.queued ?? row?.queuedPlayers);
    const sleepersRaw = Number(row?.sleepers ?? row?.sleepersPlayers);
    const joiningRaw = Number(row?.joining ?? row?.joiningPlayers);
    const fpsRaw = extractFloat(row?.fps ?? row?.frame_rate ?? row?.framerate ?? row?.frameRate ?? row?.average_fps ?? row?.avgFps);
    const onlineRaw = row?.online ?? row?.is_online ?? row?.onlineFlag;
    const isOnline = typeof onlineRaw === 'boolean'
      ? onlineRaw
      : Number.isFinite(Number(onlineRaw))
        ? Number(onlineRaw) !== 0
        : true;

    if (!latestSample || timestamp > latestSample.ts) {
      latestSample = {
        ts: timestamp,
        playerCount: Number.isFinite(playerValueRaw) ? Math.max(0, Math.trunc(playerValueRaw)) : null,
        maxPlayers: Number.isFinite(maxPlayersRaw) ? Math.max(0, Math.trunc(maxPlayersRaw)) : null,
        queued: Number.isFinite(queuedRaw) ? Math.max(0, Math.trunc(queuedRaw)) : null,
        sleepers: Number.isFinite(sleepersRaw) ? Math.max(0, Math.trunc(sleepersRaw)) : null,
        joining: Number.isFinite(joiningRaw) ? Math.max(0, Math.trunc(joiningRaw)) : null,
        fps: Number.isFinite(fpsRaw) ? Math.max(0, Math.round(fpsRaw * 10) / 10) : null,
        online: isOnline
      };
    }

    const adjustedTs = timestamp === endMs ? timestamp - 1 : timestamp;
    const bucketStart = alignTimestamp(adjustedTs, intervalMs, 'floor');
    if (bucketStart < startMs || bucketStart >= endMs) continue;
    let bucket = bucketMap.get(bucketStart);
    if (!bucket) {
      bucket = {
        sum: 0,
        samples: 0,
        peak: null,
        maxPlayers: null,
        queuedMax: null,
        sleepersMax: null,
        joiningMax: null,
        fpsSum: 0,
        fpsSamples: 0,
        fpsPeak: null,
        offlineSamples: 0
      };
      bucketMap.set(bucketStart, bucket);
    }
    if (Number.isFinite(playerValueRaw)) {
      const playerValue = Math.max(0, playerValueRaw);
      bucket.sum += playerValue;
      bucket.samples += 1;
      bucket.peak = bucket.peak != null ? Math.max(bucket.peak, playerValue) : playerValue;
    }
    if (Number.isFinite(maxPlayersRaw)) {
      const maxValue = Math.max(0, Math.trunc(maxPlayersRaw));
      bucket.maxPlayers = bucket.maxPlayers != null ? Math.max(bucket.maxPlayers, maxValue) : maxValue;
    }
    if (Number.isFinite(queuedRaw)) {
      const queuedValue = Math.max(0, Math.trunc(queuedRaw));
      bucket.queuedMax = bucket.queuedMax != null ? Math.max(bucket.queuedMax, queuedValue) : queuedValue;
      if (overallQueuedPeak == null || queuedValue > overallQueuedPeak) overallQueuedPeak = queuedValue;
    }
    if (Number.isFinite(sleepersRaw)) {
      const sleepersValue = Math.max(0, Math.trunc(sleepersRaw));
      bucket.sleepersMax = bucket.sleepersMax != null ? Math.max(bucket.sleepersMax, sleepersValue) : sleepersValue;
      if (overallSleepersPeak == null || sleepersValue > overallSleepersPeak) overallSleepersPeak = sleepersValue;
    }
    if (Number.isFinite(joiningRaw)) {
      const joiningValue = Math.max(0, Math.trunc(joiningRaw));
      bucket.joiningMax = bucket.joiningMax != null ? Math.max(bucket.joiningMax, joiningValue) : joiningValue;
      if (overallJoiningPeak == null || joiningValue > overallJoiningPeak) overallJoiningPeak = joiningValue;
    }
    if (Number.isFinite(fpsRaw)) {
      const fpsValue = Math.max(0, fpsRaw);
      bucket.fpsSum += fpsValue;
      bucket.fpsSamples += 1;
      bucket.fpsPeak = bucket.fpsPeak != null ? Math.max(bucket.fpsPeak, fpsValue) : fpsValue;
      if (overallFpsPeak == null || fpsValue > overallFpsPeak) overallFpsPeak = fpsValue;
      totalFpsSum += fpsValue;
      totalFpsSamples += 1;
    }
    if (!isOnline) {
      bucket.offlineSamples += 1;
    }
  }

  const buckets = [];
  let totalSamples = 0;
  let totalPlayers = 0;
  let peakPlayers = 0;

  for (let cursor = startMs; cursor < endMs; cursor += intervalMs) {
    const bucket = bucketMap.get(cursor) || null;
    let average = null;
    let samples = 0;
    let maxPlayers = null;
    let queued = null;
    let sleepers = null;
    let joining = null;
    let fps = null;
    if (bucket && bucket.samples > 0) {
      samples = bucket.samples;
      average = bucket.sum / bucket.samples;
      totalSamples += bucket.samples;
      totalPlayers += bucket.sum;
      if (bucket.peak != null && bucket.peak > peakPlayers) peakPlayers = bucket.peak;
      if (bucket.maxPlayers != null) maxPlayers = bucket.maxPlayers;
      if (bucket.queuedMax != null) queued = bucket.queuedMax;
      if (bucket.sleepersMax != null) sleepers = bucket.sleepersMax;
      if (bucket.joiningMax != null) joining = bucket.joiningMax;
      if (bucket.fpsSamples > 0) fps = Math.round((bucket.fpsSum / bucket.fpsSamples) * 10) / 10;
    }
    if (bucket && bucket.offlineSamples > 0) {
      offlineBucketCount += 1;
    }
    buckets.push({
      timestamp: new Date(cursor).toISOString(),
      playerCount: Number.isFinite(average) ? Math.round(average * 10) / 10 : null,
      maxPlayers,
      queued,
      sleepers,
      joining,
      fps,
      samples,
      offline: Boolean(bucket?.offlineSamples)
    });
  }

  const summary = {
    peakPlayers: peakPlayers || null,
    averagePlayers: totalSamples > 0 ? Math.round((totalPlayers / totalSamples) * 100) / 100 : null,
    sampleCount: totalSamples,
    maxQueued: overallQueuedPeak,
    maxSleepers: overallSleepersPeak,
    maxJoining: overallJoiningPeak,
    maxFps: overallFpsPeak != null ? Math.round(overallFpsPeak * 10) / 10 : null,
    averageFps: totalFpsSamples > 0 ? Math.round((totalFpsSum / totalFpsSamples) * 10) / 10 : null,
    offlineBucketCount,
    latest: latestSample
      ? {
          timestamp: new Date(latestSample.ts).toISOString(),
          playerCount: latestSample.playerCount,
          maxPlayers: latestSample.maxPlayers,
          queued: latestSample.queued,
          sleepers: latestSample.sleepers,
          joining: latestSample.joining,
          fps: latestSample.fps,
          online: latestSample.online
        }
      : null
  };

  return { buckets, summary };
}

app.use(express.json({ limit: '25mb' }));
app.use(cors({ origin: (origin, cb) => cb(null, true), credentials: true }));

await initDb();
await fs.mkdir(MAP_STORAGE_DIR, { recursive: true });
configureRustMapsCache({
  globalCacheDir: path.join(MAP_STORAGE_DIR, 'global'),
  metadataCacheDir: path.join(MAP_STORAGE_DIR, 'metadata')
});
await ensureRustMapsCacheDirs();
await purgeExpiredMapCaches().catch((err) => console.error('initial map purge failed', err));

const auth = authMiddleware(JWT_SECRET, { loadUserContext });
const rconBindings = new Map();
const monitoredServerRows = new Map();
const statusMap = new Map();
const serverInfoCache = new Map();

let monitorController = null;
let monitorRefreshPromise = null;

const PLAYER_CONNECTION_DEDUPE_MS = 5 * 60 * 1000;
const recentPlayerConnections = new Map();
const OFFLINE_SNAPSHOT_MIN_INTERVAL = Math.max(Math.floor(MONITOR_INTERVAL / 2), 15000);
const offlineSnapshotTimestamps = new Map();
const ANSI_COLOR_REGEX = /\u001b\[[0-9;]*m/g;
const CHAT_RETENTION_MS = 24 * 60 * 60 * 1000;
const CHAT_PURGE_INTERVAL_MS = 10 * 60 * 1000;
const chatCleanupSchedule = new Map();
let globalChatCleanupPromise = null;
const F7_REPORT_NEW_WINDOW_MS = 24 * 60 * 60 * 1000;
const F7_RECENT_HISTORY_LIMIT = 3;

const KILL_FEED_RETENTION_MS = 24 * 60 * 60 * 1000;
const KILL_FEED_PURGE_INTERVAL_MS = 15 * 60 * 1000;
const KILL_FEED_MAX_CACHE = 300;
const killFeedCache = new Map();
const killFeedCleanupSchedule = new Map();
let killFeedGlobalCleanupPromise = null;
const recentKillLines = new Map();
const KILL_FEED_DEDUPE_MS = 1500;

const steamProfileCache = new Map();
const TEAM_INFO_CACHE_TTL = 30 * 1000;
const TEAM_INFO_ERROR_RETRY_INTERVAL_MS = 10 * 1000;
const TEAM_INFO_COMMAND_TIMEOUT_MS = 5000;
const POSITION_CACHE_TTL = 30 * 1000;
const POSITION_COMMAND_TIMEOUT_MS = 5000;
const MANUAL_REFRESH_MIN_INTERVAL_MS = 20 * 1000;
const teamInfoCache = new Map();
const positionCache = new Map();
const manualRefreshState = new Map();
const teamInfoMonitorState = new Map();
let monitoring = false;
let monitorTimer = null;

function broadcastStatusUpdate(serverId, payload) {
  for (const socket of io.sockets.sockets.values()) {
    const context = socket.data?.user;
    if (canAccessServer(context, serverId, 'view')) {
      socket.emit('status-map', { [serverId]: payload });
    }
  }
}

function recordStatus(id, data) {
  const key = Number(id);
  const payload = { id: key, ...data };
  statusMap.set(key, payload);
  io.to(`srv:${key}`).emit('status', payload);
  broadcastStatusUpdate(key, payload);
  return payload;
}

function getStatusSnapshot() {
  const out = {};
  for (const [id, data] of statusMap.entries()) out[id] = data;
  return out;
}

function cleanupRconBinding(id) {
  const key = Number(id);
  if (!Number.isFinite(key)) return;
  const unsubscribe = rconBindings.get(key);
  if (!unsubscribe) return;
  rconBindings.delete(key);
  monitoredServerRows.delete(key);
  teamInfoMonitorState.delete(key);
  try { unsubscribe(); }
  catch { /* ignore */ }
}

function ensureRconBinding(row) {
  const key = Number(row?.id);
  if (!Number.isFinite(key)) throw new Error('invalid_server_id');
  monitoredServerRows.set(key, row);
  if (rconBindings.has(key)) return;

  const host = row.host;
  const port = row.port;

  const handleError = (error) => {
    const message = error?.message || String(error);
    io.to(`srv:${key}`).emit('error', message);
    recordStatus(key, { ok: false, lastCheck: new Date().toISOString(), error: message });
  };

  const handleConnected = () => {
    syncServerMapLevelUrl(row).catch((err) => {
      console.warn('Failed to sync level URL on connect', err);
    });
  };

  const unsubscribe = subscribeToRcon(key, {
    open: handleConnected,
    reconnect: handleConnected,
    message: (msg) => {
      io.to(`srv:${key}`).emit('console', msg);
      console.log(`[RCON:${host}:${port}]`, msg);
    },
    console: (line, payload) => {
      const cleanLine = typeof line === 'string' ? line.replace(ANSI_COLOR_REGEX, '') : '';
      if (cleanLine) {
        handlePlayerConnectionLine(key, cleanLine);
        handleF7ReportLine(key, cleanLine, payload).catch((err) => {
          console.warn('f7 report dispatch failed', err);
        });
        handleKillFeedLine(key, cleanLine).catch((err) => {
          console.warn('kill feed dispatch failed', err);
        });
      }
    },
    event: (payload = {}) => {
      try {
        const type = typeof payload?.Type === 'string' ? payload.Type.toLowerCase() : '';
        if (!type || (!type.includes('f7') && !type.includes('report'))) return;
        const message = payload?.Message ?? payload?.message ?? null;
        const text = typeof message === 'string' ? message.replace(ANSI_COLOR_REGEX, '') : '';
        handleF7ReportLine(key, text, payload).catch((err) => {
          console.warn('f7 report dispatch failed', err);
        });
      } catch (err) {
        console.warn('f7 report event handling failed', err);
      }
    },
    chat: (line, payload) => {
      handleChatMessage(key, line, payload).catch((err) => {
        console.warn('chat dispatch failed', err);
      });
    },
    rcon_error: handleError,
    close: ({ manual } = {}) => {
      recordStatus(key, { ok: false, lastCheck: new Date().toISOString(), error: 'connection_closed' });
      if (manual) cleanupRconBinding(key);
    }
  });

  rconBindings.set(key, unsubscribe);

  connectRcon(row).catch((err) => {
    console.error(`[RCON:${host}:${port}] connect failed:`, err);
  });
}

function closeServerRcon(id) {
  cleanupRconBinding(id);
  terminateRcon(id);
}

async function getMonitoredServerRow(serverId) {
  const numeric = Number(serverId);
  if (!Number.isFinite(numeric)) return null;
  const cached = monitoredServerRows.get(numeric);
  if (cached) return cached;
  try {
    const row = await db.getServer(numeric);
    if (row) {
      monitoredServerRows.set(numeric, row);
      return row;
    }
  } catch (err) {
    console.warn('Failed to load server for monitor lookup', err);
  }
  return null;
}

function extractPlayerConnection(line) {
  if (!line) return null;
  const normalized = line.replace(ANSI_COLOR_REGEX, '').trim();
  if (!normalized) return null;
  const lower = normalized.toLowerCase();
  if (!lower.includes('connected') && !lower.includes('joined')) return null;
  if (lower.includes('disconnected') || lower.includes('kicked')) return null;
  const steamMatch = normalized.match(/\[(\d{17})\]/);
  if (!steamMatch) return null;
  const steamid = steamMatch[1];
  let prefix = normalized.slice(0, steamMatch.index).trim();
  prefix = prefix.replace(/^\[[^\]]*\]\s*/, '').trim();
  prefix = prefix.replace(/\s+(?:connecting|connected|joining|joined).*$/i, '').trim();
  const persona = prefix || null;
  return { steamid, persona };
}

function handlePlayerConnectionLine(serverId, line) {
  const info = extractPlayerConnection(line);
  if (!info) return;
  const key = `${serverId}:${info.steamid}`;
  const now = Date.now();
  const last = recentPlayerConnections.get(key) || 0;
  if (now - last < PLAYER_CONNECTION_DEDUPE_MS) return;
  recentPlayerConnections.set(key, now);
  if (recentPlayerConnections.size > 2000) {
    const cutoff = now - PLAYER_CONNECTION_DEDUPE_MS;
    for (const [k, ts] of recentPlayerConnections.entries()) {
      if (ts < cutoff) recentPlayerConnections.delete(k);
    }
  }
  const note = info.persona ? `Connected as ${info.persona}` : 'Connected';
  db.upsertPlayer({
    steamid: info.steamid,
    persona: info.persona || null,
    avatar: null,
    country: null,
    profileurl: null,
    vac_banned: 0
  }).catch((err) => console.warn('player upsert failed', err));
  db.recordServerPlayer({
    server_id: serverId,
    steamid: info.steamid,
    display_name: info.persona || null
  }).catch((err) => console.warn('server player upsert failed', err));
  db.addPlayerEvent({ steamid: info.steamid, server_id: serverId, event: 'connected', note }).catch((err) => {
    console.warn('player event log failed', err);
  });
}

async function handleChatMessage(serverId, line, payload) {
  const key = Number(serverId);
  if (!Number.isFinite(key)) return;
  const rawInput = typeof line === 'string' ? line : (payload?.Message ?? payload?.message ?? '');
  const parsed = parseChatMessage(rawInput, payload);
  if (!parsed || !parsed.message) return;

  const record = {
    server_id: key,
    channel: parsed.channel || 'global',
    steamid: parsed.steamId || null,
    username: parsed.username || null,
    message: parsed.message,
    raw: parsed.raw || (typeof rawInput === 'string' ? rawInput : null),
    color: parsed.color || null,
    created_at: parsed.timestamp || null
  };

  let stored = null;
  if (typeof db?.recordChatMessage === 'function') {
    try {
      stored = await db.recordChatMessage(record);
    } catch (err) {
      console.warn('Failed to record chat message', err);
    }
  }

  const createdAt = stored?.created_at || parsed.timestamp || new Date().toISOString();
  const eventPayload = {
    id: stored?.id ?? null,
    serverId: key,
    channel: stored?.channel || record.channel,
    steamId: stored?.steamid || record.steamid || null,
    username: stored?.username || record.username || null,
    message: stored?.message || record.message,
    createdAt,
    raw: stored?.raw || record.raw || null,
    color: stored?.color || record.color || null
  };

  io.to(`srv:${key}`).emit('chat', { serverId: key, message: eventPayload });
  maybeCleanupChatHistory(key);
}

async function handleF7ReportLine(serverId, line, payload = null) {
  const numericId = Number(serverId);
  if (!Number.isFinite(numericId)) return;
  const parsed = parseF7ReportLine(line, payload);
  if (!parsed) return;

  const record = {
    server_id: numericId,
    report_id: parsed.reportId || null,
    reporter_steamid: parsed.reporterSteamId || null,
    reporter_name: parsed.reporterName || null,
    target_steamid: parsed.targetSteamId || null,
    target_name: parsed.targetName || null,
    category: parsed.category || null,
    message: parsed.message || null,
    raw: parsed.raw
      || line
      || (typeof payload?.Message === 'string' ? payload.Message : null)
      || (typeof payload?.message === 'string' ? payload.message : null),
    created_at: parsed.timestamp || null
  };

  let stored = null;
  if (typeof db?.recordF7Report === 'function') {
    try {
      stored = await db.recordF7Report(record);
    } catch (err) {
      console.warn('Failed to record F7 report', err);
    }
  }

  const fallback = {
    ...record,
    serverId: numericId,
    createdAt: record.created_at || new Date().toISOString()
  };
  const eventPayload = projectF7Report(stored, fallback);
  if (!eventPayload) return;
  io.to(`srv:${numericId}`).emit('f7-report', eventPayload);
}

function runGlobalChatCleanup() {
  if (typeof db?.purgeChatMessages !== 'function') return null;
  if (globalChatCleanupPromise) return globalChatCleanupPromise;
  const cutoffIso = new Date(Date.now() - CHAT_RETENTION_MS).toISOString();
  globalChatCleanupPromise = (async () => {
    try {
      await db.purgeChatMessages({ before: cutoffIso });
    } catch (err) {
      console.warn('Failed to purge chat history globally', err);
    } finally {
      globalChatCleanupPromise = null;
    }
  })();
  return globalChatCleanupPromise;
}

function maybeCleanupChatHistory(serverId) {
  if (typeof db?.purgeChatMessages !== 'function') return;
  const key = Number(serverId);
  if (!Number.isFinite(key)) return;
  const now = Date.now();
  const last = chatCleanupSchedule.get(key) || 0;
  if (now - last < CHAT_PURGE_INTERVAL_MS) return;
  chatCleanupSchedule.set(key, now);
  const cutoffIso = new Date(now - CHAT_RETENTION_MS).toISOString();
  db.purgeChatMessages({ before: cutoffIso, server_id: key }).catch((err) => {
    console.warn(`Failed to purge chat history for server ${key}`, err);
  });
  runGlobalChatCleanup();
}

async function handleKillFeedLine(serverId, line) {
  const key = Number(serverId);
  if (!Number.isFinite(key)) return;
  const parsed = parseKillLogLine(line);
  if (!parsed) return;
  if (!shouldProcessKillLine(key, parsed.normalized)) return;

  const record = {
    server_id: key,
    occurred_at: parsed.occurredAt,
    killer_steamid: parsed.killerSteamId,
    killer_name: parsed.killerName,
    killer_clan: parsed.killerClan,
    victim_steamid: parsed.victimSteamId,
    victim_name: parsed.victimName,
    victim_clan: parsed.victimClan,
    weapon: parsed.weapon,
    distance: parsed.distance,
    pos_x: parsed.position?.x ?? null,
    pos_y: parsed.position?.y ?? null,
    pos_z: parsed.position?.z ?? null,
    raw: parsed.normalized,
    created_at: parsed.occurredAt
  };

  let stored = null;
  if (typeof db?.recordKillEvent === 'function') {
    try {
      stored = await db.recordKillEvent(record);
    } catch (err) {
      console.warn('Failed to record kill event', err);
    }
  }

  const fallback = stored || {
    ...record,
    combat_log: null,
    combat_log_error: null,
    id: null
  };
  const normalized = normaliseKillEventRow(fallback);
  if (!normalized) return;

  const pendingEvent = (!normalized.combatLog && !normalized.combatLogError && parsed.victimSteamId)
    ? {
        ...normalized,
        combatLogError: 'Please wait, server is fetching combat log…'
      }
    : normalized;

  cacheKillEvent(key, pendingEvent);
  io.to(`srv:${key}`).emit('kill', { serverId: key, event: pendingEvent });
  maybeCleanupKillFeed(key);

  if (parsed.victimSteamId) {
    scheduleCombatLogFetch({
      serverId: key,
      victimSteamId: parsed.victimSteamId,
      eventId: stored?.id ?? null,
      baseEvent: pendingEvent
    });
  }
}

function parseStatusMessage(message) {
  const info = {
    raw: message,
    hostname: null,
    players: null,
    queued: null,
    sleepers: null,
    fps: null
  };
  if (!message) return info;
  const lines = message.split(/\r?\n/);
  for (const line of lines) {
    const hostnameMatch = line.match(/hostname\s*[:=]\s*(.+)$/i);
    if (hostnameMatch) info.hostname = hostnameMatch[1].trim();
    const playersMatch = line.match(/players?\s*(?:[:=]\s*|\s+)(\d+)(?:\s*\/\s*(\d+))?/i);
    if (playersMatch) {
      const online = parseInt(playersMatch[1], 10);
      let max = playersMatch[2] ? parseInt(playersMatch[2], 10) : null;
      if (!Number.isFinite(max)) {
        const inlineMaxMatch = line.match(/\((\d+)\s*(?:max|players?)\)/i);
        if (inlineMaxMatch) {
          const parsed = parseInt(inlineMaxMatch[1], 10);
          if (Number.isFinite(parsed)) max = parsed;
        }
      }
      info.players = { online, max: Number.isFinite(max) ? max : null };
    }
    const queuedMatch = line.match(/queued\s*[:=]\s*(\d+)/i) || line.match(/\((\d+)\s*queued\)/i);
    if (queuedMatch) info.queued = parseInt(queuedMatch[1], 10);
    const sleepersMatch = line.match(/sleepers\s*[:=]\s*(\d+)/i);
    if (sleepersMatch) info.sleepers = parseInt(sleepersMatch[1], 10);
    const joiningMatch = line.match(/joining\s*[:=]\s*(\d+)/i) || line.match(/\((\d+)\s*joining\)/i);
    if (joiningMatch) info.joining = parseInt(joiningMatch[1], 10);
    const fpsMatch = line.match(/\bfps\b\s*[:=]\s*(\d+(?:\.\d+)?)/i) || line.match(/(\d+(?:\.\d+)?)\s*fps\b/i);
    if (fpsMatch) {
      const fpsValue = extractFloat(fpsMatch[1]);
      if (fpsValue != null) info.fps = fpsValue;
    }
  }
  return info;
}

const STEAM_ID_REGEX = /^\d{17}$/;

function extractNumericValue(input, depth = 0) {
  if (input == null) return null;
  if (depth > 6) return null;

  if (typeof input === 'number') {
    return Number.isFinite(input) ? input : null;
  }
  if (typeof input === 'bigint') {
    const num = Number(input);
    return Number.isFinite(num) ? num : null;
  }
  if (typeof input === 'string') {
    const trimmed = input.trim();
    if (!trimmed) return null;
    const normalised = trimmed.replace(/,/g, '');
    const direct = Number(normalised);
    if (Number.isFinite(direct)) return direct;
    const match = normalised.match(/-?\d+(?:\.\d+)?/);
    if (!match) return null;
    const parsed = Number(match[0]);
    return Number.isFinite(parsed) ? parsed : null;
  }
  if (Array.isArray(input)) {
    for (const entry of input) {
      const nested = extractNumericValue(entry, depth + 1);
      if (nested != null) return nested;
    }
    return null;
  }
  if (typeof input === 'object') {
    const priorityKeys = [
      'value',
      'Value',
      '_value',
      '_Value',
      'data',
      'Data',
      'val',
      'Val',
      'number',
      'Number',
      'raw',
      'Raw',
      '$numberFloat',
      '$numberDouble',
      '$numberDecimal',
      '$numberInt64',
      '$numberLong',
      '$numberInt32',
      '$number'
    ];
    for (const key of priorityKeys) {
      if (Object.prototype.hasOwnProperty.call(input, key)) {
        const nested = extractNumericValue(input[key], depth + 1);
        if (nested != null) return nested;
      }
    }
    for (const nested of Object.values(input)) {
      const resolved = extractNumericValue(nested, depth + 1);
      if (resolved != null) return resolved;
    }
  }
  return null;
}

function parseVector3(value) {
  if (!value) return null;

  const buildResult = ({ x, y, z }) => {
    const numericX = extractNumericValue(x);
    const numericY = extractNumericValue(y);
    const numericZ = extractNumericValue(z);
    if (numericX == null) return null;
    if (numericY == null && numericZ == null) return null;
    const result = { x: numericX };
    if (numericY != null) result.y = numericY;
    if (numericZ != null) result.z = numericZ;
    return result;
  };

  const tryFromObject = (input) => {
    if (!input || typeof input !== 'object') return null;
    if (Array.isArray(input)) {
      const [x, y, z] = input;
      return buildResult({ x, y, z });
    }
    const candidate = { ...input };
    const direct = {
      x: candidate.x ?? candidate.X ?? candidate[0],
      y: candidate.y ?? candidate.Y ?? candidate[1],
      z: candidate.z ?? candidate.Z ?? candidate[2]
    };
    if (direct.x != null || direct.y != null || direct.z != null) {
      return buildResult(direct);
    }
    const labelled = {};
    for (const [key, raw] of Object.entries(candidate)) {
      const match = key.match(/^([xyz])[a-z0-9]*$/i);
      if (!match) continue;
      const axis = match[1].toLowerCase();
      if (!(axis in labelled)) labelled[axis] = raw;
    }
    if (Object.keys(labelled).length === 0) return null;
    return buildResult(labelled);
  };

  const tryFromString = (text) => {
    const trimmed = text.trim();
    if (!trimmed) return null;

    const labelledMatches = [...trimmed.matchAll(/([xyz])\s*[:=]\s*(-?\d+(?:\.\d+)?)/gi)];
    if (labelledMatches.length > 0) {
      const data = {};
      for (const [, axis, raw] of labelledMatches) {
        const key = axis.toLowerCase();
        if (!(key in data)) data[key] = raw;
      }
      return buildResult({ x: data.x, y: data.y, z: data.z });
    }

    const numbers = trimmed.match(/-?\d+(?:\.\d+)?/g);
    if (!numbers || numbers.length < 2) return null;
    const [first, second, third] = numbers;
    if (numbers.length >= 3) {
      return buildResult({ x: first, y: second, z: third });
    }
    // Heuristic: two values typically represent the horizontal plane (x, z)
    return buildResult({ x: first, z: second });
  };

  if (typeof value === 'string') {
    return tryFromString(value);
  }

  const objectResult = tryFromObject(value);
  if (objectResult) return objectResult;

  const stringified = typeof value.toString === 'function' ? String(value) : null;
  if (stringified) return tryFromString(stringified);

  return null;
}

function extractTeamIdentifier(value, depth = 0) {
  if (value == null || depth > 6) return null;

  const toPositiveInt = (input) => {
    if (input == null) return null;
    const numeric = Number(input);
    if (!Number.isFinite(numeric)) return null;
    const truncated = Math.trunc(numeric);
    return truncated > 0 ? truncated : null;
  };

  if (typeof value === 'number' || typeof value === 'bigint') {
    return toPositiveInt(value);
  }

  if (typeof value === 'string') {
    const trimmed = value.trim();
    if (trimmed) {
      const stripped = trimmed
        .replace(/\u001b\[[0-9;]*m/gi, ' ')
        .replace(/<[^>]+>/g, ' ')
        .replace(/\[[^\]]*\]/g, ' ')
        .replace(/#[0-9a-f]{3,8}\b/gi, ' ');
      const parts = stripped.match(/\d+/g);
      if (parts) {
        for (const part of parts) {
          const candidate = toPositiveInt(part);
          if (candidate != null) return candidate;
        }
      }
    }
  }

  if (Array.isArray(value)) {
    for (const entry of value) {
      const nested = extractTeamIdentifier(entry, depth + 1);
      if (nested != null) return nested;
    }
    return null;
  }

  if (typeof value === 'object') {
    const priorityKeys = [
      'team',
      'Team',
      'teamId',
      'TeamId',
      'teamID',
      'TeamID',
      'groupId',
      'GroupId',
      'groupID',
      'GroupID',
      'value',
      'Value',
      'id',
      'Id'
    ];
    for (const key of priorityKeys) {
      if (Object.prototype.hasOwnProperty.call(value, key)) {
        const nested = extractTeamIdentifier(value[key], depth + 1);
        if (nested != null) return nested;
      }
    }
    for (const nested of Object.values(value)) {
      const resolved = extractTeamIdentifier(nested, depth + 1);
      if (resolved != null) return resolved;
    }
  }

  const extracted = extractNumericValue(value, depth + 1);
  return toPositiveInt(extracted);
}

function parseLegacyPlayerList(message) {
  if (!message || typeof message !== 'string') return [];

  const players = [];
  const numericPattern = /^-?\d+(?:\.\d+)?$/;
  const lines = message.split(/\r?\n/);

  const parseKeyValueLine = (text) => {
    if (!text || typeof text !== 'string') return null;
    const pairPattern = /([A-Za-z0-9_][A-Za-z0-9_\s]*)\s*[:=]\s*/g;
    let match;
    let lastKey = null;
    let lastIndex = 0;
    const original = {};
    const normalized = {};

    while ((match = pairPattern.exec(text)) !== null) {
      if (lastKey !== null) {
        const rawValue = text.slice(lastIndex, match.index);
        const cleaned = rawValue.replace(/^[,;\s]+/, '').replace(/[,;\s]+$/, '');
        if (cleaned) {
          const trimmedKey = lastKey.trim();
          if (trimmedKey) {
            let value = cleaned.trim();
            if (value && ((value.startsWith('"') && value.endsWith('"')) || (value.startsWith("'") && value.endsWith("'")))) {
              value = value.slice(1, -1);
            }
            const normalizedKey = trimmedKey.replace(/[\s_-]+/g, '').toLowerCase();
            original[trimmedKey] = value;
            normalized[normalizedKey] = value;
          }
        }
      }
      lastKey = match[1];
      lastIndex = pairPattern.lastIndex;
    }

    if (lastKey !== null) {
      const rawValue = text.slice(lastIndex);
      const cleaned = rawValue.replace(/^[,;\s]+/, '').replace(/[,;\s]+$/, '');
      if (cleaned) {
        const trimmedKey = lastKey.trim();
        if (trimmedKey) {
          let value = cleaned.trim();
          if (value && ((value.startsWith('"') && value.endsWith('"')) || (value.startsWith("'") && value.endsWith("'")))) {
            value = value.slice(1, -1);
          }
          const normalizedKey = trimmedKey.replace(/[\s_-]+/g, '').toLowerCase();
          original[trimmedKey] = value;
          normalized[normalizedKey] = value;
        }
      }
    }

    if (!normalized.steamid || !STEAM_ID_REGEX.test(String(normalized.steamid).trim())) {
      return null;
    }

    return { original, normalized };
  };

  for (const rawLine of lines) {
    const line = rawLine.replace(/\u0000/g, '').trim();
    if (!line) continue;
    if (/^id\b/i.test(line)) continue;
    if (/^players?\b/i.test(line)) continue;
    if (!/\d{17}/.test(line)) continue;

    const keyValue = parseKeyValueLine(line);
    if (keyValue) {
      const data = keyValue.normalized;
      const original = keyValue.original;
      const steamId = String(data.steamid || '').trim();
      if (!STEAM_ID_REGEX.test(steamId)) continue;

      const ownerCandidate = String(data.ownersteamid || data.ownerid || '').trim();
      const ownerSteamId = STEAM_ID_REGEX.test(ownerCandidate) ? ownerCandidate : null;
      const displayName = (
        original.DisplayName
        ?? original.displayname
        ?? data.displayname
        ?? steamId
      );
      const ping = Number(data.ping ?? data.networkping ?? 0) || 0;
      const address = original.Address || data.address || '';
      const connectedSeconds = Number(
        data.connectedseconds
        ?? data.connectedtime
        ?? data.connectiontime
        ?? 0
      ) || 0;
      const violationLevel = Number(
        data.violationlevel
        ?? data.voiationlevel
        ?? data.violations
        ?? 0
      ) || 0;
      const health = Number(data.health ?? 0) || 0;
      const rawTeamCandidate = (
        data.teamid
        ?? data.team
        ?? original.Team
        ?? original.team
        ?? null
      );
      const teamCandidate = extractTeamIdentifier(rawTeamCandidate);
      const teamId = Number.isFinite(teamCandidate) && teamCandidate > 0
        ? Math.trunc(teamCandidate)
        : 0;
      const positionSource = (
        original.Position
        ?? original.position
        ?? data.position
        ?? data.pos
        ?? null
      );
      const position = parseVector3(positionSource);

      players.push({
        steamId,
        ownerSteamId,
        displayName,
        ping,
        address,
        connectedSeconds,
        violationLevel,
        health,
        position,
        teamId,
        networkId: null
      });
      continue;
    }

    let remaining = line;
    let position = null;
    const positionMatch = remaining.match(/\((-?\d+(?:\.\d+)?),\s*(-?\d+(?:\.\d+)?),\s*(-?\d+(?:\.\d+)?)\)\s*$/);
    if (positionMatch) {
      position = parseVector3({
        x: positionMatch[1],
        y: positionMatch[2],
        z: positionMatch[3]
      });
      remaining = remaining.slice(0, positionMatch.index).trim();
    }

    const tokens = remaining.split(/\s+/);
    if (tokens.length < 2) continue;

    const idToken = tokens.shift();
    if (!numericPattern.test(idToken)) continue;

    const steamId = tokens.shift();
    if (!STEAM_ID_REGEX.test(steamId)) continue;

    let ownerSteamId = null;
    if (tokens.length > 0 && STEAM_ID_REGEX.test(tokens[0])) {
      ownerSteamId = tokens.shift();
    }

    if (tokens.length === 0 && !position) continue;

    const numericTail = [];
    while (tokens.length > 0 && numericPattern.test(tokens[tokens.length - 1])) {
      numericTail.push(tokens.pop());
      if (numericTail.length > 8) break;
    }
    numericTail.reverse();

    let address = '';
    if (tokens.length > 0) {
      const candidateAddress = tokens.pop();
      if (candidateAddress && !numericPattern.test(candidateAddress)) {
        address = candidateAddress;
      } else if (candidateAddress != null) {
        numericTail.unshift(candidateAddress);
      }
    }

    let ping = 0;
    if (tokens.length > 0 && numericPattern.test(tokens[tokens.length - 1])) {
      const rawPing = tokens.pop();
      const parsedPing = Number(rawPing);
      if (Number.isFinite(parsedPing)) ping = parsedPing;
    }

    const displayName = tokens.join(' ').trim() || steamId;

    const pickInt = () => {
      if (!numericTail.length) return null;
      const raw = numericTail.shift();
      const num = Number(raw);
      return Number.isFinite(num) ? Math.trunc(num) : null;
    };

    const pickFloat = () => {
      if (!numericTail.length) return null;
      const raw = numericTail.shift();
      const num = Number(raw);
      return Number.isFinite(num) ? num : null;
    };

    const connectedSeconds = pickInt() ?? 0;
    if (numericTail.length >= 4) {
      const maybeSleeping = numericTail[0];
      if (maybeSleeping === '0' || maybeSleeping === '1') {
        pickInt();
      }
    }
    const violationLevel = pickInt() ?? 0;
    const currentLevel = pickInt() ?? 0;
    const health = pickFloat() ?? 0;
    let teamId = 0;
    const teamMatch = line.match(/(?:team|group|party|squad)\s*(?:[:=]\s*|id\s*)?([^,]+)/i);
    const matchedTeam = teamMatch ? extractTeamIdentifier(teamMatch[1]) : null;
    if (Number.isFinite(matchedTeam) && matchedTeam > 0) {
      teamId = Math.trunc(matchedTeam);
    } else if (numericTail.length > 0) {
      const candidateTeam = pickInt();
      if (Number.isFinite(candidateTeam) && candidateTeam > 0) {
        teamId = candidateTeam;
      }
    }

    players.push({
      steamId,
      ownerSteamId,
      displayName,
      ping,
      address,
      connectedSeconds,
      violationLevel,
      health,
      position,
      teamId,
      networkId: null
    });
  }

  return players;
}

function findNestedPositionCandidate(value, depth = 0) {
  if (!value || typeof value !== 'object') return null;
  if (depth > 6) return null;
  const directCandidates = [
    value.Position,
    value.position,
    value.LocalPosition,
    value.localPosition,
    value.WorldPosition,
    value.worldPosition,
    value.Location,
    value.location,
    value.Pos,
    value.pos,
    value.Coordinates,
    value.coordinates
  ];
  for (const candidate of directCandidates) {
    if (candidate == null) continue;
    if (Array.isArray(candidate)) {
      if (candidate.length >= 2) return candidate;
      continue;
    }
    if (typeof candidate === 'object') return candidate;
    if (typeof candidate === 'string') return candidate;
  }
  const queue = [];
  for (const [key, nested] of Object.entries(value)) {
    if (!nested || typeof nested !== 'object') continue;
    if (/(position|coordinates?|coords?|pos|location)/i.test(key)) {
      const candidate = nested.Position ?? nested.position ?? nested;
      if (candidate != null) {
        if (Array.isArray(candidate) && candidate.length >= 2) return candidate;
        if (typeof candidate === 'object') {
          if (candidate.x != null || candidate.y != null || candidate.z != null) return candidate;
          return candidate;
        }
        if (typeof candidate === 'string') return candidate;
      }
    }
    queue.push(nested);
  }
  for (const nested of queue) {
    const found = findNestedPositionCandidate(nested, depth + 1);
    if (found) return found;
  }
  return null;
}

function hasValidPosition(position) {
  if (!position || typeof position !== 'object') return false;
  const numericX = Number(position.x);
  if (!Number.isFinite(numericX)) return false;
  const numericY = Number(position.y);
  const numericZ = Number(position.z);
  if (Number.isFinite(numericZ)) return true;
  if (Number.isFinite(numericY)) return true;
  return false;
}

function findNestedTeamId(value, depth = 0) {
  if (!value || depth > 6) return null;
  if (Array.isArray(value)) {
    for (const entry of value) {
      const nested = findNestedTeamId(entry, depth + 1);
      if (nested != null) return nested;
    }
    return null;
  }
  if (typeof value === 'string' || typeof value === 'number' || typeof value === 'bigint') {
    const numeric = extractTeamIdentifier(value);
    if (Number.isFinite(numeric) && numeric > 0) return Math.trunc(numeric);
    return null;
  }
  if (typeof value !== 'object') return null;

  const directKeys = [
    'TeamID',
    'TeamId',
    'teamID',
    'teamId',
    'team_id',
    'Team_id',
    'CurrentTeamID',
    'CurrentTeamId',
    'currentTeamID',
    'currentTeamId',
    'currentTeam',
    'CurrentTeam',
    'ActiveTeamID',
    'ActiveTeamId',
    'activeTeamID',
    'activeTeamId',
    'activeTeam',
    'ActiveTeam',
    'Team',
    'team',
    'GroupID',
    'GroupId',
    'groupID',
    'groupId',
    'ClanTeamID',
    'clanTeamID',
    'clanTeamId'
  ];

  for (const key of directKeys) {
    if (Object.prototype.hasOwnProperty.call(value, key)) {
      const numeric = extractTeamIdentifier(value[key]);
      if (numeric != null && numeric > 0) return numeric;
    }
  }

  const targetedPattern = /(team|group|party|squad|relation)/i;
  for (const [key, nested] of Object.entries(value)) {
    if (!nested || (typeof nested !== 'object' && !Array.isArray(nested))) continue;
    if (!targetedPattern.test(key)) continue;
    const candidate = findNestedTeamId(nested, depth + 1);
    if (candidate != null) return candidate;
  }

  const skipPattern = /(position|coordinates?|transform|rotation|velocity|health|ping|seconds|time|level|sleep|violation|connected|owner|display|name|persona|address|ip|steam|inventory|blueprint|bag|spawn|stat|flags?)/i;
  for (const [key, nested] of Object.entries(value)) {
    if (!nested || (typeof nested !== 'object' && !Array.isArray(nested))) continue;
    if (targetedPattern.test(key)) continue;
    if (skipPattern.test(key)) continue;
    const candidate = findNestedTeamId(nested, depth + 1);
    if (candidate != null) return candidate;
  }

  return null;
}

function interpretBoolean(value) {
  if (typeof value === 'boolean') return value;
  if (typeof value === 'number') return value !== 0;
  if (typeof value === 'string') {
    const normalized = value.trim().toLowerCase();
    if (!normalized) return false;
    if (['true', '1', 'yes', 'y', 'on'].includes(normalized)) return true;
    if (['false', '0', 'no', 'n', 'off'].includes(normalized)) return false;
  }
  return false;
}

function resolveSteamIdFromEntry(entry, depth = 0) {
  if (!entry || typeof entry !== 'object' || depth > 3) return null;
  const keys = [
    'SteamID',
    'SteamId',
    'steamID',
    'steamId',
    'steamid',
    'UserId',
    'userId',
    'userid',
    'Id',
    'ID',
    'PlayerId',
    'playerId',
    'playerID',
    'player_id',
    'Steam',
    'steam'
  ];
  for (const key of keys) {
    if (!Object.prototype.hasOwnProperty.call(entry, key)) continue;
    const raw = entry[key];
    if (raw == null) continue;
    const text = typeof raw === 'string' || typeof raw === 'number' || typeof raw === 'bigint'
      ? String(raw).trim()
      : '';
    if (text && STEAM_ID_REGEX.test(text)) return text;
  }
  for (const [key, value] of Object.entries(entry)) {
    if (!value || typeof value !== 'object' || Array.isArray(value)) continue;
    if (/(steam|player|user|identity|id)$/i.test(key)) {
      const nested = resolveSteamIdFromEntry(value, depth + 1);
      if (nested) return nested;
    }
  }
  return null;
}

function hasPositionIndicator(entry, depth = 0) {
  if (!entry || typeof entry !== 'object' || depth > 3) return false;
  const axisKeys = [
    'X', 'x',
    'Y', 'y',
    'Z', 'z',
    'PosX', 'posX', 'POSX',
    'PosY', 'posY', 'POSY',
    'PosZ', 'posZ', 'POSZ',
    'PositionX', 'positionX',
    'PositionY', 'positionY',
    'PositionZ', 'positionZ'
  ];
  for (const key of axisKeys) {
    if (Object.prototype.hasOwnProperty.call(entry, key) && entry[key] != null) return true;
  }
  const candidateKeys = [
    'Position',
    'position',
    'Pos',
    'pos',
    'Coordinates',
    'coordinates',
    'Location',
    'location',
    'WorldPosition',
    'worldPosition',
    'LocalPosition',
    'localPosition'
  ];
  for (const key of candidateKeys) {
    if (Object.prototype.hasOwnProperty.call(entry, key) && entry[key] != null) return true;
  }
  for (const [key, value] of Object.entries(entry)) {
    if (!value || typeof value !== 'object') continue;
    if (!/(position|pos|coord|transform|location)/i.test(key)) continue;
    if (hasPositionIndicator(value, depth + 1)) return true;
  }
  return false;
}

function isSamplePlayerEntry(entry) {
  if (!entry || typeof entry !== 'object') return false;
  const booleanKeys = [
    'isSample',
    'IsSample',
    'is_sample',
    'sample',
    'Sample',
    'samplePlayer',
    'SamplePlayer',
    'isSamplePlayer',
    'IsSamplePlayer',
    'isDummy',
    'IsDummy',
    'dummy'
  ];
  for (const key of booleanKeys) {
    if (!Object.prototype.hasOwnProperty.call(entry, key)) continue;
    if (interpretBoolean(entry[key])) return true;
    if (typeof entry[key] === 'string' && /sample|dummy|bot|fake/i.test(entry[key])) return true;
  }
  const descriptorKeys = ['type', 'Type', 'category', 'Category', 'role', 'Role', 'kind', 'Kind'];
  for (const key of descriptorKeys) {
    if (!Object.prototype.hasOwnProperty.call(entry, key)) continue;
    const value = entry[key];
    if (typeof value === 'string' && /sample|dummy|bot|fake|example/i.test(value)) return true;
  }
  return false;
}

function collectPlayerArrayCandidates(value, path = [], depth = 0, seen = new WeakSet()) {
  if (!value || typeof value !== 'object' || depth > 6) return [];
  if (seen.has(value)) return [];
  seen.add(value);
  const results = [];
  if (Array.isArray(value)) {
    results.push({ array: value, path });
    for (let index = 0; index < value.length; index += 1) {
      const entry = value[index];
      if (!entry || typeof entry !== 'object') continue;
      const nestedPath = path.concat(String(index));
      results.push(...collectPlayerArrayCandidates(entry, nestedPath, depth + 1, seen));
    }
    return results;
  }
  for (const [key, nested] of Object.entries(value)) {
    if (!nested || typeof nested !== 'object') continue;
    const nextPath = path.concat(String(key));
    results.push(...collectPlayerArrayCandidates(nested, nextPath, depth + 1, seen));
  }
  return results;
}

function scorePlayerArrayCandidate(candidate) {
  if (!candidate || !Array.isArray(candidate.array)) return Number.NEGATIVE_INFINITY;
  const { array, path } = candidate;
  let valid = 0;
  let sample = 0;
  let withPosition = 0;
  let considered = 0;
  for (const entry of array) {
    if (!entry || typeof entry !== 'object') continue;
    considered += 1;
    const steamId = resolveSteamIdFromEntry(entry);
    if (steamId) valid += 1;
    if (isSamplePlayerEntry(entry)) sample += 1;
    if (hasPositionIndicator(entry)) withPosition += 1;
  }
  if (valid === 0) return Number.NEGATIVE_INFINITY;
  let score = (valid * 10) + (withPosition * 2);
  if (sample > 0) score -= sample * 6;
  if (considered > 0 && valid / considered < 0.3) score -= 5;
  if (Array.isArray(path) && path.some((segment) => /sample|dummy|example|test/i.test(segment))) {
    score -= 20;
  }
  return score;
}

function parsePlayerListMessage(message) {
  if (!message) return [];
  let text = message.trim();
  let payload;
  try {
    payload = JSON.parse(text);
  } catch {
    const start = text.indexOf('[');
    const end = text.lastIndexOf(']');
    if (start !== -1 && end !== -1) {
      try { payload = JSON.parse(text.slice(start, end + 1)); } catch { /* ignore */ }
    }
  }
  if (payload && Array.isArray(payload.Players)) payload = payload.Players;
  if (payload && Array.isArray(payload.players)) payload = payload.players;
  if (payload && payload.players && Array.isArray(payload.players.list)) payload = payload.players.list;
  if (payload && payload.Players && Array.isArray(payload.Players.list)) payload = payload.Players.list;
  if (payload && payload.data && Array.isArray(payload.data.Players)) payload = payload.data.Players;
  if (payload && payload.data && Array.isArray(payload.data.players)) payload = payload.data.players;
  if (payload && Array.isArray(payload.list)) payload = payload.list;
  if (!Array.isArray(payload)) {
    const nestedArrays = [
      payload?.Result,
      payload?.result,
      payload?.value,
      payload?.Value,
      payload?.payload,
      payload?.Payload
    ];
    for (const candidate of nestedArrays) {
      if (Array.isArray(candidate)) {
        payload = candidate;
        break;
      }
    }
  }

  if (!Array.isArray(payload) && payload && typeof payload === 'object') {
    const candidates = collectPlayerArrayCandidates(payload, [], 0, new WeakSet());
    const scored = candidates
      .map((candidate) => ({ ...candidate, score: scorePlayerArrayCandidate(candidate) }))
      .filter((candidate) => Number.isFinite(candidate.score));
    if (scored.length > 0) {
      scored.sort((a, b) => b.score - a.score);
      const best = scored[0];
      if (best && best.score > 0) {
        payload = best.array;
      }
    }
  }

  if (!Array.isArray(payload)) {
    return parseLegacyPlayerList(message);
  }

  const result = [];
  let detectedTeamField = false;
  for (const entry of payload) {
    if (!entry || typeof entry !== 'object') continue;
    if (isSamplePlayerEntry(entry)) continue;
    let steamId = '';
    const steamIdRaw = entry.SteamID ?? entry.SteamId ?? entry.steamID ?? entry.steamId ?? entry.steamid ?? '';
    if (steamIdRaw != null) {
      steamId = String(steamIdRaw).trim();
    }
    if (!STEAM_ID_REGEX.test(steamId)) {
      const nestedSteamId = resolveSteamIdFromEntry(entry);
      steamId = nestedSteamId ? String(nestedSteamId).trim() : '';
    }
    if (!STEAM_ID_REGEX.test(steamId)) continue;

    let rawPosition = entry.Position ?? entry.position ?? null;
    if (!rawPosition && entry && typeof entry === 'object') {
      const transform = entry.Transform || entry.transform || null;
      if (!rawPosition && transform && typeof transform === 'object') {
        rawPosition = findNestedPositionCandidate(transform);
      }
      if (!rawPosition) {
        const nested = findNestedPositionCandidate(entry);
        if (nested) rawPosition = nested;
      }

      const positionFields = {};
      const xCandidates = [
        entry.X,
        entry.x,
        entry.PosX,
        entry.posX,
        entry.PositionX,
        entry.positionX,
        entry.XPos,
        entry.xPos
      ];
      const yCandidates = [
        entry.Y,
        entry.y,
        entry.PosY,
        entry.posY,
        entry.PositionY,
        entry.positionY,
        entry.YPos,
        entry.yPos
      ];
      const zCandidates = [
        entry.Z,
        entry.z,
        entry.PosZ,
        entry.posZ,
        entry.PositionZ,
        entry.positionZ,
        entry.ZPos,
        entry.zPos
      ];
      for (const candidate of xCandidates) {
        if (candidate != null) { positionFields.x = candidate; break; }
      }
      for (const candidate of yCandidates) {
        if (candidate != null) { positionFields.y = candidate; break; }
      }
      for (const candidate of zCandidates) {
        if (candidate != null) { positionFields.z = candidate; break; }
      }
      if (Object.keys(positionFields).length > 0) rawPosition = positionFields;
    }
    const position = parseVector3(rawPosition);

    const directTeamCandidates = [
      entry.TeamId,
      entry.TeamID,
      entry.teamId,
      entry.teamID,
      entry.team_id,
      entry.Team,
      entry.team,
      entry.CurrentTeam,
      entry.currentTeam,
      entry.CurrentTeamId,
      entry.currentTeamId,
      entry.ActiveTeam,
      entry.activeTeam
    ];
    let teamId = null;
    const hasDirectTeamCandidate = directTeamCandidates.some((candidate) => {
      if (candidate == null) return false;
      if (typeof candidate === 'string') return candidate.trim().length > 0;
      return true;
    });
    detectedTeamField = detectedTeamField || hasDirectTeamCandidate;
    for (const candidate of directTeamCandidates) {
      const parsed = extractTeamIdentifier(candidate);
      if (parsed != null && parsed > 0) {
        teamId = Math.trunc(parsed);
        break;
      }
    }
    if (teamId == null || teamId <= 0) {
      const nestedTeam = findNestedTeamId(entry);
      if (nestedTeam != null && nestedTeam > 0) {
        teamId = Math.trunc(nestedTeam);
        detectedTeamField = true;
      }
    }

    const ownerSources = [
      entry.OwnerSteamID,
      entry.ownerSteamId,
      entry.ownerSteamID,
      entry.OwnerID,
      entry.ownerID,
      entry.ownerId,
      entry.Owner,
      entry.owner
    ];
    let ownerSteamId = null;
    for (const candidate of ownerSources) {
      if (!candidate) continue;
      if (typeof candidate === 'string' || typeof candidate === 'number' || typeof candidate === 'bigint') {
        const text = String(candidate).trim();
        if (text && STEAM_ID_REGEX.test(text)) { ownerSteamId = text; break; }
      } else if (typeof candidate === 'object') {
        const nested = resolveSteamIdFromEntry(candidate);
        if (nested && STEAM_ID_REGEX.test(nested)) { ownerSteamId = nested; break; }
      }
    }

    result.push({
      steamId,
      ownerSteamId,
      displayName: entry.DisplayName || entry.displayName || '',
      ping: Number(entry.Ping ?? entry.ping ?? 0) || 0,
      address: entry.Address || entry.address || '',
      connectedSeconds: Number(entry.ConnectedSeconds ?? entry.connectedSeconds ?? 0) || 0,
      violationLevel: Number(entry.VoiationLevel ?? entry.ViolationLevel ?? entry.violationLevel ?? 0) || 0,
      health: Number(entry.Health ?? entry.health ?? 0) || 0,
      position,
      teamId: Number.isFinite(teamId) && teamId > 0 ? Math.trunc(teamId) : 0,
      networkId: Number(entry.NetworkId ?? entry.networkId ?? 0) || null
    });
  }
  Object.defineProperty(result, '_hasPlayerListTeamField', {
    value: detectedTeamField,
    enumerable: false,
    configurable: true,
    writable: true
  });
  return result;
}

function parseDateLike(value) {
  if (!value) return null;
  if (value instanceof Date) return value;
  const ts = Date.parse(value);
  if (Number.isNaN(ts)) return null;
  return new Date(ts);
}

function normaliseDbPlayer(row) {
  if (!row) return null;
  const toNumber = (val) => {
    if (val === null || typeof val === 'undefined') return null;
    const num = Number(val);
    return Number.isFinite(num) ? num : null;
  };
  const toBoolInt = (val) => (val ? 1 : 0);
  const toIso = (val) => {
    const date = parseDateLike(val);
    return date ? date.toISOString() : null;
  };
  return {
    steamid: row.steamid || row.SteamID || '',
    persona: row.persona || null,
    avatar: row.avatar || null,
    country: row.country || null,
    profileurl: row.profileurl || null,
    vac_banned: toBoolInt(row.vac_banned),
    game_bans: toNumber(row.game_bans) ?? 0,
    last_ban_days: toNumber(row.last_ban_days),
    visibility: toNumber(row.visibility),
    rust_playtime_minutes: toNumber(row.rust_playtime_minutes),
    playtime_updated_at: toIso(row.playtime_updated_at || row.playtimeUpdatedAt),
    updated_at: toIso(row.updated_at || row.updatedAt)
  };
}

function normaliseServerPlayer(row) {
  if (!row) return null;
  const base = normaliseDbPlayer(row) || { steamid: row.steamid || row.SteamID || '' };
  const serverId = Number(row.server_id ?? row.serverId);
  const toIso = (val) => {
    const date = parseDateLike(val);
    return date ? date.toISOString() : null;
  };
  const ip = typeof row.last_ip === 'string' && row.last_ip
    ? row.last_ip
    : (typeof row.lastIp === 'string' && row.lastIp ? row.lastIp : null);
  const portRaw = row.last_port ?? row.lastPort;
  const portNum = Number(portRaw);
  const totalSecondsRaw = row.total_playtime_seconds ?? row.totalPlaytimeSeconds;
  const totalSeconds = Number.isFinite(Number(totalSecondsRaw)) ? Number(totalSecondsRaw) : null;
  const forced = typeof row.forced_display_name === 'string' && row.forced_display_name
    ? row.forced_display_name
    : (typeof row.forcedDisplayName === 'string' && row.forcedDisplayName ? row.forcedDisplayName : null);
  const rawDisplay = row.display_name || row.displayName || base.persona || base.steamid || '';
  const effectiveName = forced || rawDisplay || '';
  const ipCountry = resolveIpCountry(ip);
  return {
    server_id: Number.isFinite(serverId) ? serverId : null,
    display_name: effectiveName,
    raw_display_name: rawDisplay || null,
    forced_display_name: forced || null,
    first_seen: toIso(row.first_seen || row.firstSeen),
    last_seen: toIso(row.last_seen || row.lastSeen),
    last_ip: ip || null,
    last_port: Number.isFinite(portNum) ? portNum : null,
    ip_country_code: ipCountry.code,
    ip_country_name: ipCountry.name,
    total_playtime_seconds: totalSeconds,
    total_playtime_minutes: Number.isFinite(totalSeconds) ? Math.floor(totalSeconds / 60) : null,
    ...base
  };
}

function projectPlayerNote(row) {
  if (!row) return null;
  const idRaw = row?.id ?? row?.note_id ?? row?.noteId;
  const serverIdRaw = row?.server_id ?? row?.serverId;
  const idNum = Number(idRaw);
  const serverIdNum = Number(serverIdRaw);
  return {
    id: Number.isFinite(idNum) && idNum > 0 ? Math.trunc(idNum) : null,
    steamid: row?.steamid || row?.SteamID || null,
    server_id: Number.isFinite(serverIdNum) ? Math.trunc(serverIdNum) : null,
    note: typeof row?.note === 'string' ? row.note : '',
    created_at: row?.created_at || row?.createdAt || null
  };
}

function getCachedSteamProfile(steamid) {
  const key = String(steamid || '').trim();
  if (!key) return null;
  const entry = steamProfileCache.get(key);
  if (!entry) return null;
  if (Date.now() - entry.timestamp > STEAM_PROFILE_CACHE_TTL) {
    steamProfileCache.delete(key);
    return null;
  }
  return entry.data;
}

function setCachedSteamProfile(steamid, data) {
  const key = String(steamid || '').trim();
  if (!key || !data) return;
  steamProfileCache.set(key, { data, timestamp: Date.now() });
}

function isProfileIncomplete(profile) {
  if (!profile) return true;
  const hasPersona = typeof profile.persona === 'string' && profile.persona.trim().length > 0;
  const hasAvatar = typeof profile.avatar === 'string' && profile.avatar.trim().length > 0;
  const vacBanned = profile.vac_banned;
  const gameBans = profile.game_bans;
  const hasBanInfo = !(typeof vacBanned === 'undefined' || vacBanned === null)
    && !(typeof gameBans === 'undefined' || gameBans === null);
  return !hasPersona || !hasAvatar || !hasBanInfo;
}

function shouldRefreshProfile(profile, now = Date.now()) {
  if (isProfileIncomplete(profile)) return true;
  const updated = parseDateLike(profile?.updated_at);
  if (!updated) return true;
  return now - updated.getTime() > STEAM_PROFILE_REFRESH_INTERVAL;
}

function shouldRefreshPlaytime(profile, now = Date.now()) {
  const updated = parseDateLike(profile?.playtime_updated_at);
  if (!updated) return true;
  return now - updated.getTime() > STEAM_PLAYTIME_REFRESH_INTERVAL;
}

function extractEndpoint(address) {
  if (typeof address !== 'string' || address.length === 0) {
    return { ip: null, port: null };
  }
  const [ipPart, portPart] = address.split(':');
  const ip = ipPart?.trim() || null;
  const portNum = parseInt(portPart, 10);
  return { ip, port: Number.isFinite(portNum) ? portNum : null };
}

function formatSteamProfilePayload(profile) {
  if (!profile) return null;
  const toNumber = (val) => {
    if (val === null || typeof val === 'undefined') return null;
    const num = Number(val);
    return Number.isFinite(num) ? num : null;
  };
  const vacBanned = !!(Number(profile.vac_banned) || profile.vac_banned === true);
  const gameBans = toNumber(profile.game_bans) || 0;
  const rawBanDays = toNumber(profile.last_ban_days);
  const hasBanHistory = vacBanned || gameBans > 0;
  const daysSinceLastBan = hasBanHistory && Number.isFinite(rawBanDays) ? rawBanDays : null;
  const minutes = toNumber(profile.rust_playtime_minutes);
  return {
    persona: profile.persona || null,
    avatar: profile.avatar || null,
    country: profile.country || null,
    profileUrl: profile.profileurl || null,
    vacBanned,
    gameBans,
    daysSinceLastBan,
    visibility: toNumber(profile.visibility),
    rustPlaytimeMinutes: minutes,
    updatedAt: profile.updated_at || null,
    playtimeUpdatedAt: profile.playtime_updated_at || null
  };
}

async function fetchRustPlaytimeMinutes(steamid, key) {
  const url = `https://api.steampowered.com/IPlayerService/GetOwnedGames/v1/?key=${encodeURIComponent(key)}&steamid=${encodeURIComponent(steamid)}&include_appinfo=0&include_played_free_games=1&appids_filter%5B0%5D=${RUST_STEAM_APP_ID}`;
  const res = await fetch(url);
  if (!res.ok) {
    if (res.status === 403 || res.status === 401) return null;
    throw new Error('steam_playtime_error');
  }
  const data = await res.json();
  const games = data?.response?.games;
  if (!Array.isArray(games)) return null;
  const rust = games.find((g) => Number(g.appid) === RUST_STEAM_APP_ID);
  if (!rust) return 0;
  const minutes = Number(rust.playtime_forever);
  return Number.isFinite(minutes) ? minutes : null;
}

async function resolveSteamProfiles(steamids) {
  const ids = [...new Set((steamids || []).map((id) => String(id || '').trim()).filter(Boolean))];
  const profileMap = new Map();
  if (ids.length === 0) return profileMap;
  if (typeof db.getPlayersBySteamIds === 'function') {
    try {
      const rows = await db.getPlayersBySteamIds(ids);
      for (const row of rows) {
        const normalized = normaliseDbPlayer(row);
        if (normalized?.steamid) profileMap.set(normalized.steamid, normalized);
      }
    } catch (err) {
      console.warn('Failed to load stored player profiles', err);
    }
  }
  const now = Date.now();
  const toFetch = [];
  for (const steamid of ids) {
    const cached = getCachedSteamProfile(steamid);
    if (cached && !isProfileIncomplete(cached)) {
      profileMap.set(steamid, cached);
      continue;
    }
    const existing = profileMap.get(steamid);
    if (!existing || isProfileIncomplete(existing) || shouldRefreshProfile(existing, now) || shouldRefreshPlaytime(existing, now)) {
      toFetch.push(steamid);
    } else if (existing) {
      profileMap.set(steamid, existing);
    }
  }
  if (toFetch.length > 0 && process.env.STEAM_API_KEY) {
    try {
      const fetched = await fetchSteamProfiles(toFetch, process.env.STEAM_API_KEY, { includePlaytime: true });
      const nowIso = new Date().toISOString();
      await Promise.all(fetched.map(async (profile) => {
        const normalized = {
          ...profile,
          updated_at: nowIso,
          playtime_updated_at: profile.playtime_updated_at || nowIso
        };
        profileMap.set(profile.steamid, normalized);
        setCachedSteamProfile(profile.steamid, normalized);
        await db.upsertPlayer({ ...profile, playtime_updated_at: normalized.playtime_updated_at });
      }));
    } catch (err) {
      console.warn('Steam profile enrichment failed', err);
    }
  }
  return profileMap;
}

function extractSteamIdFromText(value) {
  if (typeof value === 'string') {
    const match = value.match(/\b(7656119\d{10,})\b/);
    if (match) return match[1];
  }
  if (typeof value === 'number' || typeof value === 'bigint') {
    const text = String(value);
    if (STEAM_ID_REGEX.test(text)) return text;
  }
  return null;
}

function normaliseTeamMember(entry) {
  if (!entry) return null;
  if (typeof entry === 'string' || typeof entry === 'number' || typeof entry === 'bigint') {
    const text = String(entry);
    const steamId = extractSteamIdFromText(text);
    if (!steamId) return null;
    const label = text.replace(steamId, '').replace(/[\[\]{}()<>]/g, ' ').replace(/[:,]/g, ' ');
    const display = label.replace(/\s+/g, ' ').trim();
    return {
      steamId,
      displayName: display || null,
      online: null,
      health: null
    };
  }
  if (typeof entry !== 'object') return null;
  const steamId = resolveSteamIdFromEntry(entry) || extractSteamIdFromText(entry?.id ?? entry?.Id ?? entry?.ID);
  if (!steamId || !STEAM_ID_REGEX.test(steamId)) return null;
  const nameCandidates = [
    entry.DisplayName,
    entry.displayName,
    entry.Name,
    entry.name,
    entry.Username,
    entry.username,
    entry.UserName,
    entry.userName,
    entry.Nickname,
    entry.nickname,
    entry.PlayerName,
    entry.playerName
  ];
  let displayName = null;
  for (const candidate of nameCandidates) {
    if (typeof candidate === 'string' && candidate.trim()) {
      displayName = candidate.trim();
      break;
    }
  }
  const onlineCandidates = [
    entry.IsOnline,
    entry.isOnline,
    entry.online,
    entry.Online,
    entry.isConnected,
    entry.IsConnected,
    entry.connected,
    entry.Connected,
    entry.isActive,
    entry.IsActive,
    entry.active,
    entry.Active,
    entry.isAlive,
    entry.IsAlive,
    entry.alive,
    entry.Alive
  ];
  let online = null;
  for (const candidate of onlineCandidates) {
    if (typeof candidate !== 'undefined') {
      online = interpretBoolean(candidate);
      break;
    }
  }
  const healthCandidates = [entry.Health, entry.health, entry.HP, entry.hp, entry.healthFraction];
  let health = null;
  for (const candidate of healthCandidates) {
    if (candidate == null) continue;
    const numeric = Number(candidate);
    if (Number.isFinite(numeric)) {
      health = numeric;
      break;
    }
  }
  const teamCandidates = [entry.teamId, entry.TeamId, entry.TeamID, entry.team, entry.Team];
  let memberTeamId = null;
  for (const candidate of teamCandidates) {
    const parsed = extractTeamIdentifier(candidate);
    if (parsed != null && parsed > 0) {
      memberTeamId = parsed;
      break;
    }
  }
  const normalized = {
    steamId,
    displayName: displayName || null,
    online: typeof online === 'boolean' ? online : null,
    health: Number.isFinite(health) ? Math.round(health) : null
  };
  if (memberTeamId != null && memberTeamId > 0) normalized.teamId = memberTeamId;
  return normalized;
}

function scoreTeamInfoCandidate(info, requestedSteamId) {
  if (!info) return Number.NEGATIVE_INFINITY;
  let score = 0;
  if (info.hasTeam) score += 60;
  if (Number.isFinite(info.teamId) && info.teamId > 0) score += 30;
  if (Array.isArray(info.members)) score += info.members.length * 5;
  if (requestedSteamId && info.members?.some((member) => member.steamId === requestedSteamId)) score += 20;
  if (info.leaderSteamId) score += 5;
  if (info.ownerSteamId) score += 3;
  return score;
}

function extractTeamInfoFromNode(node, requestedSteamId) {
  if (!node || typeof node !== 'object' || Array.isArray(node)) return null;

  let teamId = null;
  const teamCandidates = [
    node.teamId,
    node.TeamId,
    node.TeamID,
    node.teamID,
    node.team,
    node.Team,
    node.groupId,
    node.GroupId,
    node.groupID,
    node.GroupID,
    node.id,
    node.Id,
    node.ID
  ];
  for (const candidate of teamCandidates) {
    const parsed = extractTeamIdentifier(candidate);
    if (parsed != null && parsed > 0) {
      teamId = parsed;
      break;
    }
  }

  const nameCandidates = [node.teamName, node.TeamName, node.name, node.Name, node.label, node.Label];
  let teamName = null;
  for (const candidate of nameCandidates) {
    if (typeof candidate === 'string' && candidate.trim()) {
      teamName = candidate.trim();
      break;
    }
  }

  const memberMap = new Map();
  const addMember = (entry) => {
    const normalized = normaliseTeamMember(entry);
    if (!normalized || !normalized.steamId || !STEAM_ID_REGEX.test(normalized.steamId)) return;
    if (!memberMap.has(normalized.steamId)) memberMap.set(normalized.steamId, normalized);
    if ((!Number.isFinite(teamId) || teamId <= 0) && Number.isFinite(normalized.teamId) && normalized.teamId > 0) {
      teamId = normalized.teamId;
    }
  };

  const memberKeys = [
    'members',
    'Members',
    'teamMembers',
    'TeamMembers',
    'teammates',
    'TeamMates',
    'membersOnline',
    'MembersOnline',
    'activeMembers',
    'ActiveMembers',
    'players',
    'Players',
    'list',
    'List'
  ];
  for (const key of memberKeys) {
    const value = node[key];
    if (Array.isArray(value)) {
      for (const entry of value) addMember(entry);
    }
  }

  if (node.member) addMember(node.member);
  if (node.Member) addMember(node.Member);

  const leaderEntry = node.leader ?? node.Leader ?? node.leaderInfo ?? node.LeaderInfo ?? node.captain ?? node.Captain ?? null;
  const ownerEntry = node.owner ?? node.Owner ?? node.ownerInfo ?? node.OwnerInfo ?? null;
  let leaderSteamId = null;
  let ownerSteamId = null;

  if (leaderEntry) {
    const leaderMember = normaliseTeamMember(leaderEntry);
    if (leaderMember?.steamId) {
      leaderSteamId = leaderMember.steamId;
      addMember(leaderMember);
    } else if (typeof leaderEntry === 'string' || typeof leaderEntry === 'number' || typeof leaderEntry === 'bigint') {
      const extracted = extractSteamIdFromText(leaderEntry);
      if (extracted) {
        leaderSteamId = extracted;
        addMember({ steamId: extracted });
      }
    }
  }

  if (ownerEntry) {
    const ownerMember = normaliseTeamMember(ownerEntry);
    if (ownerMember?.steamId) {
      ownerSteamId = ownerMember.steamId;
      addMember(ownerMember);
    } else if (typeof ownerEntry === 'string' || typeof ownerEntry === 'number' || typeof ownerEntry === 'bigint') {
      const extracted = extractSteamIdFromText(ownerEntry);
      if (extracted) {
        ownerSteamId = extracted;
        addMember({ steamId: extracted });
      }
    }
  }

  if (!ownerSteamId && leaderSteamId) ownerSteamId = leaderSteamId;

  if (requestedSteamId && STEAM_ID_REGEX.test(requestedSteamId)) {
    addMember({ steamId: requestedSteamId });
  }

  if (memberMap.size === 0 && (!Number.isFinite(teamId) || teamId <= 0)) return null;

  const members = [...memberMap.values()].map((member) => ({
    steamId: member.steamId,
    displayName: member.displayName || null,
    online: typeof member.online === 'boolean' ? member.online : null,
    health: Number.isFinite(member.health) ? Math.round(member.health) : null
  }));

  const hasTeam = Number.isFinite(teamId) && teamId > 0;

  return {
    teamId: Number.isFinite(teamId) ? Math.trunc(teamId) : 0,
    teamName: teamName || null,
    leaderSteamId: leaderSteamId || ownerSteamId || null,
    ownerSteamId: ownerSteamId || leaderSteamId || null,
    members,
    requestedSteamId,
    hasTeam
  };
}

function extractTeamInfoFromPayload(payload, requestedSteamId) {
  if (!payload || typeof payload !== 'object') return null;
  const seen = new WeakSet();
  let best = null;
  let bestScore = Number.NEGATIVE_INFINITY;

  const visit = (node, depth = 0) => {
    if (!node || typeof node !== 'object' || depth > 6) return;
    if (seen.has(node)) return;
    seen.add(node);

    if (!Array.isArray(node)) {
      const info = extractTeamInfoFromNode(node, requestedSteamId);
      if (info) {
        const score = scoreTeamInfoCandidate(info, requestedSteamId);
        if (score > bestScore) {
          bestScore = score;
          best = info;
        }
      }
    }

    if (Array.isArray(node)) {
      for (const entry of node) visit(entry, depth + 1);
    } else {
      for (const value of Object.values(node)) {
        if (value && typeof value === 'object') visit(value, depth + 1);
      }
    }
  };

  visit(payload, 0);
  return best;
}

function extractTeamInfoFromText(text, requestedSteamId) {
  if (typeof text !== 'string' || !text.trim()) return null;
  const normalized = text.replace(/\r\n/g, '\n');
  const lower = normalized.toLowerCase();

  if (/no\s+team|not\s+in\s+a\s+team|not\s+part\s+of\s+a\s+team|has\s+no\s+team/.test(lower)) {
    const members = [];
    if (requestedSteamId && STEAM_ID_REGEX.test(requestedSteamId)) {
      members.push({ steamId: requestedSteamId, displayName: null, online: null, health: null });
    }
    return {
      teamId: 0,
      teamName: null,
      leaderSteamId: null,
      ownerSteamId: null,
      members,
      requestedSteamId,
      hasTeam: false
    };
  }

  const teamPatterns = [
    /team\s*id\s*[:=]\s*(\d{2,})/i,
    /team\s*[:=]\s*(\d{2,})/i,
    /group\s*id\s*[:=]\s*(\d{2,})/i,
    /team\s*(\d{2,})\b/i,
    /\bid\s*[:=]\s*(\d{2,})/i
  ];
  let teamId = null;
  for (const pattern of teamPatterns) {
    const match = normalized.match(pattern);
    if (match) {
      const parsed = extractTeamIdentifier(match[1]);
      if (parsed != null && parsed > 0) {
        teamId = parsed;
        break;
      }
    }
  }

  const teamNameMatch = normalized.match(/team\s*name\s*[:=]\s*([^\n]+)/i);
  const teamName = teamNameMatch ? teamNameMatch[1].trim() : null;

  const memberMap = new Map();
  const steamMatches = normalized.match(/\b7656119\d{10,}\b/g) || [];
  for (const match of steamMatches) {
    if (!memberMap.has(match)) {
      memberMap.set(match, { steamId: match, displayName: null, online: null, health: null });
    }
  }

  const lines = normalized.split('\n');
  for (const line of lines) {
    const ids = line.match(/\b7656119\d{10,}\b/g);
    if (!ids) continue;
    const lowerLine = line.toLowerCase();
    for (const id of ids) {
      const entry = memberMap.get(id) || { steamId: id, displayName: null, online: null, health: null };
      const label = line.replace(id, '').replace(/[:,\-]/g, ' ').replace(/[\[\]{}()]/g, ' ').replace(/\s+/g, ' ').trim();
      if (label && !entry.displayName) entry.displayName = label;
      if (/leader|captain/.test(lowerLine)) entry.isLeader = true;
      if (/owner/.test(lowerLine)) entry.isOwner = true;
      memberMap.set(id, entry);
    }
  }

  if (requestedSteamId && STEAM_ID_REGEX.test(requestedSteamId) && !memberMap.has(requestedSteamId)) {
    memberMap.set(requestedSteamId, { steamId: requestedSteamId, displayName: null, online: null, health: null });
  }

  let leaderSteamId = null;
  let ownerSteamId = null;
  for (const entry of memberMap.values()) {
    if (entry.isLeader && !leaderSteamId) leaderSteamId = entry.steamId;
    if (entry.isOwner && !ownerSteamId) ownerSteamId = entry.steamId;
  }
  if (!ownerSteamId) ownerSteamId = leaderSteamId || null;

  if (memberMap.size === 0 && (teamId == null || teamId <= 0)) return null;

  const members = [...memberMap.values()].map((entry) => ({
    steamId: entry.steamId,
    displayName: entry.displayName || null,
    online: null,
    health: null
  }));

  const hasTeam = Number.isFinite(teamId) && teamId > 0;

  return {
    teamId: Number.isFinite(teamId) ? Math.trunc(teamId) : 0,
    teamName: teamName || null,
    leaderSteamId: leaderSteamId || ownerSteamId || null,
    ownerSteamId: ownerSteamId || leaderSteamId || null,
    members,
    requestedSteamId,
    hasTeam
  };
}

function parseTeamInfoText(raw, requestedSteamId = null) {
  if (raw == null) return null;
  const cleaned = stripRconTimestampPrefix(stripAnsiSequences(String(raw))).trim();
  if (!cleaned) return null;

  const normalized = cleaned.replace(/\r\n/g, '\n');
  const lower = normalized.toLowerCase();
  if (/no\s+team|not\s+in\s+a\s+team|not\s+part\s+of\s+a\s+team|has\s+no\s+team/.test(lower)) {
    const members = [];
    if (requestedSteamId && STEAM_ID_REGEX.test(requestedSteamId)) {
      members.push({ steamId: requestedSteamId, displayName: null, online: null, health: null });
    }
    return {
      teamId: 0,
      teamName: null,
      leaderSteamId: null,
      ownerSteamId: null,
      members,
      requestedSteamId,
      hasTeam: false
    };
  }

  const jsonCandidates = [];
  const tryParse = (text) => {
    const input = typeof text === 'string' ? text : String(text ?? '');
    if (!input.trim()) return;
    try {
      const parsed = JSON.parse(input);
      jsonCandidates.push(parsed);
    } catch {
      // ignore malformed JSON fragments
    }
  };

  tryParse(normalized);
  const braceMatch = normalized.match(/\{[\s\S]*\}/);
  if (braceMatch) tryParse(braceMatch[0]);
  const bracketMatch = normalized.match(/\[[\s\S]*\]/);
  if (bracketMatch) tryParse(bracketMatch[0]);

  let best = null;
  let bestScore = Number.NEGATIVE_INFINITY;
  for (const candidate of jsonCandidates) {
    const extracted = extractTeamInfoFromPayload(candidate, requestedSteamId);
    if (!extracted) continue;
    const score = scoreTeamInfoCandidate(extracted, requestedSteamId);
    if (score > bestScore) {
      best = extracted;
      bestScore = score;
    }
  }
  if (best) return best;

  return extractTeamInfoFromText(normalized, requestedSteamId);
}

function parseTeamInfoMessage(message, requestedSteamId = null) {
  if (message == null) return null;

  let best = null;
  let bestScore = Number.NEGATIVE_INFINITY;
  const seenObjects = new WeakSet();
  const seenStrings = new Set();

  const considerCandidate = (info) => {
    if (!info) return;
    const score = scoreTeamInfoCandidate(info, requestedSteamId);
    if (score > bestScore) {
      best = info;
      bestScore = score;
    }
  };

  const considerText = (text) => {
    if (text == null) return;
    const raw = typeof text === 'string' ? text : String(text ?? '');
    if (!raw.trim()) return;
    const key = raw.trim();
    if (seenStrings.has(key)) return;
    seenStrings.add(key);
    considerCandidate(parseTeamInfoText(raw, requestedSteamId));
  };

  const considerValue = (value) => {
    if (value == null) return;
    if (typeof value === 'string' || typeof value === 'number' || typeof value === 'bigint') {
      considerText(value);
      return;
    }
    if (typeof value !== 'object') return;
    if (seenObjects.has(value)) return;
    seenObjects.add(value);

    considerCandidate(extractTeamInfoFromPayload(value, requestedSteamId));

    const stringKeys = ['Message', 'message', 'Result', 'result', 'Text', 'text', 'Value', 'value'];
    for (const key of stringKeys) {
      if (typeof value[key] === 'string' || typeof value[key] === 'number' || typeof value[key] === 'bigint') {
        considerText(value[key]);
      }
    }

    const nestedValues = Array.isArray(value) ? value : Object.values(value);
    for (const nested of nestedValues) {
      if (nested && typeof nested === 'object') {
        considerValue(nested);
      } else if (typeof nested === 'string' || typeof nested === 'number' || typeof nested === 'bigint') {
        considerText(nested);
      }
    }
  };

  considerValue(message);
  return best;
}

function manualRefreshCooldown(serverId, now = Date.now()) {
  const numeric = Number(serverId);
  if (!Number.isFinite(numeric)) return { coolingDown: false, retryAfterMs: 0 };
  const entry = manualRefreshState.get(numeric);
  if (!entry || !Number.isFinite(entry.lastRun)) return { coolingDown: false, retryAfterMs: 0 };
  const elapsed = now - entry.lastRun;
  if (elapsed >= MANUAL_REFRESH_MIN_INTERVAL_MS) return { coolingDown: false, retryAfterMs: 0 };
  return { coolingDown: true, retryAfterMs: MANUAL_REFRESH_MIN_INTERVAL_MS - elapsed };
}

function markManualRefresh(serverId, now = Date.now()) {
  const numeric = Number(serverId);
  if (!Number.isFinite(numeric)) return;
  manualRefreshState.set(numeric, { lastRun: now });
}

function clearManualRefreshState(serverId) {
  const numeric = Number(serverId);
  if (!Number.isFinite(numeric)) return;
  manualRefreshState.delete(numeric);
}

function ensureTeamInfoCache(serverId) {
  const numeric = Number(serverId);
  if (!Number.isFinite(numeric)) return null;
  let entry = teamInfoCache.get(numeric);
  if (!entry) {
    entry = { players: new Map(), teams: new Map() };
    teamInfoCache.set(numeric, entry);
  }
  return entry;
}

function pruneTeamInfoCache(serverId, now = Date.now()) {
  const numeric = Number(serverId);
  if (!Number.isFinite(numeric)) return;
  const entry = teamInfoCache.get(numeric);
  if (!entry) return;
  for (const [steamId, cached] of entry.players) {
    if (now - cached.fetchedAt > TEAM_INFO_CACHE_TTL) entry.players.delete(steamId);
  }
  for (const [teamId, cached] of entry.teams) {
    if (now - cached.fetchedAt > TEAM_INFO_CACHE_TTL) entry.teams.delete(teamId);
  }
  if (entry.players.size === 0 && entry.teams.size === 0) teamInfoCache.delete(numeric);
}

function lookupCachedTeamInfoForPlayer(serverId, steamId, now = Date.now()) {
  const numeric = Number(serverId);
  if (!Number.isFinite(numeric) || !steamId) return null;
  const entry = teamInfoCache.get(numeric);
  if (!entry) return null;
  const cached = entry.players.get(steamId);
  if (!cached) return null;
  if (now - cached.fetchedAt > TEAM_INFO_CACHE_TTL) {
    entry.players.delete(steamId);
    if (entry.players.size === 0 && entry.teams.size === 0) teamInfoCache.delete(numeric);
    return null;
  }
  return cached;
}

function cacheTeamInfoForServer(serverId, info, now = Date.now()) {
  const numeric = Number(serverId);
  if (!Number.isFinite(numeric) || !info) return;
  const store = ensureTeamInfoCache(numeric);
  if (!store) return;

  let teamId = Number.isFinite(info.teamId) ? Math.trunc(info.teamId) : 0;
  const teamName = typeof info.teamName === 'string' && info.teamName.trim() ? info.teamName.trim() : null;
  const leaderSteamId = info.leaderSteamId && STEAM_ID_REGEX.test(info.leaderSteamId) ? info.leaderSteamId : null;
  const ownerSteamId = info.ownerSteamId && STEAM_ID_REGEX.test(info.ownerSteamId)
    ? info.ownerSteamId
    : (leaderSteamId || null);

  const members = [];
  const seen = new Set();

  const pushMember = (member) => {
    const normalized = normaliseTeamMember(member);
    if (!normalized || !normalized.steamId || !STEAM_ID_REGEX.test(normalized.steamId)) return;
    if (seen.has(normalized.steamId)) return;
    seen.add(normalized.steamId);
    if ((!Number.isFinite(teamId) || teamId <= 0) && Number.isFinite(normalized.teamId) && normalized.teamId > 0) {
      teamId = Math.trunc(normalized.teamId);
    }
    members.push({
      steamId: normalized.steamId,
      displayName: normalized.displayName || null,
      online: typeof normalized.online === 'boolean' ? normalized.online : null,
      health: Number.isFinite(normalized.health) ? Math.round(normalized.health) : null
    });
  };

  if (Array.isArray(info.members)) {
    for (const member of info.members) pushMember(member);
  }

  if (info.requestedSteamId && STEAM_ID_REGEX.test(info.requestedSteamId)) {
    pushMember({ steamId: info.requestedSteamId });
  }

  if (leaderSteamId) pushMember({ steamId: leaderSteamId });
  if (ownerSteamId) pushMember({ steamId: ownerSteamId });

  const hasTeam = Number.isFinite(teamId) && teamId > 0;

  const cacheEntry = {
    teamId: hasTeam ? teamId : 0,
    teamName,
    leaderSteamId,
    ownerSteamId,
    members,
    fetchedAt: now,
    hasTeam,
    error: false
  };

  if (hasTeam) store.teams.set(teamId, cacheEntry);

  for (const member of members) {
    store.players.set(member.steamId, { ...cacheEntry, steamId: member.steamId });
  }
  if (info.requestedSteamId && !store.players.has(info.requestedSteamId) && STEAM_ID_REGEX.test(info.requestedSteamId)) {
    store.players.set(info.requestedSteamId, { ...cacheEntry, steamId: info.requestedSteamId });
  }
}

function shouldProcessKillLine(serverId, normalized) {
  const text = typeof normalized === 'string' ? normalized.trim() : '';
  if (!text) return false;
  const key = `${serverId}:${text}`;
  const now = Date.now();
  const last = recentKillLines.get(key) || 0;
  if (now - last < KILL_FEED_DEDUPE_MS) return false;
  recentKillLines.set(key, now);
  if (recentKillLines.size > 2000) {
    const cutoff = now - KILL_FEED_DEDUPE_MS;
    for (const [entryKey, ts] of recentKillLines.entries()) {
      if (ts < cutoff) recentKillLines.delete(entryKey);
    }
  }
  return true;
}

function extractNameAndClan(segment) {
  if (typeof segment !== 'string') {
    const name = typeof segment === 'undefined' || segment === null ? '' : String(segment);
    return { name: name.trim() || null, clan: null };
  }
  let working = segment.trim();
  const clans = [];
  while (true) {
    const match = working.match(/^\s*\[([^\]]+)\]\s*/);
    if (!match) break;
    const value = match[1].trim();
    if (value) clans.push(value);
    working = working.slice(match[0].length);
  }
  const name = working.trim();
  return {
    name: name || null,
    clan: clans.length ? clans.join(' | ') : null
  };
}

const KILL_FEED_STEAM_PREFIX = '7656';

function parseKillLogLine(line) {
  if (!line) return null;
  const withoutAnsi = stripAnsiSequences(line) || '';
  const trimmed = withoutAnsi.trim();
  if (!trimmed) return null;
  const withoutTimestamp = stripRconTimestampPrefix(trimmed).trim();
  if (!withoutTimestamp) return null;
  if (!withoutTimestamp.toLowerCase().includes('was killed by')) return null;
  const match = withoutTimestamp.match(/^(?<victimPart>.+?)\[(?<victimId>\d{17})\]\s+was killed by\s+(?<killerPart>.+?)\[(?<killerId>\d{17})\](?<rest>.*)$/i);
  if (!match || !match.groups) return null;

  const killerId = match.groups.killerId;
  const victimId = match.groups.victimId;
  if (!STEAM_ID_REGEX.test(killerId) || !STEAM_ID_REGEX.test(victimId)) return null;
  if (!killerId.startsWith(KILL_FEED_STEAM_PREFIX) || !victimId.startsWith(KILL_FEED_STEAM_PREFIX)) return null;

  const victimInfo = extractNameAndClan(match.groups.victimPart);
  const killerInfo = extractNameAndClan(match.groups.killerPart);
  const rest = match.groups.rest || '';

  const weaponMatch = rest.match(/\b(?:using|with)\s+(?<weapon>.+?)(?=(?:\s+from\b|\s+at\b|$))/i);
  const distanceMatch = rest.match(/\bfrom\s+(-?\d+(?:\.\d+)?)\s*m\b/i);
  const positionMatch =
    rest.match(/\bat\s*\(\s*(-?\d+(?:\.\d+)?)\s*,\s*(-?\d+(?:\.\d+)?)\s*,\s*(-?\d+(?:\.\d+)?)\s*\)/i) ||
    rest.match(/\(\s*(-?\d+(?:\.\d+)?)\s*,\s*(-?\d+(?:\.\d+)?)\s*,\s*(-?\d+(?:\.\d+)?)\s*\)/);

  const distance = distanceMatch ? Number(distanceMatch[1]) : null;
  const posX = positionMatch ? Number(positionMatch[1]) : null;
  const posY = positionMatch ? Number(positionMatch[2]) : null;
  const posZ = positionMatch ? Number(positionMatch[3]) : null;

  return {
    raw: line,
    normalized: withoutTimestamp,
    occurredAt: new Date().toISOString(),
    killerSteamId: match.groups.killerId,
    killerName: killerInfo.name,
    killerClan: killerInfo.clan,
    victimSteamId: match.groups.victimId,
    victimName: victimInfo.name,
    victimClan: victimInfo.clan,
    weapon: (() => {
      if (weaponMatch?.groups?.weapon) {
        const value = weaponMatch.groups.weapon.trim();
        return value || null;
      }
      if (Array.isArray(weaponMatch) && weaponMatch[1]) {
        const value = weaponMatch[1].trim();
        return value || null;
      }
      return null;
    })(),
    distance: Number.isFinite(distance) ? distance : null,
    position: Number.isFinite(posX) && Number.isFinite(posY) && Number.isFinite(posZ)
      ? { x: posX, y: posY, z: posZ }
      : null
  };
}

function normaliseKillCombatLog(value) {
  if (!value) return null;
  let payload = value;
  if (typeof value === 'string') {
    const cleaned = stripAnsiSequences(value).replace(/\r/g, '');
    const lines = cleaned.split('\n').map((line) => line.replace(/\s+$/g, '')).filter((line) => line);
    return {
      text: lines.join('\n'),
      lines: lines.slice(0, 120),
      fetchedAt: new Date().toISOString()
    };
  }
  if (typeof value === 'object') {
    payload = { ...value };
    if (Array.isArray(payload.lines)) {
      payload.lines = payload.lines
        .map((line) => (typeof line === 'string' ? stripAnsiSequences(line) : String(line ?? '')))
        .map((line) => line.replace(/\r/g, '').replace(/\s+$/g, ''))
        .filter((line) => line)
        .slice(0, 120);
    } else if (typeof payload.text === 'string') {
      const cleaned = stripAnsiSequences(payload.text).replace(/\r/g, '');
      payload.lines = cleaned.split('\n').map((line) => line.replace(/\s+$/g, '')).filter((line) => line).slice(0, 120);
    } else {
      payload.lines = [];
    }
    if (typeof payload.text !== 'string') {
      payload.text = payload.lines.join('\n');
    } else {
      payload.text = stripAnsiSequences(payload.text).replace(/\r/g, '');
    }
    if (!payload.fetchedAt) payload.fetchedAt = new Date().toISOString();
    return payload;
  }
  return null;
}

function normaliseKillEventRow(row) {
  if (!row) return null;
  const serverId = Number(row?.server_id ?? row?.serverId);
  if (!Number.isFinite(serverId)) return null;
  const occurredRaw = row?.occurred_at ?? row?.occurredAt ?? row?.created_at ?? row?.createdAt;
  let occurredAt = occurredRaw ? new Date(occurredRaw) : new Date();
  if (Number.isNaN(occurredAt.getTime())) occurredAt = new Date();
  const parseNum = (value) => {
    const num = Number(value);
    return Number.isFinite(num) ? num : null;
  };
  let combatLog = row?.combat_log ?? row?.combatLog ?? row?.combat_log_json ?? row?.combatLogJson ?? null;
  if (typeof combatLog === 'string') {
    try {
      const parsed = JSON.parse(combatLog);
      combatLog = parsed;
    } catch {
      combatLog = normaliseKillCombatLog(combatLog);
    }
  }
  if (combatLog) {
    combatLog = normaliseKillCombatLog(combatLog);
  }

  return {
    id: row?.id ?? null,
    serverId,
    occurredAt: occurredAt.toISOString(),
    killerSteamId: row?.killer_steamid ?? row?.killerSteamId ?? null,
    killerName: row?.killer_name ?? row?.killerName ?? null,
    killerClan: row?.killer_clan ?? row?.killerClan ?? null,
    victimSteamId: row?.victim_steamid ?? row?.victimSteamId ?? null,
    victimName: row?.victim_name ?? row?.victimName ?? null,
    victimClan: row?.victim_clan ?? row?.victimClan ?? null,
    weapon: row?.weapon ?? null,
    distance: parseNum(row?.distance),
    position: {
      x: parseNum(row?.pos_x ?? row?.posX ?? row?.position_x ?? row?.positionX),
      y: parseNum(row?.pos_y ?? row?.posY ?? row?.position_y ?? row?.positionY),
      z: parseNum(row?.pos_z ?? row?.posZ ?? row?.position_z ?? row?.positionZ)
    },
    raw: row?.raw ?? null,
    combatLog,
    combatLogError: row?.combat_log_error ?? row?.combatLogError ?? null,
    createdAt: (row?.created_at ?? row?.createdAt ?? occurredAt.toISOString())
  };
}

function killEventSignature(event) {
  if (!event) return null;
  const occurred = event.occurredAt || event.createdAt || '';
  const killer = event.killerSteamId || '';
  const victim = event.victimSteamId || '';
  const raw = event.raw || '';
  return `${occurred}:${killer}:${victim}:${raw}`;
}

function cacheKillEvent(serverId, event) {
  if (!event) return;
  const key = Number(serverId);
  if (!Number.isFinite(key)) return;
  const existing = killFeedCache.get(key) || [];
  const signature = killEventSignature(event);
  const next = [...existing];
  let replaced = false;
  for (let i = 0; i < next.length; i += 1) {
    const currentSignature = killEventSignature(next[i]);
    if (currentSignature === signature) {
      next[i] = { ...next[i], ...event };
      replaced = true;
      break;
    }
  }
  if (!replaced) {
    next.push(event);
  }
  next.sort((a, b) => {
    const aTime = Date.parse(a.occurredAt || a.createdAt || '');
    const bTime = Date.parse(b.occurredAt || b.createdAt || '');
    if (Number.isFinite(aTime) && Number.isFinite(bTime)) return bTime - aTime;
    return 0;
  });
  const cutoff = Date.now() - KILL_FEED_RETENTION_MS;
  const filtered = next.filter((entry) => {
    const ts = Date.parse(entry.occurredAt || entry.createdAt || '');
    return Number.isFinite(ts) ? ts >= cutoff : true;
  }).slice(0, KILL_FEED_MAX_CACHE);
  killFeedCache.set(key, filtered);
}

function scheduleCombatLogFetch({ serverId, victimSteamId, eventId = null, baseEvent = null, delayMs = 10000 }) {
  const key = Number(serverId);
  if (!Number.isFinite(key)) return;
  const steamId = victimSteamId ? String(victimSteamId).trim() : '';
  if (!steamId) return;
  const waitMs = Number(delayMs);
  const ms = Number.isFinite(waitMs) && waitMs >= 0 ? waitMs : 10000;

  (async () => {
    if (ms > 0) {
      await delay(ms);
    }

    const serverRow = await getMonitoredServerRow(key);
    if (!serverRow) return;

    try {
      const reply = await sendRconCommand(serverRow, `combatlog ${steamId}`, {
        silent: true,
        timeoutMs: 15000
      });
      const { combatLog, error } = normaliseCombatLogReply(reply);
      await applyCombatLogToKillEvent(key, {
        eventId,
        combatLog,
        error,
        baseEvent
      });
    } catch (err) {
      const message = err?.message || String(err);
      await applyCombatLogToKillEvent(key, {
        eventId,
        combatLog: null,
        error: message,
        baseEvent
      });
    }
  })().catch((err) => {
    console.warn('combat log fetch failed', err);
  });
}

function delay(ms) {
  return new Promise((resolve) => {
    const timer = setTimeout(resolve, ms);
    if (typeof timer?.unref === 'function') timer.unref();
  });
}

async function applyCombatLogToKillEvent(serverId, { eventId = null, combatLog = null, error = null, baseEvent = null }) {
  if (!combatLog && !error) return;
  const key = Number(serverId);
  if (!Number.isFinite(key)) return;
  const id = Number(eventId);
  if (Number.isFinite(id) && typeof db?.updateKillEventCombatLog === 'function') {
    try {
      await db.updateKillEventCombatLog({
        id,
        server_id: key,
        combat_log: combatLog ?? null,
        combat_log_error: error ?? null
      });
    } catch (err) {
      console.warn('Failed to persist combat log update', err);
    }
  }

  if (!baseEvent) return;
  const updatedEvent = {
    ...baseEvent,
    combatLog: combatLog ?? baseEvent.combatLog ?? null,
    combatLogError: error ?? null
  };

  cacheKillEvent(key, updatedEvent);
  maybeCleanupKillFeed(key);
  io.to(`srv:${key}`).emit('kill', { serverId: key, event: updatedEvent });
}

function normaliseCombatLogReply(reply) {
  const message = typeof reply?.Message === 'string'
    ? reply.Message
    : (typeof reply === 'string' ? reply : '');
  if (!message) {
    return { combatLog: null, error: 'Combat log response was empty.' };
  }

  const cleaned = stripAnsiSequences(message).replace(/\r/g, '');
  if (/player\s+invalid/i.test(cleaned)) {
    return { combatLog: null, error: 'Combat log player invalid.' };
  }

  const lines = cleaned
    .split('\n')
    .map((line) => line.replace(/\s+$/g, ''))
    .filter((line) => line);

  if (lines.length === 0) {
    return { combatLog: null, error: 'Combat log response did not contain any lines.' };
  }

  const entryPattern = /^\s*(-?\d+(?:\.\d+)?)s\s+/i;
  const MAX_ENTRY_AGE_SECONDS = 100;
  let hasEntry = false;
  let hasRecentEntry = false;
  const filtered = [];

  for (const line of lines) {
    const entryMatch = line.match(entryPattern);
    if (entryMatch) {
      hasEntry = true;
      const seconds = Number.parseFloat(entryMatch[1]);
      if (Number.isFinite(seconds) && Math.abs(seconds) <= MAX_ENTRY_AGE_SECONDS) {
        hasRecentEntry = true;
        filtered.push(line);
      }
      continue;
    }
    filtered.push(line);
  }

  if (!hasEntry) {
    return { combatLog: null, error: 'Combat log response did not include any entries.' };
  }

  if (!hasRecentEntry) {
    return { combatLog: null, error: 'Combat log is older than 100 seconds.' };
  }

  const limitedLines = filtered.slice(0, 120);

  return {
    combatLog: {
      text: limitedLines.join('\n'),
      lines: limitedLines,
      fetchedAt: new Date().toISOString()
    },
    error: null
  };
}

function maybeCleanupKillFeed(serverId) {
  if (typeof db?.purgeKillEvents !== 'function') return;
  const key = Number(serverId);
  if (!Number.isFinite(key)) return;
  const now = Date.now();
  const last = killFeedCleanupSchedule.get(key) || 0;
  if (now - last < KILL_FEED_PURGE_INTERVAL_MS) return;
  killFeedCleanupSchedule.set(key, now);
  const cutoffIso = new Date(now - KILL_FEED_RETENTION_MS).toISOString();
  db.purgeKillEvents({ before: cutoffIso, server_id: key }).catch((err) => {
    console.warn(`Failed to purge kill feed for server ${key}`, err);
  });
  runKillFeedGlobalCleanup();
}

function runKillFeedGlobalCleanup() {
  if (typeof db?.purgeKillEvents !== 'function') return null;
  if (killFeedGlobalCleanupPromise) return killFeedGlobalCleanupPromise;
  const cutoffIso = new Date(Date.now() - KILL_FEED_RETENTION_MS).toISOString();
  killFeedGlobalCleanupPromise = (async () => {
    try {
      await db.purgeKillEvents({ before: cutoffIso });
    } catch (err) {
      console.warn('Failed to purge kill feed globally', err);
    } finally {
      killFeedGlobalCleanupPromise = null;
    }
  })();
  return killFeedGlobalCleanupPromise;
}

function cacheTeamInfoMiss(serverId, steamId, now = Date.now()) {
  const numeric = Number(serverId);
  if (!Number.isFinite(numeric) || !steamId) return;
  const store = ensureTeamInfoCache(numeric);
  if (!store) return;
  store.players.set(steamId, {
    steamId,
    teamId: 0,
    teamName: null,
    leaderSteamId: null,
    ownerSteamId: null,
    members: [],
    fetchedAt: now,
    hasTeam: false,
    error: true
  });
}

function applyTeamInfoToPlayers(serverId, players, now = Date.now()) {
  if (!Array.isArray(players)) return;
  const numeric = Number(serverId);
  if (!Number.isFinite(numeric)) return;
  for (const player of players) {
    const steamId = String(player?.steamId || '').trim();
    if (!steamId) continue;
    const cached = lookupCachedTeamInfoForPlayer(numeric, steamId, now);
    if (!cached) continue;
    if (cached.teamId > 0 && Number(player.teamId) !== cached.teamId) {
      player.teamId = cached.teamId;
    } else if ((!Number.isFinite(player.teamId) || player.teamId == null || player.teamId <= 0) && !cached.error) {
      player.teamId = cached.teamId || 0;
    }
    if (cached.ownerSteamId && !player.ownerSteamId) {
      player.ownerSteamId = cached.ownerSteamId;
    } else if (cached.leaderSteamId && !player.ownerSteamId) {
      player.ownerSteamId = cached.leaderSteamId;
    }
    if (cached.teamName && !player.teamName) {
      player.teamName = cached.teamName;
    }
  }
}

function ensurePositionCache(serverId) {
  const numeric = Number(serverId);
  if (!Number.isFinite(numeric)) return null;
  let entry = positionCache.get(numeric);
  if (!entry) {
    entry = { players: new Map() };
    positionCache.set(numeric, entry);
  }
  return entry;
}

function prunePositionCache(serverId, now = Date.now()) {
  const numeric = Number(serverId);
  if (!Number.isFinite(numeric)) return;
  const entry = positionCache.get(numeric);
  if (!entry) return;
  for (const [steamId, cached] of entry.players) {
    if (now - cached.fetchedAt > POSITION_CACHE_TTL) entry.players.delete(steamId);
  }
  if (entry.players.size === 0) positionCache.delete(numeric);
}

function lookupCachedPositionForPlayer(serverId, steamId, now = Date.now()) {
  const numeric = Number(serverId);
  if (!Number.isFinite(numeric) || !steamId) return null;
  const entry = positionCache.get(numeric);
  if (!entry) return null;
  const cached = entry.players.get(steamId);
  if (!cached) return null;
  if (now - cached.fetchedAt > POSITION_CACHE_TTL) {
    entry.players.delete(steamId);
    if (entry.players.size === 0) positionCache.delete(numeric);
    return null;
  }
  return cached;
}

function cachePlayerPosition(serverId, steamId, position, now = Date.now()) {
  const numeric = Number(serverId);
  if (!Number.isFinite(numeric) || !steamId || !position) return;
  const store = ensurePositionCache(numeric);
  if (!store) return;
  store.players.set(steamId, {
    steamId,
    position,
    fetchedAt: now,
    error: false
  });
}

function cachePlayerPositionMiss(serverId, steamId, now = Date.now()) {
  const numeric = Number(serverId);
  if (!Number.isFinite(numeric) || !steamId) return;
  const store = ensurePositionCache(numeric);
  if (!store) return;
  store.players.set(steamId, {
    steamId,
    position: null,
    fetchedAt: now,
    error: true
  });
}

function applyPositionCacheToPlayers(serverId, players, now = Date.now()) {
  if (!Array.isArray(players)) return;
  const numeric = Number(serverId);
  if (!Number.isFinite(numeric)) return;
  for (const player of players) {
    if (hasValidPosition(player?.position)) continue;
    const steamId = String(player?.steamId || '').trim();
    if (!steamId) continue;
    const cached = lookupCachedPositionForPlayer(numeric, steamId, now);
    if (!cached || !cached.position || cached.error) continue;
    player.position = cached.position;
  }
}

function parsePrintPosMessage(message) {
  if (message == null) return null;
  const raw = typeof message === 'object' && message && Object.prototype.hasOwnProperty.call(message, 'Message')
    ? message.Message
    : message;
  const cleaned = stripAnsiSequences(String(raw ?? ''));
  if (!cleaned.trim()) return null;
  const lines = cleaned
    .replace(/\r\n/g, '\n')
    .split('\n')
    .map((line) => stripRconTimestampPrefix(line).trim())
    .filter(Boolean);
  if (lines.length === 0) return null;
  const candidates = [...lines].reverse();
  for (const line of candidates) {
    let match = line.match(/\((-?\d+(?:\.\d+)?),\s*(-?\d+(?:\.\d+)?),\s*(-?\d+(?:\.\d+)?)\)/);
    if (match) {
      const vector = parseVector3({ x: match[1], y: match[2], z: match[3] });
      if (vector) return vector;
    }
    const xMatch = line.match(/x\s*[:=]\s*(-?\d+(?:\.\d+)?)/i);
    const yMatch = line.match(/y\s*[:=]\s*(-?\d+(?:\.\d+)?)/i);
    const zMatch = line.match(/z\s*[:=]\s*(-?\d+(?:\.\d+)?)/i);
    if (xMatch || yMatch || zMatch) {
      const vector = parseVector3({
        x: xMatch ? xMatch[1] : null,
        y: yMatch ? yMatch[1] : null,
        z: zMatch ? zMatch[1] : null
      });
      if (vector) return vector;
    }
    match = line.match(/(-?\d+(?:\.\d+)?)[,\s]+(-?\d+(?:\.\d+)?)[,\s]+(-?\d+(?:\.\d+)?)/);
    if (match) {
      const vector = parseVector3({ x: match[1], y: match[2], z: match[3] });
      if (vector) return vector;
    }
  }
  return null;
}

const MONUMENT_ICON_RULES = [
  { pattern: /oil\s*rig/i, icon: 'oil-rig' },
  { pattern: /dome/i, icon: 'sphere-tank' },
  { pattern: /lighthouse/i, icon: 'lighthouse' },
  { pattern: /harbo(u)?r/i, icon: 'harbor' },
  { pattern: /launch|rocket/i, icon: 'rocket' },
  { pattern: /airfield|airport/i, icon: 'airfield' },
  { pattern: /train.*yard/i, icon: 'train-yard' },
  { pattern: /train.*station/i, icon: 'train-station' },
  { pattern: /power\s*plant/i, icon: 'power-plant' },
  { pattern: /military|outpost/i, icon: 'military' },
  { pattern: /bandit/i, icon: 'bandit' },
  { pattern: /satellite|dish|telecom|tower|antenna/i, icon: 'satellite' },
  { pattern: /junkyard/i, icon: 'junkyard' },
  { pattern: /ranch/i, icon: 'ranch' },
  { pattern: /fishing/i, icon: 'fishing' },
  { pattern: /gas\s*station|fuel/i, icon: 'gas-station' },
  { pattern: /supermarket|shop/i, icon: 'store' },
  { pattern: /excavator/i, icon: 'excavator' }
];

function monumentIconFromLabel(label, category) {
  const haystack = [label, category]
    .filter((value) => typeof value === 'string')
    .join(' ')
    .toLowerCase();
  for (const { pattern, icon } of MONUMENT_ICON_RULES) {
    if (pattern.test(haystack)) return icon;
  }
  return 'map-pin';
}

function normaliseIconToken(value) {
  if (typeof value !== 'string') return null;
  const trimmed = value.trim();
  if (!trimmed) return null;

  const lowered = trimmed.toLowerCase();
  const segment = lowered.split(/[\\/]/).pop();
  const withoutQuery = segment.split(/[?#]/)[0];
  const withoutExt = withoutQuery.replace(/\.[a-z0-9]+$/, '');
  const normalized = withoutExt
    .replace(/[_\s]+/g, '-')
    .replace(/[^a-z0-9-]/g, '-')
    .replace(/-+/g, '-')
    .replace(/^-|-$/g, '');
  if (!normalized) return null;

  const withoutSuffix = normalized.replace(/-\d+$/, '');
  const cleaned = withoutSuffix.replace(/^(?:icon|monument|map)-/, '');
  return cleaned || withoutSuffix || normalized;
}

function slugifyMonumentId(value, fallback) {
  if (typeof value === 'string') {
    const trimmed = value.trim().toLowerCase();
    if (trimmed) {
      const slug = trimmed.replace(/[^a-z0-9]+/g, '-').replace(/-+/g, '-').replace(/^-|-$/g, '');
      if (slug) return slug;
    }
  }
  if (Number.isFinite(value)) return `mon-${Math.trunc(value)}`;
  return fallback;
}

function extractMonumentPosition(entry) {
  if (!entry || typeof entry !== 'object') return null;
  const candidates = [];
  const direct = {
    x: entry.x ?? entry.X ?? entry.posX ?? entry.positionX ?? entry.worldX,
    y: entry.y ?? entry.Y ?? entry.posY ?? entry.positionY ?? entry.worldY,
    z: entry.z ?? entry.Z ?? entry.posZ ?? entry.positionZ ?? entry.worldZ
  };
  if (direct.x != null || direct.y != null || direct.z != null) candidates.push(direct);
  const nestedKeys = ['position', 'Position', 'location', 'Location', 'coords', 'Coords', 'worldPosition', 'WorldPosition'];
  for (const key of nestedKeys) {
    if (entry[key]) candidates.push(entry[key]);
  }
  if (entry.transform?.position) candidates.push(entry.transform.position);
  if (entry.Transform?.Position) candidates.push(entry.Transform.Position);
  for (const candidate of candidates) {
    const vector = parseVector3(candidate);
    if (vector) return vector;
  }
  return null;
}

function normaliseMonumentsFromMeta(monuments) {
  if (!Array.isArray(monuments)) return [];
  const results = [];
  monuments.forEach((entry, index) => {
    if (!entry || typeof entry !== 'object') return;
    const position = extractMonumentPosition(entry);
    if (!position) return;
    const rawId = entry.id ?? entry.identifier ?? entry.prefabName ?? entry.name ?? entry.displayName ?? index;
    const id = slugifyMonumentId(rawId, `mon-${index}`);
    const label = entry.displayName || entry.name || entry.label || entry.token || `Monument ${index + 1}`;
    const shortName = entry.shortName || entry.token || entry.name || label;
    const category = entry.category || entry.type || entry.kind || entry.MonumentType || null;
    const icon = normaliseIconToken(entry.icon) || monumentIconFromLabel(label, category);
    results.push({ id, label, shortName, category, icon, position });
  });
  return results;
}

function parseEntitySearchResults(message) {
  if (message == null) return [];
  const raw = typeof message === 'object' && message && Object.prototype.hasOwnProperty.call(message, 'Message')
    ? message.Message
    : message;
  const cleaned = stripAnsiSequences(String(raw ?? ''));
  if (!cleaned.trim()) return [];
  const lines = cleaned
    .replace(/\r\n/g, '\n')
    .split('\n')
    .map((line) => stripRconTimestampPrefix(line).trim())
    .filter(Boolean);
  const results = [];
  for (const line of lines) {
    const coordMatch = line.match(/\((-?\d+(?:\.\d+)?)[,\s]+(-?\d+(?:\.\d+)?)[,\s]+(-?\d+(?:\.\d+)?)\)/);
    if (!coordMatch) continue;
    const position = parseVector3({ x: coordMatch[1], y: coordMatch[2], z: coordMatch[3] });
    if (!position) continue;
    const entityMatch = line.match(/([a-z0-9_\/.-]+)\[(\d+)\]/i);
    const prefab = entityMatch ? entityMatch[1] : null;
    const entityId = entityMatch ? entityMatch[2] : null;
    const label = entityMatch ? (line.slice(0, entityMatch.index).trim() || prefab) : line.slice(0, coordMatch.index).trim();
    results.push({
      entityId: entityId ? String(entityId) : null,
      prefab: prefab || null,
      label: label || prefab || null,
      raw: line,
      position
    });
  }
  return results;
}

function matchesEntityDefinition(result, definition) {
  if (!definition?.matchers || definition.matchers.length === 0) return true;
  const haystack = [result.prefab, result.label, result.raw]
    .filter((value) => typeof value === 'string' && value)
    .join(' ')
    .toLowerCase();
  if (!haystack) return false;
  return definition.matchers.some((pattern) => pattern.test(haystack));
}

function normaliseEntityResult(result, definition, index) {
  return {
    id: result.entityId ? `${definition.type}-${result.entityId}` : `${definition.type}-${index}`,
    type: definition.type,
    label: definition.label,
    icon: definition.icon,
    prefab: result.prefab || null,
    position: result.position,
    raw: result.raw || null
  };
}

async function fetchDynamicWorldEntities(serverRow, { logger } = {}) {
  const dynamic = [];
  for (const definition of ENTITY_SEARCH_DEFINITIONS) {
    const seen = new Set();
    for (const command of definition.commands) {
      let results = [];
      try {
        const reply = await sendRconCommand(serverRow, command, { silent: true, timeoutMs: ENTITY_SEARCH_TIMEOUT_MS });
        results = parseEntitySearchResults(reply?.Message ?? reply);
      } catch (err) {
        if (logger?.debug) {
          logger.debug('Entity search command failed', { command, error: err?.message || err });
        }
        continue;
      }
      for (const result of results) {
        if (!matchesEntityDefinition(result, definition)) continue;
        const dedupeKey = result.entityId
          ? `${definition.type}:${result.entityId}`
          : `${definition.type}:${result.prefab || ''}:${Math.round(result.position?.x ?? 0)}:${Math.round(result.position?.z ?? 0)}`;
        if (seen.has(dedupeKey)) continue;
        seen.add(dedupeKey);
        dynamic.push(normaliseEntityResult(result, definition, dynamic.length));
      }
      if (results.length > 0) break;
    }
  }
  return dynamic;
}

async function resolveWorldEntities(serverId, serverRow, { mapMetadata, logger } = {}) {
  const now = Date.now();
  const cached = worldEntityCache.get(serverId);
  let dynamic = cached?.entities || [];
  let timestamp = cached?.timestamp || 0;
  const shouldRefresh = !cached || now - cached.timestamp > WORLD_ENTITY_CACHE_TTL_MS;
  if (shouldRefresh) {
    try {
      dynamic = await fetchDynamicWorldEntities(serverRow, { logger });
      timestamp = now;
      worldEntityCache.set(serverId, { timestamp: now, entities: dynamic });
    } catch (err) {
      if (logger?.warn) {
        logger.warn('Dynamic world entity query failed', err);
      }
      if (!cached) {
        timestamp = now;
        worldEntityCache.set(serverId, { timestamp: now, entities: [] });
        dynamic = [];
      } else {
        timestamp = cached.timestamp;
        dynamic = cached.entities;
      }
    }
  }

  const monuments = normaliseMonumentsFromMeta(mapMetadata?.monuments);
  const fetchedAt = new Date(timestamp || now).toISOString();
  return {
    fetchedAt,
    monuments,
    entities: dynamic.map((entry) => ({
      ...entry,
      position: entry.position ? { ...entry.position } : null
    }))
  };
}

async function enrichPlayersWithTeamInfo(
  serverId,
  serverRow,
  players,
  { logger, allowLookup = true, pendingSteamIds = null } = {}
) {
  if (!Array.isArray(players) || players.length === 0) {
    return { players, lookupsPerformed: false, pending: [] };
  }
  const numeric = Number(serverId);
  if (!Number.isFinite(numeric)) {
    return { players, lookupsPerformed: false, pending: [] };
  }

  const now = Date.now();
  pruneTeamInfoCache(numeric, now);
  applyTeamInfoToPlayers(numeric, players, now);

  const playerMap = new Map();
  for (const player of players) {
    const steamId = String(player?.steamId || '').trim();
    if (!steamId || !STEAM_ID_REGEX.test(steamId)) continue;
    if (!playerMap.has(steamId)) playerMap.set(steamId, player);
  }

  let pending = Array.isArray(pendingSteamIds)
    ? pendingSteamIds.filter((steamId) => STEAM_ID_REGEX.test(steamId) && playerMap.has(steamId))
    : null;

  if (!pending) {
    pending = [];
    for (const [steamId, player] of playerMap.entries()) {
      if (Number(player.teamId) > 0) continue;
      const cached = lookupCachedTeamInfoForPlayer(numeric, steamId, now);
      if (cached) {
        if (!cached.error) continue;
        if (now - cached.fetchedAt < TEAM_INFO_ERROR_RETRY_INTERVAL_MS) continue;
      }
      pending.push(steamId);
    }
  } else {
    pending = [...new Set(pending)];
  }

  if (!allowLookup || pending.length === 0) {
    pruneTeamInfoCache(numeric, now);
    return { players, lookupsPerformed: false, pending };
  }

  let lookupsPerformed = false;
  for (const steamId of pending) {
    try {
      const reply = await sendRconCommand(serverRow, `teaminfo ${steamId}`, {
        silent: true,
        timeoutMs: TEAM_INFO_COMMAND_TIMEOUT_MS
      });
      lookupsPerformed = true;
      const info = parseTeamInfoMessage(reply, steamId);
      if (info?.hasTeam) {
        cacheTeamInfoForServer(numeric, info, Date.now());
        if (logger?.debug) {
          logger.debug('teaminfo resolved', { steamId, teamId: info.teamId || 0, hasTeam: info.hasTeam });
        }
      } else if (info) {
        const timestamp = Date.now();
        const targets = new Set();
        if (info.requestedSteamId && STEAM_ID_REGEX.test(info.requestedSteamId)) {
          targets.add(info.requestedSteamId);
        }
        if (Array.isArray(info.members)) {
          for (const member of info.members) {
            if (member?.steamId && STEAM_ID_REGEX.test(member.steamId)) {
              targets.add(member.steamId);
            }
          }
        }
        if (targets.size === 0 && STEAM_ID_REGEX.test(steamId)) {
          targets.add(steamId);
        }
        for (const target of targets) {
          cacheTeamInfoMiss(numeric, target, timestamp);
        }
        if (logger?.debug) {
          logger.debug('teaminfo reported no team', { steamId, requestedSteamId: info.requestedSteamId, memberCount: info.members?.length || 0 });
        }
      } else {
        cacheTeamInfoMiss(numeric, steamId, Date.now());
        if (logger?.debug) {
          logger.debug('teaminfo returned no data', { steamId });
        }
      }
    } catch (err) {
      lookupsPerformed = true;
      cacheTeamInfoMiss(numeric, steamId, Date.now());
      if (logger?.warn) {
        logger.warn('teaminfo command failed', { steamId, error: err?.message || err });
      }
    }
  }

  const refreshTime = Date.now();
  applyTeamInfoToPlayers(numeric, players, refreshTime);
  pruneTeamInfoCache(numeric, refreshTime);

  const remaining = [];
  for (const steamId of pending) {
    const cached = lookupCachedTeamInfoForPlayer(numeric, steamId, refreshTime);
    if (!cached || (cached.error && Number(playerMap.get(steamId)?.teamId) <= 0)) {
      remaining.push(steamId);
    }
  }

  return { players, lookupsPerformed, pending: remaining };
}

async function enrichPlayersWithPositions(
  serverId,
  serverRow,
  players,
  { logger, allowLookup = true, pendingSteamIds = null } = {}
) {
  if (!Array.isArray(players) || players.length === 0) {
    return { players, lookupsPerformed: false, pending: [] };
  }
  const numeric = Number(serverId);
  if (!Number.isFinite(numeric)) {
    return { players, lookupsPerformed: false, pending: [] };
  }

  const now = Date.now();
  prunePositionCache(numeric, now);
  applyPositionCacheToPlayers(numeric, players, now);

  const playerMap = new Map();
  for (const player of players) {
    const steamId = String(player?.steamId || '').trim();
    if (!steamId || !STEAM_ID_REGEX.test(steamId)) continue;
    if (!playerMap.has(steamId)) playerMap.set(steamId, player);
  }

  let pending = Array.isArray(pendingSteamIds)
    ? pendingSteamIds.filter((steamId) => STEAM_ID_REGEX.test(steamId) && playerMap.has(steamId))
    : null;

  if (!pending) {
    pending = [];
    for (const [steamId, player] of playerMap.entries()) {
      if (hasValidPosition(player.position)) continue;
      const cached = lookupCachedPositionForPlayer(numeric, steamId, now);
      if (cached) continue;
      pending.push(steamId);
    }
  } else {
    pending = [...new Set(pending)];
  }

  if (!allowLookup || pending.length === 0) {
    prunePositionCache(numeric, now);
    return { players, lookupsPerformed: false, pending };
  }

  let lookupsPerformed = false;
  for (const steamId of pending) {
    try {
      const reply = await sendRconCommand(serverRow, `printpos ${steamId}`, {
        silent: true,
        timeoutMs: POSITION_COMMAND_TIMEOUT_MS
      });
      lookupsPerformed = true;
      const position = parsePrintPosMessage(reply?.Message ?? reply);
      if (position) {
        cachePlayerPosition(numeric, steamId, position, Date.now());
        const player = playerMap.get(steamId);
        if (player) player.position = position;
        if (logger?.debug) logger.debug('printpos resolved', { steamId });
      } else {
        cachePlayerPositionMiss(numeric, steamId, Date.now());
        if (logger?.debug) logger.debug('printpos returned no position', { steamId });
      }
    } catch (err) {
      lookupsPerformed = true;
      cachePlayerPositionMiss(numeric, steamId, Date.now());
      if (logger?.warn) {
        logger.warn('printpos command failed', { steamId, error: err?.message || err });
      }
    }
  }

  const refreshTime = Date.now();
  applyPositionCacheToPlayers(numeric, players, refreshTime);
  prunePositionCache(numeric, refreshTime);

  const remaining = [];
  for (const steamId of pending) {
    const cached = lookupCachedPositionForPlayer(numeric, steamId, refreshTime);
    if (!cached || cached.error || !cached.position) {
      remaining.push(steamId);
    }
  }

  return { players, lookupsPerformed, pending: remaining };
}

async function maybeRefreshTeamInfoFromMonitor(serverId, players) {
  const numericId = Number(serverId);
  if (!Number.isFinite(numericId)) return players;
  if (!Array.isArray(players) || players.length === 0) {
    teamInfoMonitorState.delete(numericId);
    return players;
  }

  const state = teamInfoMonitorState.get(numericId) || { lastRun: 0, pending: [] };
  let result = await enrichPlayersWithTeamInfo(numericId, null, players, {
    allowLookup: false,
    pendingSteamIds: Array.isArray(state.pending) && state.pending.length > 0 ? state.pending : null
  });

  const now = Date.now();
  const shouldLookup = result.pending.length > 0 && now - state.lastRun >= MANUAL_REFRESH_MIN_INTERVAL_MS;

  if (shouldLookup) {
    const serverRow = await getMonitoredServerRow(numericId);
    if (serverRow) {
      const logger = createLogger(`teaminfo-monitor:${numericId}`);
      try {
        const lookupResult = await enrichPlayersWithTeamInfo(numericId, serverRow, result.players, {
          logger,
          allowLookup: true,
          pendingSteamIds: result.pending
        });
        result = lookupResult;
        state.lastRun = Date.now();
      } catch (err) {
        state.lastRun = Date.now();
        logger.warn('Failed to refresh teaminfo during monitor', err);
      }
    } else {
      state.lastRun = now;
    }
  }

  state.pending = Array.isArray(result.pending) ? result.pending : [];
  teamInfoMonitorState.set(numericId, state);
  return result.players;
}

async function enrichLivePlayers(players) {
  if (!Array.isArray(players) || players.length === 0) return [];
  try {
    const steamIds = players.map((p) => p?.steamId || '').filter(Boolean);
    const profiles = await resolveSteamProfiles(steamIds);
    return players.map((player) => {
      const endpoint = extractEndpoint(player.address);
      const profile = profiles.get(player.steamId) || null;
      return {
        ...player,
        ip: endpoint.ip,
        port: endpoint.port,
        steamProfile: formatSteamProfilePayload(profile)
      };
    });
  } catch (err) {
    console.warn('Failed to enrich live players', err);
    return players.map((player) => {
      const endpoint = extractEndpoint(player.address);
      return { ...player, ip: endpoint.ip, port: endpoint.port, steamProfile: null };
    });
  }
}

async function syncServerPlayerDirectory(serverId, players) {
  const numericId = Number(serverId);
  if (!Number.isFinite(numericId) || !Array.isArray(players)) return;
  const seenAt = new Date().toISOString();
  const writes = [];
  const toNumber = (val) => {
    if (val === null || typeof val === 'undefined') return null;
    const num = Number(val);
    return Number.isFinite(num) ? num : null;
  };
  for (const player of players) {
    const steamId = String(player?.steamId || '').trim();
    if (!steamId) continue;
    const displayName = player.displayName || player.persona || player.steamProfile?.persona || null;
    const ip = typeof player.ip === 'string' && player.ip ? player.ip : null;
    const port = toNumber(player.port);
    if (typeof db.recordServerPlayer === 'function') {
      writes.push(db.recordServerPlayer({
        server_id: numericId,
        steamid: steamId,
        display_name: displayName,
        seen_at: seenAt,
        ip,
        port
      }));
    }
    if (typeof db.upsertPlayer === 'function') {
      const profile = player.steamProfile || null;
      if (profile) {
        const gameBans = toNumber(profile.gameBans);
        const lastBanDays = toNumber(profile.daysSinceLastBan);
        const hasBanHistory = (profile.vacBanned ? 1 : 0) || Number(gameBans) > 0;
        const payload = {
          steamid: steamId,
          persona: profile.persona || displayName || null,
          avatar: profile.avatar || null,
          country: profile.country || null,
          profileurl: profile.profileUrl || null,
          vac_banned: profile.vacBanned ? 1 : 0,
          game_bans: gameBans,
          last_ban_days: hasBanHistory && lastBanDays !== null ? lastBanDays : null,
          visibility: toNumber(profile.visibility),
          rust_playtime_minutes: toNumber(profile.rustPlaytimeMinutes),
          playtime_updated_at: profile.playtimeUpdatedAt || null
        };
        writes.push(db.upsertPlayer(payload));
      } else if (displayName) {
        writes.push(db.upsertPlayer({ steamid: steamId, persona: displayName }));
      }
    }
  }
  if (writes.length > 0) {
    try {
      await Promise.all(writes);
    } catch (err) {
      console.warn('Failed to sync server player directory', err);
    }
  }
}

async function processMonitorPlayerListSnapshot(serverId, message) {
  try {
    let players = parsePlayerListMessage(message);
    if (!Array.isArray(players) || players.length === 0) return;
    players = await maybeRefreshTeamInfoFromMonitor(serverId, players);
    players = await enrichLivePlayers(players);
    await syncServerPlayerDirectory(serverId, players);
  } catch (err) {
    console.warn('Failed to process monitored player list', err);
  }
}

function getCachedServerInfo(id) {
  const cached = serverInfoCache.get(id);
  if (!cached) return null;
  if (Date.now() - cached.timestamp > SERVER_INFO_TTL) {
    serverInfoCache.delete(id);
    return null;
  }
  return cached.data;
}

function cacheServerInfo(id, info) {
  serverInfoCache.set(id, { data: info, timestamp: Date.now() });
}

function shouldResetMapRecord(record, now = new Date(), resetPoint = firstThursdayResetTime(now)) {
  if (!record) return false;
  if (isCustomMapRecord(record)) return false;
  const updated = parseDateLike(
    record.updated_at || record.updatedAt || record.created_at || record.createdAt
  );
  if (!updated) return false;
  return now >= resetPoint && updated < resetPoint;
}

function sanitizeFilenameSegment(value) {
  return (String(value || '')
    .toLowerCase()
    .replace(/[^a-z0-9]+/g, '-')
    .replace(/-+/g, '-')
    .replace(/^-|-$/g, '') || 'map').slice(0, 80);
}

function serverMapImageFilePath(serverId, mapKey, extension = 'png') {
  const safeKey = sanitizeFilenameSegment(mapKey || `server-${serverId}`);
  return path.join(MAP_STORAGE_DIR, `server-${serverId}-${safeKey}.${extension}`);
}

function isWithinDir(targetPath, dir) {
  if (!targetPath) return false;
  const resolvedTarget = path.resolve(targetPath);
  const resolvedDir = path.resolve(dir);
  return resolvedTarget.startsWith(resolvedDir);
}

function mapMetadataHasRemote(meta) {
  if (!meta || typeof meta !== 'object') return false;
  const sources = [meta.downloadUrl, meta.imageUrl, meta.rawImageUrl, meta.thumbnailUrl];
  return sources.some((value) => typeof value === 'string' && value.length > 0);
}

async function clearServerMapRecord(serverId, record = null) {
  const id = Number(serverId);
  if (!Number.isFinite(id)) return;
  let existing = record;
  if (!existing) {
    try { existing = await db.getServerMap(id); }
    catch (err) {
      console.warn('failed to load server map for clearing', err);
      return;
    }
  }
  if (!existing) return;
  await removeMapImage(existing);
  if (existing.map_key) {
    try {
      await removeCachedRustMapMetadata(existing.map_key);
    } catch (err) {
      console.warn('failed to clear cached map metadata', err);
    }
  }
  try {
    await db.deleteServerMap(id);
  } catch (err) {
    console.warn('failed to delete server map record', err);
  }
}

async function removeMapImage(record) {
  if (!record?.image_path) return;
  if (!isWithinDir(record.image_path, MAP_STORAGE_DIR)) return;
  if (typeof db.countServerMapsByImagePath === 'function') {
    try {
      const exclude = Number(record.server_id ?? record.serverId);
      const remaining = await db.countServerMapsByImagePath(record.image_path, Number.isFinite(exclude) ? exclude : null);
      if (remaining > 0) return;
    } catch (err) {
      console.warn('map image reference count failed', err);
    }
  }
  try {
    await fs.unlink(record.image_path);
  } catch (err) {
    if (err?.code !== 'ENOENT') console.warn('Failed to remove cached map image', err);
  }
}

async function purgeExpiredMapCaches(now = new Date()) {
  const resetPoint = firstThursdayResetTime(now);
  if (typeof db.listServerMaps !== 'function') return;
  let rows;
  try {
    rows = await db.listServerMaps();
  } catch (err) {
    console.error('map cache query failed', err);
    rows = [];
  }
  const activeImages = new Set();
  const activeMapKeys = new Set();
  if (Array.isArray(rows) && rows.length > 0) {
    for (const row of rows) {
      try {
        if (!shouldResetMapRecord(row, now, resetPoint)) {
          if (row?.image_path) activeImages.add(row.image_path);
          if (row?.map_key) activeMapKeys.add(row.map_key);
          continue;
        }
        await removeMapImage(row);
        if (row?.map_key) await removeCachedRustMapMetadata(row.map_key);
        const id = Number(row.server_id ?? row.serverId ?? row.id);
        if (!Number.isFinite(id)) continue;
        await db.deleteServerMap(id);
      } catch (err) {
        console.warn('map cache purge failed for server', row?.server_id ?? row?.serverId ?? row?.id, err);
      }
    }
  }
  await purgeRustMapCacheIfDue(resetPoint, now, activeImages, activeMapKeys);
}

function isCustomFlag(value) {
  if (value === true || value === 1) return true;
  if (value === false || value === 0) return false;
  if (typeof value === 'number') return value !== 0;
  if (typeof value === 'string') {
    const normalized = value.trim().toLowerCase();
    if (!normalized) return false;
    if (normalized === '1') return true;
    if (normalized === '0') return false;
    if (['true', 't', 'yes', 'y', 'on'].includes(normalized)) return true;
    if (['false', 'f', 'no', 'n', 'off'].includes(normalized)) return false;
  }
  return false;
}

function isCustomMapRecord(record) {
  if (!record || typeof record !== 'object') return false;
  return isCustomFlag(record.custom);
}

function parseMapRecordData(record) {
  if (!record) return null;
  const raw = record.data;
  if (!raw) return null;
  try {
    if (typeof raw === 'string') return JSON.parse(raw);
    if (typeof raw === 'object') return { ...raw };
  } catch {
    return null;
  }
  return null;
}

function mapRecordToPayload(serverId, record, metadataOverride = null) {
  if (!record) return null;
  let meta = {};
  meta = parseMapRecordData(record) || meta;
  if (metadataOverride && typeof metadataOverride === 'object') {
    meta = { ...meta, ...metadataOverride };
  }
  const updatedAt = record.updated_at || record.updatedAt || record.created_at || record.createdAt || null;
  const mapKey = record.map_key || meta.mapKey || null;
  if (mapKey && !meta.mapKey) meta.mapKey = mapKey;
  const cachedAt = metadataOverride?.cachedAt || meta.cachedAt || updatedAt;
  if (cachedAt && !meta.cachedAt) meta.cachedAt = cachedAt;
  const isCustomRecord = isCustomMapRecord(record);
  const hasRemote = !isCustomRecord && mapMetadataHasRemote(meta);
  const version = encodeURIComponent(cachedAt || updatedAt || '');
  const payload = {
    ...meta,
    mapKey,
    cached: !!record.image_path,
    cachedAt: cachedAt || updatedAt || null,
    custom: isCustomRecord
  };
  const imagePath = `/servers/${serverId}/map-image?v=${version}`;
  if (record.image_path) {
    payload.imageUrl = imagePath;
    payload.localImage = true;
  } else if (hasRemote) {
    payload.imageUrl = imagePath;
    payload.remoteImage = true;
  } else {
    payload.imageUrl = null;
  }
  if (payload.custom && !record.image_path) payload.needsUpload = true;
  return payload;
}

function deriveMapKey(info = {}, metadata = null) {
  const rawSize = extractInteger(metadata?.size ?? info.size);
  const rawSeed = extractInteger(metadata?.seed ?? info.seed);
  const saveVersion = metadata?.saveVersion || null;
  if (Number.isFinite(rawSeed) && Number.isFinite(rawSize)) {
    let key = `${rawSeed}_${rawSize}`;
    if (saveVersion) key = `${key}_v${saveVersion}`;
    return key;
  }
  const parts = [];
  if (Number.isFinite(rawSeed)) parts.push(`seed${rawSeed}`);
  if (Number.isFinite(rawSize)) parts.push(`size${rawSize}`);
  if (saveVersion) parts.push(`v${saveVersion}`);
  if (!parts.length && info.mapName) parts.push(`name-${info.mapName}`);
  if (!parts.length && metadata?.id) parts.push(`id${metadata.id}`);
  return parts.length ? parts.join(':') : null;
}

const SUPPORTED_IMAGE_EXTENSIONS = {
  'image/png': 'png',
  'image/jpeg': 'jpg',
  'image/jpg': 'jpg',
  'image/webp': 'webp'
};

function resolveImageFormat(mime, filename = '') {
  const normalizedMime = typeof mime === 'string' ? mime.trim().toLowerCase() : '';
  if (normalizedMime && SUPPORTED_IMAGE_EXTENSIONS[normalizedMime]) {
    return { mime: normalizedMime, extension: SUPPORTED_IMAGE_EXTENSIONS[normalizedMime] };
  }
  const name = typeof filename === 'string' ? filename.trim().toLowerCase() : '';
  if (name.endsWith('.png')) return { mime: 'image/png', extension: 'png' };
  if (name.endsWith('.webp')) return { mime: 'image/webp', extension: 'webp' };
  if (name.endsWith('.jpg') || name.endsWith('.jpeg')) {
    return { mime: 'image/jpeg', extension: 'jpg' };
  }
  return null;
}

function createRequestError(code, status = 400) {
  const err = new Error(code || 'error');
  err.code = code || 'error';
  err.status = status;
  return err;
}

function decodeBase64Image(input) {
  if (typeof input !== 'string' || !input) return null;
  let data = input.trim();
  let mime = 'application/octet-stream';
  const match = data.match(/^data:(.+);base64,(.*)$/);
  if (match) {
    mime = match[1];
    data = match[2];
  }
  try {
    const buffer = Buffer.from(data, 'base64');
    const format = resolveImageFormat(mime);
    if (!format) return null;
    return { buffer, ...format };
  } catch {
    return null;
  }
}

async function persistServerMapImageUpload(serverId, { buffer, extension, mapKey }) {
  if (!Number.isFinite(serverId)) throw createRequestError('invalid_id');
  if (!Buffer.isBuffer(buffer) || buffer.length === 0) throw createRequestError('invalid_image');
  if (buffer.length > MAX_MAP_IMAGE_BYTES) throw createRequestError('image_too_large', 413);
  const server = await db.getServer(serverId);
  if (!server) throw createRequestError('not_found', 404);
  let record = await db.getServerMap(serverId);
  const info = getCachedServerInfo(serverId) || {};
  const normalizedMapKey = typeof mapKey === 'string' && mapKey.trim() ? mapKey.trim() : null;
  const derivedKey = deriveMapKey(info) || null;
  let targetKey;
  if (isCustomMapRecord(record) && record?.map_key) {
    targetKey = record.map_key;
  } else {
    const baseKey = normalizedMapKey || derivedKey;
    targetKey = baseKey ? `${baseKey}-server-${serverId}` : `server-${serverId}-custom`;
  }
  if (record) await removeMapImage(record);
  if (record?.map_key && record.map_key !== targetKey) await removeCachedRustMapMetadata(record.map_key);
  const filePath = serverMapImageFilePath(serverId, targetKey, extension);
  await fs.mkdir(path.dirname(filePath), { recursive: true });
  await fs.writeFile(filePath, buffer);
  let data = {};
  if (record?.data) {
    try { data = typeof record.data === 'string' ? JSON.parse(record.data) : { ...record.data }; }
    catch { data = {}; }
  }
  if (info?.size && !data.size) data.size = info.size;
  if (info?.seed && !data.seed) data.seed = info.seed;
  if (info?.mapName && !data.mapName) data.mapName = info.mapName;
  const stored = { ...data, mapKey: targetKey, manualUpload: true };
  if (!stored.cachedAt) stored.cachedAt = new Date().toISOString();
  await db.saveServerMap(serverId, {
    map_key: targetKey,
    data: JSON.stringify(stored),
    image_path: filePath,
    custom: 1
  });
  const updatedRecord = await db.getServerMap(serverId);
  const map = mapRecordToPayload(serverId, updatedRecord, stored);
  return { map, updatedAt: new Date().toISOString() };
}

async function syncServerMapLevelUrl(serverRow, { logger: providedLogger } = {}) {
  const serverId = Number(serverRow?.id ?? serverRow?.server_id ?? serverRow?.serverId);
  if (!Number.isFinite(serverId)) return;
  const logger = providedLogger || createLogger(`map-sync:${serverId}`);
  let levelUrl;
  try {
    levelUrl = await fetchLevelUrl(serverRow, { silent: true });
  } catch (err) {
    logger.warn('Failed to query level URL during connect', err);
    return;
  }
  const normalized = typeof levelUrl === 'string' ? levelUrl.trim() : '';
  if (!isLikelyLevelUrl(normalized)) return;

  const customUrl = isCustomLevelUrl(normalized);
  let record = await db.getServerMap(serverId);
  let data = parseMapRecordData(record) || {};
  const storedLevelUrl = typeof data.levelUrl === 'string' ? data.levelUrl.trim() : '';

  if (record && storedLevelUrl && storedLevelUrl !== normalized) {
    logger.info('Level URL changed, clearing cached map state', {
      previousLevelUrl: storedLevelUrl,
      nextLevelUrl: normalized
    });
    await clearServerMapRecord(serverId, record);
    record = null;
    data = {};
  } else if (record && isCustomMapRecord(record) && !customUrl) {
    logger.info('Server switched to procedural map, clearing custom map cache');
    await clearServerMapRecord(serverId, record);
    record = null;
    data = {};
  }

  if (!customUrl && !record) {
    return;
  }

  if (!record && customUrl) {
    data = {};
  }

  const existingCustomFlag = record ? (isCustomFlag(record.custom) ? 1 : 0) : 0;
  const nextCustomFlag = customUrl ? 1 : existingCustomFlag;
  const nextData = { ...data };
  nextData.levelUrl = normalized;
  if (customUrl) nextData.customLevelUrl = true;
  else delete nextData.customLevelUrl;

  const needsInsert = !record;
  const needsUpdate =
    needsInsert
    || existingCustomFlag !== nextCustomFlag
    || storedLevelUrl !== normalized
    || (!!data.customLevelUrl) !== customUrl;

  if (!needsUpdate) return;

  if (needsInsert && customUrl && !nextData.cachedAt) {
    nextData.cachedAt = new Date().toISOString();
  }

  await db.saveServerMap(serverId, {
    map_key: record?.map_key || null,
    data: JSON.stringify(nextData),
    image_path: record?.image_path || null,
    custom: nextCustomFlag
  });
}

function respondToMapUploadError(err, res) {
  const code = err?.code || err?.message;
  if (code === 'image_too_large') return res.status(413).json({ error: 'image_too_large' });
  if (code === 'invalid_image' || code === 'invalid_id') return res.status(400).json({ error: 'invalid_image' });
  if (code === 'not_found') return res.status(404).json({ error: 'not_found' });
  console.error('map upload failed', err);
  return res.status(500).json({ error: 'map_upload_failed' });
}

function toServerId(value) {
  const id = Number(value);
  return Number.isFinite(id) ? id : null;
}

function sanitizeDiscordToken(value, maxLength = 256) {
  if (value == null) return '';
  const text = String(value).trim();
  if (!text) return '';
  if (!Number.isFinite(maxLength) || maxLength <= 0) return text;
  return text.slice(0, maxLength);
}

function previewDiscordToken(token) {
  if (token == null) return null;
  const text = String(token);
  if (!text.length) return null;
  if (text.length <= 4) return text;
  return `••••${text.slice(-4)}`;
}

function sanitizeDiscordSnowflake(value, maxLength = 64) {
  if (value == null) return '';
  const digits = String(value).replace(/[^0-9]/g, '');
  if (!digits) return '';
  if (!Number.isFinite(maxLength) || maxLength <= 0) return digits;
  return digits.slice(0, maxLength);
}

function sanitizeSteamId(value) {
  if (value == null) return null;
  const raw = typeof value === 'string' ? value.trim() : String(value || '').trim();
  if (!raw) return null;
  const upper = raw.toUpperCase();
  if (/^STEAM_[0-5]:[01]:\d+$/.test(upper)) return upper;
  if (/^\d{16,20}$/.test(raw)) return raw;
  const digits = raw.replace(/[^0-9]/g, '');
  if (/^\d{16,20}$/.test(digits)) return digits;
  return null;
}

function sanitizeDiscordUsername(value, maxLength = 190) {
  if (typeof value !== 'string') return null;
  const trimmed = value.trim();
  if (!trimmed) return null;
  if (!Number.isFinite(maxLength) || maxLength <= 0) return trimmed;
  return trimmed.slice(0, maxLength);
}

function sanitizeCookieId(value, maxLength = 191) {
  if (typeof value !== 'string') return null;
  const trimmed = value.trim();
  if (!trimmed) return null;
  if (!Number.isFinite(maxLength) || maxLength <= 0) return trimmed;
  return trimmed.slice(0, maxLength);
}

function parseCookies(header) {
  const jar = new Map();
  if (typeof header !== 'string' || !header) return jar;
  const entries = header.split(';');
  for (const entry of entries) {
    if (!entry) continue;
    const idx = entry.indexOf('=');
    if (idx === -1) continue;
    const key = entry.slice(0, idx).trim();
    if (!key) continue;
    const value = entry.slice(idx + 1).trim();
    try {
      jar.set(key, decodeURIComponent(value));
    } catch {
      jar.set(key, value);
    }
  }
  return jar;
}

function generateTeamAuthToken() {
  return crypto.randomBytes(24).toString('hex');
}

function timingSafeEqualString(a, b) {
  const aBuffer = Buffer.from(String(a ?? ''), 'utf8');
  const bBuffer = Buffer.from(String(b ?? ''), 'utf8');
  if (aBuffer.length !== bBuffer.length) return false;
  return crypto.timingSafeEqual(aBuffer, bBuffer);
}

function encodeSignedPayload(value) {
  try {
    const json = JSON.stringify({ ...value, ts: Date.now() });
    const payload = Buffer.from(json, 'utf8').toString('base64url');
    const signature = crypto.createHmac('sha256', TEAM_AUTH_STATE_SECRET).update(payload).digest('base64url');
    return `${payload}.${signature}`;
  } catch (err) {
    console.warn('failed to encode signed payload', err);
    return null;
  }
}

function decodeSignedPayload(token) {
  if (typeof token !== 'string' || !token.includes('.')) return null;
  const [payload, signature] = token.split('.', 2);
  if (!payload || !signature) return null;
  const expected = crypto.createHmac('sha256', TEAM_AUTH_STATE_SECRET).update(payload).digest('base64url');
  if (!timingSafeEqualString(signature, expected)) return null;
  try {
    const json = Buffer.from(payload, 'base64url').toString('utf8');
    const parsed = JSON.parse(json);
    if (!parsed || typeof parsed !== 'object') return null;
    const ts = Number(parsed.ts);
    if (Number.isFinite(ts) && Date.now() - ts > TEAM_AUTH_SESSION_TTL_MS) {
      return null;
    }
    return parsed;
  } catch (err) {
    console.warn('failed to decode signed payload', err);
    return null;
  }
}

function ensureTeamAuthCookie(cookieJar, res) {
  let cookieId = sanitizeCookieId(cookieJar.get(TEAM_AUTH_COOKIE_NAME) || null);
  if (!cookieId) {
    cookieId = sanitizeCookieId(crypto.randomBytes(16).toString('hex'));
    if (cookieId) {
      try {
        res.cookie(TEAM_AUTH_COOKIE_NAME, cookieId, {
          httpOnly: true,
          sameSite: 'lax',
          maxAge: TEAM_AUTH_COOKIE_MAX_AGE_MS,
          secure: AUTH_COOKIE_SECURE
        });
      } catch (err) {
        console.warn('failed to set team auth cookie', err);
      }
    }
  }
  return cookieId;
}

function readTeamAuthDiscordSession(cookieJar, token) {
  const raw = cookieJar.get(TEAM_AUTH_DISCORD_COOKIE_NAME) || null;
  if (!raw) return null;
  const decoded = decodeSignedPayload(raw);
  if (!decoded || decoded.purpose !== 'discord' || decoded.token !== token) return null;
  const discordId = sanitizeDiscordSnowflake(decoded.discordId ?? decoded.discord_id ?? null);
  if (!discordId) return null;
  return {
    discordId,
    discordUsername: sanitizeDiscordUsername(decoded.discordUsername ?? decoded.discord_username ?? null),
    discordDisplayName: sanitizeDiscordUsername(decoded.discordDisplayName ?? decoded.discord_display_name ?? null),
    cookieId: sanitizeCookieId(decoded.cookieId ?? decoded.cookie_id ?? null) || null
  };
}

function readTeamAuthSteamSession(cookieJar, token) {
  const raw = cookieJar.get(TEAM_AUTH_STEAM_COOKIE_NAME) || null;
  if (!raw) return null;
  const decoded = decodeSignedPayload(raw);
  if (!decoded || decoded.purpose !== 'steam' || decoded.token !== token) return null;
  const steamId = sanitizeSteamId(decoded.steamId ?? decoded.steam_id ?? null);
  if (!steamId) return null;
  return {
    steamId,
    cookieId: sanitizeCookieId(decoded.cookieId ?? decoded.cookie_id ?? null) || null
  };
}

function storeTeamAuthDiscordSession(res, { token, discordId, discordUsername, discordDisplayName, cookieId }) {
  const payload = encodeSignedPayload({
    purpose: 'discord',
    token,
    discordId,
    discordUsername,
    discordDisplayName,
    cookieId: cookieId || null
  });
  if (!payload) return;
  try {
    res.cookie(TEAM_AUTH_DISCORD_COOKIE_NAME, payload, {
      httpOnly: true,
      sameSite: 'lax',
      maxAge: TEAM_AUTH_COOKIE_MAX_AGE_MS,
      secure: AUTH_COOKIE_SECURE,
      path: '/'
    });
  } catch (err) {
    console.warn('failed to store discord oauth cookie', err);
  }
}

function storeTeamAuthSteamSession(res, { token, steamId, cookieId }) {
  const payload = encodeSignedPayload({
    purpose: 'steam',
    token,
    steamId,
    cookieId: cookieId || null
  });
  if (!payload) return;
  try {
    res.cookie(TEAM_AUTH_STEAM_COOKIE_NAME, payload, {
      httpOnly: true,
      sameSite: 'lax',
      maxAge: TEAM_AUTH_COOKIE_MAX_AGE_MS,
      secure: AUTH_COOKIE_SECURE,
      path: '/'
    });
  } catch (err) {
    console.warn('failed to store steam oauth cookie', err);
  }
}

function clearTeamAuthOAuthCookies(res) {
  try {
    res.clearCookie(TEAM_AUTH_DISCORD_COOKIE_NAME, { httpOnly: true, sameSite: 'lax', secure: AUTH_COOKIE_SECURE, path: '/' });
  } catch (err) {
    console.warn('failed to clear discord oauth cookie', err);
  }
  try {
    res.clearCookie(TEAM_AUTH_STEAM_COOKIE_NAME, { httpOnly: true, sameSite: 'lax', secure: AUTH_COOKIE_SECURE, path: '/' });
  } catch (err) {
    console.warn('failed to clear steam oauth cookie', err);
  }
}

function buildTeamAuthReturnUrl(token, extraParams = {}) {
  let link = buildTeamAuthLink(token) || '/request.html';
  const params = new URLSearchParams();
  for (const [key, value] of Object.entries(extraParams)) {
    if (value == null) continue;
    params.set(key, value);
  }
  if ([...params.keys()].length === 0) {
    return link;
  }
  const connector = link.includes('?') ? '&' : '?';
  return `${link}${connector}${params.toString()}`;
}

function resolveDiscordRedirectUri(req) {
  if (DISCORD_OAUTH_REDIRECT_URI) return DISCORD_OAUTH_REDIRECT_URI;
  const origin = `${req.protocol}://${req.get('host')}`;
  return `${origin}/api/auth/discord/callback`;
}

function resolveSteamReturnUrl(req) {
  if (STEAM_OPENID_RETURN_URL) return STEAM_OPENID_RETURN_URL;
  const origin = `${req.protocol}://${req.get('host')}`;
  return `${origin}/api/auth/steam/callback`;
}

function resolveSteamRealm(req) {
  if (STEAM_OPENID_REALM) return STEAM_OPENID_REALM;
  const origin = `${req.protocol}://${req.get('host')}`;
  return origin;
}

function buildTeamAuthLink(token) {
  const safe = typeof token === 'string' ? token.trim() : '';
  if (!safe) return null;
  if (TEAM_AUTH_APP_URL) {
    return `${TEAM_AUTH_APP_URL}/request.html?token=${safe}`;
  }
  return `/request.html?token=${safe}`;
}

async function ensureDiscordMemberRole({ token, guildId, userId, roleId }) {
  const authToken = sanitizeDiscordToken(token);
  const guild = sanitizeDiscordSnowflake(guildId);
  const user = sanitizeDiscordSnowflake(userId);
  const role = sanitizeDiscordSnowflake(roleId);
  if (!authToken || !guild || !user || !role) {
    return { ok: false, skipped: true };
  }
  const endpoint = `${DISCORD_API_BASE}/guilds/${guild}/members/${user}/roles/${role}`;
  try {
    const response = await fetch(endpoint, {
      method: 'PUT',
      headers: {
        Authorization: `Bot ${authToken}`,
        'Content-Length': '0'
      }
    });
    if (response.status >= 200 && response.status < 300) {
      return { ok: true };
    }
    const text = await response.text().catch(() => null);
    console.warn('failed to assign discord auth role', {
      status: response.status,
      guildId: guild,
      userId: user,
      roleId: role,
      body: text || null
    });
    return { ok: false, status: response.status, body: text || null };
  } catch (err) {
    console.error('error assigning discord auth role', err);
    return { ok: false, error: err };
  }
}

async function maybeAssignTeamAuthRole(teamId, discordId) {
  if (typeof db.getTeamAuthSettings !== 'function') {
    return { assigned: false };
  }
  const numericTeam = Number(teamId);
  if (!Number.isFinite(numericTeam)) {
    return { assigned: false };
  }
  try {
    const settings = await db.getTeamAuthSettings(numericTeam);
    if (!settings?.enabled) {
      return { assigned: false };
    }
    const result = await ensureDiscordMemberRole({
      token: settings.token,
      guildId: settings.guildId,
      userId: discordId,
      roleId: settings.roleId
    });
    return {
      assigned: Boolean(result?.ok),
      roleId: result?.ok ? sanitizeDiscordSnowflake(settings.roleId) : null,
      status: result?.status ?? null,
      skipped: result?.skipped ?? false
    };
  } catch (err) {
    console.error('failed to assign discord auth role for team', teamId, err);
    return { assigned: false, error: err };
  }
}

async function postTeamAuthLog({
  teamId,
  discordId,
  discordUsername,
  discordDisplayName,
  steamId,
  assignedRoleId,
  altLinked = null
}) {
  if (typeof db.getTeam !== 'function') return;
  const numericTeam = Number(teamId);
  if (!Number.isFinite(numericTeam)) return;
  let team;
  try {
    team = await db.getTeam(numericTeam);
  } catch (err) {
    console.warn('failed to load team for auth log', err);
    return;
  }
  if (!team) return;
  const token = sanitizeDiscordToken(team.discord_token);
  const channelId = sanitizeDiscordSnowflake(team.discord_auth_log_channel_id);
  if (!token || !channelId) return;

  const sanitizedDiscordId = sanitizeDiscordSnowflake(discordId);
  const sanitizedRoleId = sanitizeDiscordSnowflake(assignedRoleId);
  const steam = sanitizeSteamId(steamId);
  const displayName =
    sanitizeDiscordUsername(discordDisplayName) || sanitizeDiscordUsername(discordUsername) || null;
  const usernameFallback = typeof discordUsername === 'string' ? discordUsername.trim() : '';

  const lines = ['✅ **Account linked**'];
  if (sanitizedDiscordId) {
    const mention = `<@${sanitizedDiscordId}>`;
    lines.push(`• Discord: ${mention}${displayName ? ` (${displayName})` : ''}`);
  } else if (displayName) {
    lines.push(`• Discord: ${displayName}`);
  } else if (usernameFallback) {
    lines.push(`• Discord: ${usernameFallback}`);
  }
  if (steam) {
    const steamUrl = `https://steamcommunity.com/profiles/${encodeURIComponent(steam)}`;
    lines.push(`• Steam: ${steam} (<${steamUrl}>)`);
  }
  const timestamp = Math.floor(Date.now() / 1000);
  lines.push(`• Linked at: <t:${timestamp}:F>`);
  if (sanitizedRoleId) {
    lines.push(`• Granted role: <@&${sanitizedRoleId}>`);
  }
  if (altLinked?.primaryProfileId) {
    const altLabel = Number.isFinite(Number(altLinked.primaryProfileId))
      ? `profile #${altLinked.primaryProfileId}`
      : 'another profile';
    const reason = safeTrimString(altLinked.reason || '');
    lines.push(`• Marked as alt of ${altLabel}${reason ? ` (${reason})` : ''}.`);
  }

  let content = lines.join('\n');
  if (content.length > MAX_DISCORD_MESSAGE_LENGTH) {
    content = `${content.slice(0, MAX_DISCORD_MESSAGE_LENGTH - 3)}...`;
  }

  const url = `${DISCORD_API_BASE}/channels/${channelId}/messages`;
  try {
    const response = await fetch(url, {
      method: 'POST',
      headers: {
        Authorization: `Bot ${token}`,
        'Content-Type': 'application/json'
      },
      body: JSON.stringify({ content })
    });
    if (!response.ok && response.status !== 403 && response.status !== 404) {
      console.warn('failed to post team auth log message', {
        status: response.status,
        teamId: numericTeam,
        channelId
      });
    }
  } catch (err) {
    console.warn('failed to post team auth log message', err);
  }
}

function projectTeamAuthProfile(profile, { includeAlts = false } = {}) {
  if (!profile || typeof profile !== 'object') return null;
  const alts = includeAlts && Array.isArray(profile.alts)
    ? profile.alts.map((entry) => ({
        profileId: entry?.id ?? null,
        steamId: entry?.steamid ?? entry?.steamId ?? null,
        discordId: entry?.discord_id ?? entry?.discordId ?? null,
        discordUsername: entry?.discord_username ?? entry?.discordUsername ?? null,
        discordDisplayName: entry?.discord_display_name ?? entry?.discordDisplayName ?? null,
        linkedAt: entry?.linked_at ?? entry?.linkedAt ?? null,
        createdAt: entry?.created_at ?? entry?.createdAt ?? null,
        reason: entry?.reason ?? null,
        relation: entry?.relation ?? null
      })).filter((entry) => entry.profileId != null || entry.steamId || entry.discordId)
    : [];
  return {
    profileId: profile?.id ?? null,
    teamId: profile?.team_id ?? profile?.teamId ?? null,
    steamId: profile?.steamid ?? profile?.steamId ?? null,
    discordId: profile?.discord_id ?? profile?.discordId ?? null,
    discordUsername: profile?.discord_username ?? profile?.discordUsername ?? null,
    discordDisplayName: profile?.discord_display_name ?? profile?.discordDisplayName ?? null,
    linkedAt: profile?.linked_at ?? profile?.linkedAt ?? null,
    updatedAt: profile?.updated_at ?? profile?.updatedAt ?? null,
    isAlt: Boolean(profile?.is_alt || profile?.isAlt),
    primaryProfileId: profile?.primary_profile_id ?? profile?.primaryProfileId ?? null,
    alts: includeAlts ? alts : undefined
  };
}

async function lookupTeamAuthCookieMatches(teamId, cookieId, { steamId = null, discordId = null } = {}) {
  if (typeof db.getTeamAuthCookieHistory !== 'function') return [];
  const numericTeamId = Number(teamId);
  if (!Number.isFinite(numericTeamId)) return [];
  const normalizedCookie = sanitizeCookieId(cookieId || null);
  if (!normalizedCookie) return [];
  let history = [];
  try {
    history = await db.getTeamAuthCookieHistory(numericTeamId, normalizedCookie);
  } catch (err) {
    console.warn('failed to load team auth cookie history', err);
    return [];
  }
  if (!Array.isArray(history) || history.length === 0) return [];
  const rows = history.filter((entry) => entry && typeof entry === 'object');
  if (rows.length === 0) return [];

  const steamIds = Array.from(
    new Set(
      rows
        .map((entry) => sanitizeSteamId(entry?.steamid ?? entry?.steamId ?? null))
        .filter((value) => typeof value === 'string' && value.length > 0)
    )
  );
  const profileMap = new Map();
  if (steamIds.length > 0 && typeof db.getTeamAuthProfilesBySteamIds === 'function') {
    try {
      const rawProfiles = await db.getTeamAuthProfilesBySteamIds(numericTeamId, steamIds);
      for (const raw of Array.isArray(rawProfiles) ? rawProfiles : []) {
        const projected = projectTeamAuthProfile(raw, { includeAlts: false });
        if (projected?.steamId) {
          profileMap.set(projected.steamId, projected);
        }
      }
    } catch (err) {
      console.warn('failed to load team auth cookie profile matches', err);
    }
  }

  const currentSteam = sanitizeSteamId(steamId);
  const currentDiscord = sanitizeDiscordSnowflake(discordId);

  return rows
    .map((entry) => {
      const entrySteam = sanitizeSteamId(entry?.steamid ?? entry?.steamId ?? null);
      const entryDiscord = sanitizeDiscordSnowflake(entry?.discord_id ?? entry?.discordId ?? null);
      const profile = entrySteam ? profileMap.get(entrySteam) : null;
      const lastSeen = typeof entry?.last_seen_at === 'string'
        ? entry.last_seen_at
        : typeof entry?.lastSeenAt === 'string'
        ? entry.lastSeenAt
        : null;
      const createdAt = typeof entry?.created_at === 'string'
        ? entry.created_at
        : typeof entry?.createdAt === 'string'
        ? entry.createdAt
        : null;
      const steamMatches = currentSteam && entrySteam && currentSteam === entrySteam;
      const discordMatches = currentDiscord && entryDiscord ? currentDiscord === entryDiscord : false;
      return {
        steamId: entrySteam ?? null,
        discordId: entryDiscord ?? null,
        profileId: profile?.profileId ?? null,
        discordUsername: profile?.discordUsername ?? null,
        discordDisplayName: profile?.discordDisplayName ?? null,
        linkedAt: profile?.linkedAt ?? null,
        lastSeenAt: lastSeen ?? null,
        firstSeenAt: createdAt ?? null,
        isCurrentSession: Boolean(steamMatches && (!currentDiscord || discordMatches))
      };
    })
    .filter((match) => match.steamId || match.discordId);
}

async function fetchTeamAuthProfiles(teamId) {
  if (typeof db.listTeamAuthProfiles !== 'function') return [];
  const numeric = Number(teamId);
  if (!Number.isFinite(numeric)) return [];
  try {
    const rows = await db.listTeamAuthProfiles(numeric);
    return (Array.isArray(rows) ? rows : [])
      .map((row) => projectTeamAuthProfile(row, { includeAlts: true }))
      .filter(Boolean);
  } catch (err) {
    console.error('failed to list team auth profiles', err);
    return [];
  }
}

async function loadTeamAuthProfile(teamId, steamId, { includeAlts = true } = {}) {
  if (typeof db.getTeamAuthProfile !== 'function') return null;
  const numeric = Number(teamId);
  if (!Number.isFinite(numeric)) return null;
  try {
    const raw = await db.getTeamAuthProfile(numeric, steamId);
    if (!raw) return null;
    return projectTeamAuthProfile(raw, { includeAlts });
  } catch (err) {
    console.warn('failed to load team auth profile', err);
    return null;
  }
}

async function decoratePlayersWithTeamAuth(teamId, players, { includeAlts = false } = {}) {
  const numericTeamId = Number(teamId);
  if (!Number.isFinite(numericTeamId) || !Array.isArray(players) || players.length === 0) return players;
  if (typeof db.getTeamAuthProfilesBySteamIds !== 'function') return players;
  const steamIds = Array.from(new Set(
    players
      .map((player) => {
        const value = player?.steamid ?? player?.SteamID ?? player?.steamId;
        return typeof value === 'string' ? value.trim() : String(value || '').trim();
      })
      .filter((id) => id.length > 0)
  ));
  if (steamIds.length === 0) return players;
  let rawProfiles = [];
  try {
    rawProfiles = await db.getTeamAuthProfilesBySteamIds(numericTeamId, steamIds);
  } catch (err) {
    console.warn('failed to load team auth profiles for players', err);
    return players;
  }
  const profileMap = new Map();
  for (const raw of Array.isArray(rawProfiles) ? rawProfiles : []) {
    const projected = projectTeamAuthProfile(raw, { includeAlts });
    if (projected?.steamId) {
      profileMap.set(String(raw.steamid || projected.steamId), projected);
    }
  }
  return players.map((player) => {
    const steamId = (() => {
      const value = player?.steamid ?? player?.SteamID ?? player?.steamId;
      return typeof value === 'string' ? value.trim() : String(value || '').trim();
    })();
    if (!steamId) return player;
    const auth = profileMap.get(steamId);
    if (!auth) return player;
    return { ...player, team_auth: auth };
  });
}

function projectDiscordIntegration(row) {
  if (!row || typeof row !== 'object') return null;
  const serverId = Number(row.server_id ?? row.serverId);
  const configJson = row.config_json ?? row.configJson ?? null;
  return {
    serverId: Number.isFinite(serverId) ? serverId : null,
    guildId: row.guild_id || row.guildId || null,
    channelId: row.channel_id || row.channelId || null,
    statusMessageId: row.status_message_id || row.statusMessageId || null,
    createdAt: row.created_at || row.createdAt || null,
    updatedAt: row.updated_at || row.updatedAt || null,
    hasToken: Boolean(row.bot_token),
    hasCommandToken: Boolean(row.command_bot_token),
    config: parseDiscordBotConfig(configJson)
  };
}

function mergeDiscordBotConfig(baseConfig, updates) {
  const base = parseDiscordBotConfig(baseConfig);
  if (!updates || typeof updates !== 'object') {
    return base;
  }

  const next = {
    presenceTemplate: base.presenceTemplate,
    presenceStatuses: { ...base.presenceStatuses },
    colors: { ...base.colors },
    fields: { ...base.fields },
    ticketing: { ...base.ticketing }
  };

  if (Object.prototype.hasOwnProperty.call(updates, 'presenceTemplate')) {
    next.presenceTemplate = updates.presenceTemplate;
  }

  if (updates.presenceStatuses && typeof updates.presenceStatuses === 'object') {
    for (const [key, value] of Object.entries(updates.presenceStatuses)) {
      next.presenceStatuses[key] = value;
    }
  }

  if (updates.colors && typeof updates.colors === 'object') {
    for (const [key, value] of Object.entries(updates.colors)) {
      next.colors[key] = value;
    }
  }

  if (updates.fields && typeof updates.fields === 'object') {
    for (const [key, value] of Object.entries(updates.fields)) {
      next.fields[key] = value;
    }
  }

  if (updates.ticketing && typeof updates.ticketing === 'object') {
    next.ticketing = { ...next.ticketing, ...updates.ticketing };
  }

  return normaliseDiscordBotConfig(next);
}

function describeDiscordStatus(serverId) {
  const numericId = Number(serverId);
  const status = Number.isFinite(numericId) ? statusMap.get(numericId) : null;
  const details = status?.details || {};
  const playersOnline = Number(details?.players?.online);
  const maxPlayers = Number(details?.players?.max);
  const joiningRaw = Number(details?.joining);
  const serverOnline = Boolean(status?.ok);
  return {
    serverOnline,
    players: {
      current: Number.isFinite(playersOnline) ? playersOnline : 0,
      max: Number.isFinite(maxPlayers) ? maxPlayers : null
    },
    joining: Number.isFinite(joiningRaw) ? Math.max(0, joiningRaw) : 0,
    presence: serverOnline ? 'online' : 'dnd',
    presenceLabel: serverOnline ? 'Online' : 'Do Not Disturb',
    lastCheck: status?.lastCheck || null
  };
}

rconEventBus.on('monitor_status', (serverId, payload) => {
  const id = toServerId(serverId);
  if (id == null) return;
  const latency = Number.isFinite(payload?.latency) ? payload.latency : null;
  const replies = Array.isArray(payload?.replies) ? payload.replies : [];
  const findReply = (command) => {
    const target = String(command || '').trim().toLowerCase();
    if (!target) return null;
    const entry = replies.find((item) => typeof item?.command === 'string' && item.command.toLowerCase() === target);
    return entry?.reply || null;
  };
  const statusReply = findReply('status') || payload?.reply || null;
  const statusMessage = statusReply?.Message || statusReply?.message || '';
  const details = parseStatusMessage(statusMessage);

  const serverInfoReply = findReply('serverinfo');
  const serverInfoMessage = serverInfoReply?.Message || serverInfoReply?.message || '';
  if (serverInfoMessage) {
    try {
      const info = parseServerInfoMessage(serverInfoMessage);
      if (info) {
        cacheServerInfo(id, info);
        details.serverInfo = info;
        details.serverinfo = info;
        details.serverInfoRaw = serverInfoMessage;
      }
    } catch (err) {
      console.warn('Failed to parse serverinfo response', err);
    }
  }

  recordStatus(id, {
    ok: true,
    lastCheck: new Date().toISOString(),
    latency,
    details
  });
  if (typeof db.recordServerPlayerCount === 'function' && details?.players?.online != null) {
    const fpsSources = [
      details?.fps,
      details?.serverInfo?.fps,
      details?.serverinfo?.fps,
      details?.serverInfo?.Framerate,
      details?.serverinfo?.Framerate,
      details?.serverInfo?.framerate,
      details?.serverinfo?.framerate
    ];
    let fpsValue = null;
    for (const source of fpsSources) {
      const parsed = extractFloat(source);
      if (parsed != null) {
        fpsValue = parsed;
        break;
      }
    }
    const snapshot = {
      server_id: id,
      player_count: details.players.online,
      max_players: Number.isFinite(details.players.max) ? details.players.max : null,
      queued: Number.isFinite(details.queued) ? details.queued : null,
      sleepers: Number.isFinite(details.sleepers) ? details.sleepers : null,
      joining: Number.isFinite(details.joining) ? details.joining : null,
      fps: fpsValue != null ? fpsValue : null,
      online: 1
    };
    db.recordServerPlayerCount(snapshot).catch((err) => {
      console.warn('Failed to record player count snapshot', err);
    });
  }
  offlineSnapshotTimestamps.delete(id);
  const playerReply = findReply('playerlist');
  const playerMessage = playerReply?.Message || playerReply?.message || '';
  if (playerMessage) {
    processMonitorPlayerListSnapshot(id, playerMessage).catch((err) => {
      console.warn('Failed to persist monitored player list', err);
    });
  }
});

rconEventBus.on('monitor_error', (serverId, error) => {
  const id = toServerId(serverId);
  if (id == null) return;
  const message = error?.message || String(error);
  recordStatus(id, {
    ok: false,
    lastCheck: new Date().toISOString(),
    error: message
  });
  if (typeof db.recordServerPlayerCount === 'function') {
    const now = Date.now();
    const last = offlineSnapshotTimestamps.get(id) || 0;
    if (now - last >= OFFLINE_SNAPSHOT_MIN_INTERVAL) {
      offlineSnapshotTimestamps.set(id, now);
      db.recordServerPlayerCount({
        server_id: id,
        player_count: 0,
        max_players: null,
        queued: null,
        sleepers: null,
        joining: null,
        fps: null,
        online: 0
      }).catch((err) => {
        console.warn('Failed to record offline player snapshot', err);
      });
    }
  }
});


async function fetchServersForMonitoring() {
  if (typeof db.listServersWithSecrets === 'function') {
    return await db.listServersWithSecrets();
  }
  return await db.listServers();
}


async function refreshMonitoredServers() {
  if (monitorRefreshPromise) return monitorRefreshPromise;
  monitorRefreshPromise = (async () => {
    try {

      const list = await fetchServersForMonitoring();

      const seen = new Set();
      for (const row of list) {
        const key = Number(row.id);
        if (!Number.isFinite(key)) continue;
        seen.add(key);
        ensureRconBinding(row);
      }
      for (const key of [...rconBindings.keys()]) {
        if (!seen.has(key)) closeServerRcon(key);
      }
      for (const key of [...statusMap.keys()]) {
        if (!seen.has(key)) statusMap.delete(key);
      }
      for (const entryKey of [...recentPlayerConnections.keys()]) {
        const [serverId] = entryKey.split(':');
        const numeric = Number(serverId);
        if (Number.isFinite(numeric) && !seen.has(numeric)) recentPlayerConnections.delete(entryKey);
      }
      for (const key of [...killFeedCache.keys()]) {
        if (!seen.has(key)) killFeedCache.delete(key);
      }
      for (const key of [...killFeedCleanupSchedule.keys()]) {
        if (!seen.has(key)) killFeedCleanupSchedule.delete(key);
      }
      for (const [serverId] of [...offlineSnapshotTimestamps.entries()]) {
        if (!seen.has(serverId)) offlineSnapshotTimestamps.delete(serverId);
      }
      for (const key of [...monitoredServerRows.keys()]) {
        if (!seen.has(key)) monitoredServerRows.delete(key);
      }
      for (const key of [...teamInfoMonitorState.keys()]) {
        if (!seen.has(key)) teamInfoMonitorState.delete(key);
      }
      if (!monitorController) {
        monitorController = startAutoMonitor(list, {
          intervalMs: MONITOR_INTERVAL,
          timeoutMs: MONITOR_TIMEOUT,
          commands: ['status', 'playerlist', 'serverinfo']
        });
      } else {
        monitorController.update(list);
      }
    } catch (err) {
      console.error('monitor refresh failed', err);
    } finally {
      monitorRefreshPromise = null;
    }
  })();
  return monitorRefreshPromise;
}

const chatPurgeHandle = setInterval(() => {
  runGlobalChatCleanup();
}, CHAT_PURGE_INTERVAL_MS);
if (chatPurgeHandle.unref) chatPurgeHandle.unref();
await runGlobalChatCleanup();

const killFeedPurgeHandle = setInterval(() => {
  runKillFeedGlobalCleanup();
}, KILL_FEED_PURGE_INTERVAL_MS);
if (killFeedPurgeHandle.unref) killFeedPurgeHandle.unref();
await runKillFeedGlobalCleanup();

const mapPurgeHandle = setInterval(() => {
  purgeExpiredMapCaches().catch((err) => console.error('scheduled map purge error', err));
}, MAP_PURGE_INTERVAL);
if (mapPurgeHandle.unref) mapPurgeHandle.unref();

await refreshMonitoredServers();

const MFA_TICKET_TTL_MS = 10 * 60 * 1000;
const pendingMfaTickets = new Map();
const passkeyRegistrationChallenges = new Map();
const passkeyLoginChallenges = new Map();

authenticator.options = { window: 1 };

const encodeBase64Url = (input) => Buffer.from(input).toString('base64url');
const decodeBase64Url = (input) => Buffer.from(input, 'base64url');
const normaliseTransports = (value) => {
  if (Array.isArray(value)) return value.map((t) => String(t)).filter(Boolean);
  if (typeof value === 'string') {
    const trimmed = value.trim();
    if (!trimmed) return [];
    try {
      const parsed = JSON.parse(trimmed);
      if (Array.isArray(parsed)) return parsed.map((t) => String(t)).filter(Boolean);
    } catch {
      return [];
    }
  }
  return [];
};
const serialiseTransports = (value) => {
  const list = normaliseTransports(value);
  return list.length ? JSON.stringify(list) : null;
};

function createMfaTicket(userId) {
  const token = crypto.randomBytes(24).toString('hex');
  const expiresAt = Date.now() + MFA_TICKET_TTL_MS;
  pendingMfaTickets.set(token, { userId, expiresAt });
  return token;
}

function getMfaTicket(token) {
  if (!token) return null;
  const record = pendingMfaTickets.get(token);
  if (!record) return null;
  if (record.expiresAt < Date.now()) {
    pendingMfaTickets.delete(token);
    passkeyLoginChallenges.delete(token);
    return null;
  }
  return record;
}

function clearMfaTicket(token) {
  pendingMfaTickets.delete(token);
  passkeyLoginChallenges.delete(token);
}

async function buildAuthPayload(userRow) {
  const context = await loadUserContext(userRow.id);
  const roleForToken = context?.role || userRow.role;
  const token = signToken({ ...userRow, role: roleForToken }, JWT_SECRET);
  return {
    token,
    username: context?.username || userRow.username,
    superuser: Boolean(context?.superuser ?? userRow.superuser),
    role: roleForToken,
    roleName: context?.roleName || userRow.role_name || roleForToken,
    id: userRow.id,
    permissions: context?.permissions || normaliseRolePermissions(userRow.role_permissions, roleForToken),
    activeTeamId: context?.activeTeamId || null,
    activeTeamName: context?.activeTeamName || null,
    activeTeamHasDiscordToken: context?.activeTeamHasDiscordToken || false,
    activeTeamDiscordGuildId: context?.activeTeamDiscordGuildId || null,
    activeTeamDiscordTokenPreview: context?.activeTeamDiscordTokenPreview || null,
    teamDiscord: context?.teamDiscord || { hasToken: false, guildId: null, tokenPreview: null },
    teams: context?.teams || []
  };
}

async function createPasskeyAuthOptions(req, userId, ticket) {
  if (typeof db.listUserPasskeys !== 'function') return null;
  const passkeys = await db.listUserPasskeys(userId);
  if (!passkeys || passkeys.length === 0) return null;
  const options = await generateAuthenticationOptions({
    rpID: getPasskeyRpId(req),
    userVerification: 'preferred',
    allowCredentials: passkeys.map((pk) => ({
      id: decodeBase64Url(pk.credential_id),
      type: 'public-key',
      transports: normaliseTransports(pk.transports)
    }))
  });
  if (ticket) {
    passkeyLoginChallenges.set(ticket, { userId, challenge: options.challenge });
  }
  return options;
}

const projectPasskey = (pk) => ({
  id: pk.id,
  name: pk.friendly_name || 'Passkey',
  created_at: pk.created_at || null,
  last_used_at: pk.last_used_at || null,
  transports: normaliseTransports(pk.transports)
});

// --- Public metadata
app.get('/api/public-config', (req, res) => {
  res.json({ allowRegistration: ALLOW_REGISTRATION });
});

// --- Auth
app.post('/api/login', async (req, res) => {
  const { username, password } = req.body || {};
  const userName = normalizeUsername(username);
  if (!userName || !password) return res.status(400).json({ error: 'missing_fields' });
  try {
    const row = await db.getUserByUsername(userName);
    if (!row) return res.status(401).json({ error: 'invalid_login' });
    const ok = await bcrypt.compare(password, row.password_hash);
    if (!ok) return res.status(401).json({ error: 'invalid_login' });
    const hasTotp = Boolean(row.mfa_enabled && row.mfa_secret);
    const passkeyCount = typeof db.countUserPasskeys === 'function'
      ? await db.countUserPasskeys(row.id)
      : 0;
    const requiresMfa = hasTotp || passkeyCount > 0;
    if (requiresMfa) {
      const ticket = createMfaTicket(row.id);
      let passkeyOptions = null;
      if (passkeyCount > 0) {
        try {
          passkeyOptions = await createPasskeyAuthOptions(req, row.id, ticket);
        } catch (err) {
          console.warn('failed to create passkey options', err);
        }
      }
      return res.status(401).json({
        error: 'mfa_required',
        mfa_required: true,
        ticket,
        methods: { totp: hasTotp, passkey: passkeyCount > 0 },
        passkeyOptions: passkeyOptions || null
      });
    }
    const payload = await buildAuthPayload(row);
    res.json(payload);
  } catch (e) {
    res.status(500).json({ error: 'db_error' });
  }
});

app.post('/api/login/mfa/totp', async (req, res) => {
  const { ticket, code } = req.body || {};
  if (!ticket || !code) return res.status(400).json({ error: 'missing_fields' });
  const record = getMfaTicket(ticket);
  if (!record) return res.status(401).json({ error: 'mfa_expired' });
  try {
    const user = await db.getUser(record.userId);
    if (!user || !user.mfa_secret || !user.mfa_enabled) {
      clearMfaTicket(ticket);
      return res.status(400).json({ error: 'mfa_not_enabled' });
    }
    const valid = authenticator.check(String(code).trim(), user.mfa_secret);
    if (!valid) return res.status(401).json({ error: 'invalid_mfa_code' });
    clearMfaTicket(ticket);
    const payload = await buildAuthPayload(user);
    res.json(payload);
  } catch (err) {
    console.error('totp verify failed', err);
    res.status(500).json({ error: 'db_error' });
  }
});

app.post('/api/login/mfa/passkey/options', async (req, res) => {
  const { ticket } = req.body || {};
  const record = getMfaTicket(ticket);
  if (!record) return res.status(401).json({ error: 'mfa_expired' });
  try {
    const options = await createPasskeyAuthOptions(req, record.userId, ticket);
    if (!options) return res.status(400).json({ error: 'no_passkeys' });
    res.json({ options });
  } catch (err) {
    console.error('passkey options failed', err);
    res.status(500).json({ error: 'db_error' });
  }
});

app.post('/api/login/mfa/passkey/verify', async (req, res) => {
  const { ticket, response } = req.body || {};
  const record = getMfaTicket(ticket);
  if (!record) return res.status(401).json({ error: 'mfa_expired' });
  if (!response || typeof response !== 'object') {
    return res.status(400).json({ error: 'missing_fields' });
  }
  try {
    const expected = passkeyLoginChallenges.get(ticket);
    if (!expected || expected.userId !== record.userId) {
      return res.status(401).json({ error: 'mfa_expired' });
    }
    const stored = await db.getPasskeyByCredentialId(response.id);
    if (!stored || stored.user_id !== record.userId) {
      return res.status(401).json({ error: 'invalid_passkey' });
    }
    const verification = await verifyAuthenticationResponse({
      response,
      expectedChallenge: expected.challenge,
      expectedOrigin: getPasskeyOrigin(req),
      expectedRPID: getPasskeyRpId(req),
      authenticator: {
        credentialID: decodeBase64Url(stored.credential_id),
        credentialPublicKey: decodeBase64Url(stored.public_key),
        counter: Number(stored.counter) || 0,
        transports: normaliseTransports(stored.transports)
      },
      requireUserVerification: true
    });
    if (!verification.verified) return res.status(401).json({ error: 'invalid_passkey' });
    const newCounter = verification.authenticationInfo?.newCounter;
    if (typeof newCounter === 'number' && Number.isFinite(newCounter)) {
      await db.updatePasskeyCounter(stored.credential_id, newCounter);
    }
    clearMfaTicket(ticket);
    const user = await db.getUser(record.userId);
    if (!user) return res.status(404).json({ error: 'not_found' });
    const payload = await buildAuthPayload(user);
    res.json(payload);
  } catch (err) {
    console.error('passkey verification failed', err);
    res.status(500).json({ error: 'db_error' });
  }
});

app.post('/api/register', async (req, res) => {
  if (!ALLOW_REGISTRATION) return res.status(403).json({ error: 'registration_disabled' });
  const { username, password } = req.body || {};
  const userName = normalizeUsername(username);
  if (!userName || !password) return res.status(400).json({ error: 'missing_fields' });
  if (!USERNAME_PATTERN.test(userName)) return res.status(400).json({ error: 'invalid_username' });
  if (password.length < 8) return res.status(400).json({ error: 'weak_password' });
  try {
    const existing = await findUserCaseInsensitive(userName);
    if (existing) return res.status(409).json({ error: 'username_taken' });
    const hash = bcrypt.hashSync(password, 10);
    const id = await db.createUser({ username: userName, password_hash: hash, role: 'user' });
    res.status(201).json({ id, username: userName });
  } catch (e) {
    res.status(500).json({ error: 'db_error' });
  }
});

app.get('/api/me', auth, async (req, res) => {
  try {
    const context = await loadUserContext(req.user.uid);
    if (!context) return res.status(404).json({ error: 'not_found' });
    res.json({
      id: context.id,
      username: context.username,
      superuser: Boolean(context.superuser),
      role: context.role,
      roleName: context.roleName,
      permissions: context.permissions,
      created_at: context.created_at || null,
      activeTeamId: context.activeTeamId,
      activeTeamName: context.activeTeamName,
      activeTeamHasDiscordToken: context.activeTeamHasDiscordToken || false,
      activeTeamDiscordGuildId: context.activeTeamDiscordGuildId || null,
      activeTeamDiscordTokenPreview: context.activeTeamDiscordTokenPreview || null,
      teamDiscord: context.teamDiscord || { hasToken: false, guildId: null, tokenPreview: null },
      teams: context.teams
    });
  } catch (e) {
    res.status(500).json({ error: 'db_error' });
  }
});

app.get('/api/me/settings', auth, async (req, res) => {
  try {
    const settings = await db.getUserSettings(req.user.uid);
    res.json(settings);
  } catch {
    res.status(500).json({ error: 'db_error' });
  }
});

app.post('/api/me/settings', auth, async (req, res) => {
  const payload = req.body;
  if (!payload || typeof payload !== 'object') return res.status(400).json({ error: 'invalid_payload' });
  try {
    for (const [key, value] of Object.entries(payload)) {
      if (!ALLOWED_USER_SETTINGS.has(key)) continue;
      const normalized = typeof value === 'string' ? value.trim() : value;
      if (normalized === '' || normalized === null || typeof normalized === 'undefined') {
        await db.deleteUserSetting(req.user.uid, key);
      } else {
        await db.setUserSetting(req.user.uid, key, String(normalized));
      }
    }
    const settings = await db.getUserSettings(req.user.uid);
    res.json(settings);
  } catch (err) {
    console.error('settings update failed', err);
    res.status(500).json({ error: 'db_error' });
  }
});

app.get('/api/me/security', auth, async (req, res) => {
  try {
    const user = await db.getUser(req.user.uid);
    if (!user) return res.status(404).json({ error: 'not_found' });
    const passkeys = typeof db.listUserPasskeys === 'function'
      ? await db.listUserPasskeys(user.id)
      : [];
    res.json({
      totpEnabled: Boolean(user.mfa_enabled && user.mfa_secret),
      passkeys: Array.isArray(passkeys) ? passkeys.map(projectPasskey) : []
    });
  } catch (err) {
    console.error('failed to load security settings', err);
    res.status(500).json({ error: 'db_error' });
  }
});

app.post('/api/me/security/totp/setup', auth, async (req, res) => {
  try {
    const user = await db.getUser(req.user.uid);
    if (!user) return res.status(404).json({ error: 'not_found' });
    const secret = authenticator.generateSecret();
    const label = user.username || 'RustAdmin';
    const uri = authenticator.keyuri(label, PASSKEY_RP_NAME, secret);
    res.json({ secret, uri });
  } catch (err) {
    console.error('failed to start totp setup', err);
    res.status(500).json({ error: 'db_error' });
  }
});

app.post('/api/me/security/totp/enable', auth, async (req, res) => {
  const { code, secret } = req.body || {};
  if (!code || !secret) return res.status(400).json({ error: 'missing_fields' });
  try {
    const isValid = authenticator.verify({ token: String(code).trim(), secret: String(secret).trim() });
    if (!isValid) return res.status(401).json({ error: 'invalid_mfa_code' });
    await db.setUserMfaSecret(req.user.uid, String(secret).trim(), true);
    res.json({ ok: true });
  } catch (err) {
    console.error('failed to enable totp', err);
    res.status(500).json({ error: 'db_error' });
  }
});

app.post('/api/me/security/totp/disable', auth, async (req, res) => {
  const { currentPassword } = req.body || {};
  if (!currentPassword) return res.status(400).json({ error: 'missing_fields' });
  try {
    const user = await db.getUser(req.user.uid);
    if (!user) return res.status(404).json({ error: 'not_found' });
    const ok = await bcrypt.compare(currentPassword, user.password_hash);
    if (!ok) return res.status(401).json({ error: 'invalid_current_password' });
    await db.disableUserMfa(user.id);
    res.json({ ok: true });
  } catch (err) {
    console.error('failed to disable totp', err);
    res.status(500).json({ error: 'db_error' });
  }
});

app.post('/api/me/passkeys/options', auth, async (req, res) => {
  if (typeof db.listUserPasskeys !== 'function') return res.status(400).json({ error: 'passkeys_unavailable' });
  try {
    const user = await db.getUser(req.user.uid);
    if (!user) return res.status(404).json({ error: 'not_found' });
    const existing = await db.listUserPasskeys(user.id);
    const options = await generateRegistrationOptions({
      rpID: getPasskeyRpId(req),
      rpName: PASSKEY_RP_NAME,
      userID: String(user.id),
      userName: user.username,
      userDisplayName: user.username,
      attestationType: 'none',
      excludeCredentials: (existing || []).map((pk) => ({
        id: decodeBase64Url(pk.credential_id),
        type: 'public-key',
        transports: normaliseTransports(pk.transports)
      }))
    });
    passkeyRegistrationChallenges.set(user.id, options.challenge);
    res.json({ options });
  } catch (err) {
    console.error('failed to start passkey registration', err);
    res.status(500).json({ error: 'db_error' });
  }
});

app.post('/api/me/passkeys/register', auth, async (req, res) => {
  const { response, name } = req.body || {};
  if (!response || typeof response !== 'object') return res.status(400).json({ error: 'missing_fields' });
  try {
    const expectedChallenge = passkeyRegistrationChallenges.get(req.user.uid);
    if (!expectedChallenge) return res.status(400).json({ error: 'registration_expired' });
    const verification = await verifyRegistrationResponse({
      response,
      expectedChallenge,
      expectedOrigin: getPasskeyOrigin(req),
      expectedRPID: getPasskeyRpId(req),
      requireUserVerification: true
    });
    if (!verification.verified) return res.status(400).json({ error: 'invalid_passkey' });
    const info = verification.registrationInfo;
    await db.addUserPasskey({
      userId: req.user.uid,
      credentialId: encodeBase64Url(info.credentialID),
      publicKey: encodeBase64Url(info.credentialPublicKey),
      counter: info.counter || 0,
      transports: serialiseTransports(response?.response?.transports),
      friendlyName: typeof name === 'string' && name.trim() ? name.trim() : null
    });
    passkeyRegistrationChallenges.delete(req.user.uid);
    const passkeys = await db.listUserPasskeys(req.user.uid);
    res.status(201).json({ ok: true, passkeys: passkeys.map(projectPasskey) });
  } catch (err) {
    console.error('failed to register passkey', err);
    res.status(500).json({ error: 'db_error' });
  }
});

app.delete('/api/me/passkeys/:id', auth, async (req, res) => {
  const id = Number(req.params.id);
  if (!Number.isFinite(id)) return res.status(400).json({ error: 'invalid_id' });
  try {
    await db.deleteUserPasskey(req.user.uid, id);
    const passkeys = typeof db.listUserPasskeys === 'function'
      ? await db.listUserPasskeys(req.user.uid)
      : [];
    res.json({ ok: true, passkeys: passkeys.map(projectPasskey) });
  } catch (err) {
    console.error('failed to delete passkey', err);
    res.status(500).json({ error: 'db_error' });
  }
});

app.get('/api/teams', auth, async (req, res) => {
  try {
    const context = await loadUserContext(req.authUser.id);
    res.json({
      activeTeamId: context?.activeTeamId ?? null,
      activeTeamName: context?.activeTeamName ?? null,
      activeTeamHasDiscordToken: context?.activeTeamHasDiscordToken ?? false,
      activeTeamDiscordGuildId: context?.activeTeamDiscordGuildId ?? null,
      activeTeamDiscordTokenPreview: context?.activeTeamDiscordTokenPreview ?? null,
      teamDiscord:
        context?.teamDiscord || { hasToken: false, guildId: null, tokenPreview: null },
      teams: context?.teams || []
    });
  } catch (err) {
    console.error('failed to load teams', err);
    res.status(500).json({ error: 'db_error' });
  }
});

app.get('/api/team/discord', auth, async (req, res) => {
  if (!hasGlobalPermission(req.authUser, 'manageUsers') && !hasGlobalPermission(req.authUser, 'manageRoles')) {
    return res.status(403).json({ error: 'forbidden' });
  }
  const teamId = req.authUser?.activeTeamId;
  if (teamId == null) return res.status(400).json({ error: 'no_active_team' });
  if (typeof db.getTeamDiscordSettings !== 'function') {
    return res.status(501).json({ error: 'not_supported' });
  }
  try {
    const info = await db.getTeamDiscordSettings(teamId);
    const hasToken = Boolean(info?.hasToken);
    const guildId = info?.guildId != null && info.guildId !== '' ? String(info.guildId) : null;
    const tokenPreview = info?.tokenPreview ? String(info.tokenPreview) : null;
    res.json({
      hasToken,
      guildId,
      tokenPreview,
      teamDiscord: { hasToken, guildId, tokenPreview },
      activeTeamHasDiscordToken: hasToken,
      activeTeamDiscordGuildId: guildId
    });
  } catch (err) {
    console.error('failed to load team discord token', err);
    res.status(500).json({ error: 'db_error' });
  }
});

app.post('/api/team/discord', auth, async (req, res) => {
  if (!hasGlobalPermission(req.authUser, 'manageUsers') && !hasGlobalPermission(req.authUser, 'manageRoles')) {
    return res.status(403).json({ error: 'forbidden' });
  }
  const teamId = req.authUser?.activeTeamId;
  if (teamId == null) return res.status(400).json({ error: 'no_active_team' });
  if (typeof db.setTeamDiscordToken !== 'function') {
    return res.status(501).json({ error: 'not_supported' });
  }
  try {
    const body = req.body || {};
    const token = sanitizeDiscordToken(body.token ?? body.discordToken ?? body.botToken);
    const guildInput = body.guildId ?? body.guild_id ?? body.guildID ?? body.discordGuildId ?? body.discord_guild_id;
    const guildId = sanitizeDiscordSnowflake(guildInput);
    if (!token) return res.status(400).json({ error: 'missing_token' });
    if (!guildId) return res.status(400).json({ error: 'missing_guild_id' });
    await db.setTeamDiscordToken(teamId, token, guildId);
    let hasToken = true;
    let responseGuildId = guildId || null;
    let responseTokenPreview = token ? previewDiscordToken(token) : null;
    if (typeof db.getTeamDiscordSettings === 'function') {
      try {
        const info = await db.getTeamDiscordSettings(teamId);
        hasToken = Boolean(info?.hasToken);
        if (info?.guildId != null && info.guildId !== '') {
          responseGuildId = String(info.guildId);
        } else if (!hasToken) {
          responseGuildId = null;
        }
        responseTokenPreview = info?.tokenPreview ? String(info.tokenPreview) : responseTokenPreview;
        if (!hasToken) responseTokenPreview = null;
      } catch (err) {
        console.warn('failed to refresh team discord token state', err);
      }
    }
    const numericTeamId = Number(teamId);
    if (req.authUser?.id && typeof loadUserContext === 'function') {
      try {
        const refreshed = await loadUserContext(req.authUser.id);
        if (refreshed) req.authUser = refreshed;
      } catch (err) {
        console.warn('failed to refresh auth context after team token update', err);
        req.authUser.activeTeamHasDiscordToken = hasToken;
        req.authUser.activeTeamDiscordGuildId = responseGuildId;
        req.authUser.teamDiscord = { hasToken, guildId: responseGuildId, tokenPreview: responseTokenPreview };
        if (Array.isArray(req.authUser.teams)) {
          req.authUser.teams = req.authUser.teams.map((team) => {
            if (!team) return team;
            const id = Number(team.id);
            if (Number.isFinite(id) && Number.isFinite(numericTeamId) && id === numericTeamId) {
              return {
                ...team,
                hasDiscordToken: hasToken,
                discordGuildId: responseGuildId,
                discordTokenPreview: responseTokenPreview
              };
            }
            if (team.id === teamId) {
              return {
                ...team,
                hasDiscordToken: hasToken,
                discordGuildId: responseGuildId,
                discordTokenPreview: responseTokenPreview
              };
            }
            return team;
          });
        }
      }
    } else if (req.authUser) {
      req.authUser.activeTeamHasDiscordToken = hasToken;
      req.authUser.activeTeamDiscordGuildId = responseGuildId;
      req.authUser.teamDiscord = { hasToken, guildId: responseGuildId, tokenPreview: responseTokenPreview };
      if (Array.isArray(req.authUser.teams)) {
        req.authUser.teams = req.authUser.teams.map((team) => {
          if (!team) return team;
          const id = Number(team.id);
          if (Number.isFinite(id) && Number.isFinite(numericTeamId) && id === numericTeamId) {
            return {
              ...team,
              hasDiscordToken: hasToken,
              discordGuildId: responseGuildId,
              discordTokenPreview: responseTokenPreview
            };
          }
          if (team.id === teamId) {
            return {
              ...team,
              hasDiscordToken: hasToken,
              discordGuildId: responseGuildId,
              discordTokenPreview: responseTokenPreview
            };
          }
          return team;
        });
      }
    }
    res.json({
      hasToken,
      guildId: responseGuildId,
      tokenPreview: responseTokenPreview,
      teamDiscord: { hasToken, guildId: responseGuildId, tokenPreview: responseTokenPreview },
      activeTeamHasDiscordToken: hasToken,
      activeTeamDiscordGuildId: responseGuildId
    });
  } catch (err) {
    console.error('failed to save team discord token', err);
    res.status(500).json({ error: 'db_error' });
  }
});

app.delete('/api/team/discord', auth, async (req, res) => {
  if (!hasGlobalPermission(req.authUser, 'manageUsers') && !hasGlobalPermission(req.authUser, 'manageRoles')) {
    return res.status(403).json({ error: 'forbidden' });
  }
  const teamId = req.authUser?.activeTeamId;
  if (teamId == null) return res.status(400).json({ error: 'no_active_team' });
  if (typeof db.clearTeamDiscordToken !== 'function') {
    return res.status(501).json({ error: 'not_supported' });
  }
  try {
    await db.clearTeamDiscordToken(teamId);
    let hasToken = false;
    let responseGuildId = null;
    let responseTokenPreview = null;
    if (typeof db.getTeamDiscordSettings === 'function') {
      try {
        const info = await db.getTeamDiscordSettings(teamId);
        hasToken = Boolean(info?.hasToken);
        if (info?.guildId != null && info.guildId !== '') {
          responseGuildId = String(info.guildId);
        }
        responseTokenPreview = info?.tokenPreview ? String(info.tokenPreview) : null;
        if (!hasToken) responseTokenPreview = null;
      } catch (err) {
        console.warn('failed to refresh team discord token state', err);
      }
    }
    const numericTeamId = Number(teamId);
    if (req.authUser?.id && typeof loadUserContext === 'function') {
      try {
        const refreshed = await loadUserContext(req.authUser.id);
        if (refreshed) req.authUser = refreshed;
      } catch (err) {
        console.warn('failed to refresh auth context after team token removal', err);
        req.authUser.activeTeamHasDiscordToken = hasToken;
        req.authUser.activeTeamDiscordGuildId = responseGuildId;
        req.authUser.teamDiscord = { hasToken, guildId: responseGuildId, tokenPreview: responseTokenPreview };
        if (Array.isArray(req.authUser.teams)) {
          req.authUser.teams = req.authUser.teams.map((team) => {
            if (!team) return team;
            const id = Number(team.id);
            if (Number.isFinite(id) && Number.isFinite(numericTeamId) && id === numericTeamId) {
              return {
                ...team,
                hasDiscordToken: hasToken,
                discordGuildId: responseGuildId,
                discordTokenPreview: responseTokenPreview
              };
            }
            if (team.id === teamId) {
              return {
                ...team,
                hasDiscordToken: hasToken,
                discordGuildId: responseGuildId,
                discordTokenPreview: responseTokenPreview
              };
            }
            return team;
          });
        }
      }
    } else if (req.authUser) {
      req.authUser.activeTeamHasDiscordToken = hasToken;
      req.authUser.activeTeamDiscordGuildId = responseGuildId;
      req.authUser.teamDiscord = { hasToken, guildId: responseGuildId, tokenPreview: responseTokenPreview };
      if (Array.isArray(req.authUser.teams)) {
        req.authUser.teams = req.authUser.teams.map((team) => {
          if (!team) return team;
          const id = Number(team.id);
          if (Number.isFinite(id) && Number.isFinite(numericTeamId) && id === numericTeamId) {
            return {
              ...team,
              hasDiscordToken: hasToken,
              discordGuildId: responseGuildId,
              discordTokenPreview: responseTokenPreview
            };
          }
          if (team.id === teamId) {
            return {
              ...team,
              hasDiscordToken: hasToken,
              discordGuildId: responseGuildId,
              discordTokenPreview: responseTokenPreview
            };
          }
          return team;
        });
      }
    }
    res.json({
      hasToken,
      guildId: responseGuildId,
      tokenPreview: responseTokenPreview,
      teamDiscord: { hasToken, guildId: responseGuildId, tokenPreview: responseTokenPreview },
      activeTeamHasDiscordToken: hasToken,
      activeTeamDiscordGuildId: responseGuildId
    });
  } catch (err) {
    console.error('failed to clear team discord token', err);
    res.status(500).json({ error: 'db_error' });
  }
});

app.get('/api/team/auth/settings', auth, async (req, res) => {
  if (!hasGlobalPermission(req.authUser, 'manageUsers') && !hasGlobalPermission(req.authUser, 'manageRoles')) {
    return res.status(403).json({ error: 'forbidden' });
  }
  const teamId = req.authUser?.activeTeamId;
  if (teamId == null) return res.status(400).json({ error: 'no_active_team' });
  if (typeof db.getTeamAuthSettings !== 'function') {
    return res.status(501).json({ error: 'not_supported' });
  }
  try {
    const settings = await db.getTeamAuthSettings(teamId);
    res.json({
      enabled: Boolean(settings?.enabled),
      roleId:
        settings?.roleId != null && settings.roleId !== ''
          ? String(settings.roleId)
          : null,
      logChannelId:
        settings?.logChannelId != null && settings.logChannelId !== ''
          ? String(settings.logChannelId)
          : null
    });
  } catch (err) {
    console.error('failed to load team auth settings', err);
    res.status(500).json({ error: 'db_error' });
  }
});

app.post('/api/team/auth/settings', auth, async (req, res) => {
  if (!hasGlobalPermission(req.authUser, 'manageUsers') && !hasGlobalPermission(req.authUser, 'manageRoles')) {
    return res.status(403).json({ error: 'forbidden' });
  }
  const teamId = req.authUser?.activeTeamId;
  if (teamId == null) return res.status(400).json({ error: 'no_active_team' });
  if (typeof db.setTeamAuthSettings !== 'function') {
    return res.status(501).json({ error: 'not_supported' });
  }
  const body = req.body || {};
  const enabledRaw = body.enabled ?? body.enable ?? body.active;
  const roleInput = sanitizeDiscordSnowflake(body.roleId ?? body.role_id ?? body.role);
  const logChannelInput = sanitizeDiscordSnowflake(
    body.logChannelId ?? body.log_channel_id ?? body.logChannel ?? body.log_channel
  );
  const updates = {};
  if (enabledRaw != null) {
    updates.enabled = Boolean(enabledRaw);
  }
  if (body.roleId !== undefined || body.role_id !== undefined || body.role !== undefined) {
    updates.roleId = roleInput ?? null;
  }
  if (
    body.logChannelId !== undefined
    || body.log_channel_id !== undefined
    || body.logChannel !== undefined
    || body.log_channel !== undefined
  ) {
    updates.logChannelId = logChannelInput ?? null;
  }
  try {
    await db.setTeamAuthSettings(teamId, updates);
    if (req.authUser?.id && typeof loadUserContext === 'function') {
      try {
        const refreshed = await loadUserContext(req.authUser.id);
        if (refreshed) req.authUser = refreshed;
      } catch (err) {
        console.warn('failed to refresh auth context after team auth update', err);
      }
    }
    if (typeof db.getTeamAuthSettings === 'function') {
      try {
        const settings = await db.getTeamAuthSettings(teamId);
        return res.json({
          enabled: Boolean(settings?.enabled),
          roleId:
            settings?.roleId != null && settings.roleId !== ''
              ? String(settings.roleId)
              : null,
          logChannelId:
            settings?.logChannelId != null && settings.logChannelId !== ''
              ? String(settings.logChannelId)
              : null
        });
      } catch (err) {
        console.warn('failed to reload team auth settings after update', err);
      }
    }
    res.json({
      enabled: updates.enabled != null ? Boolean(updates.enabled) : undefined,
      roleId: updates.roleId != null ? String(updates.roleId) : null,
      logChannelId: updates.logChannelId != null ? String(updates.logChannelId) : null
    });
  } catch (err) {
    console.error('failed to update team auth settings', err);
    res.status(500).json({ error: 'db_error' });
  }
});

app.post('/api/team/auth/requests', auth, async (req, res) => {
  if (!hasGlobalPermission(req.authUser, 'manageUsers') && !hasGlobalPermission(req.authUser, 'manageRoles')) {
    return res.status(403).json({ error: 'forbidden' });
  }
  if (typeof db.createTeamAuthRequest !== 'function') {
    return res.status(501).json({ error: 'not_supported' });
  }
  const teamId = req.authUser?.activeTeamId;
  if (teamId == null) return res.status(400).json({ error: 'no_active_team' });
  const body = req.body || {};
  const discordId = sanitizeDiscordSnowflake(
    body.discordId ?? body.discord_id ?? body.userId ?? body.user_id ?? body.snowflake
  );
  if (!discordId) return res.status(400).json({ error: 'invalid_discord_id' });
  const discordUsername = sanitizeDiscordUsername(
    body.discordUsername ?? body.discord_username ?? body.username ?? body.displayName ?? body.display_name ?? null
  );
  const token = generateTeamAuthToken();
  const expiresAt = new Date(Date.now() + TEAM_AUTH_LINK_TTL_MS);
  try {
    const record = await db.createTeamAuthRequest({
      team_id: teamId,
      requested_by_user_id: req.authUser?.id ?? null,
      discord_id: discordId,
      discord_username: discordUsername,
      state_token: token,
      expires_at: expiresAt.toISOString()
    });
    const link = buildTeamAuthLink(record?.state_token || token);
    res.json({
      token: record?.state_token || token,
      link,
      expiresAt: expiresAt.toISOString(),
      discordId,
      discordUsername: record?.discord_username ?? discordUsername ?? null
    });
  } catch (err) {
    console.error('failed to create team auth request', err);
    res.status(500).json({ error: 'db_error' });
  }
});

app.get('/api/team/auth/profiles', auth, async (req, res) => {
  if (!hasGlobalPermission(req.authUser, 'manageUsers') && !hasGlobalPermission(req.authUser, 'manageRoles')) {
    return res.status(403).json({ error: 'forbidden' });
  }
  if (typeof db.listTeamAuthProfiles !== 'function') {
    return res.status(501).json({ error: 'not_supported' });
  }
  const teamId = req.authUser?.activeTeamId;
  if (teamId == null) return res.status(400).json({ error: 'no_active_team' });
  try {
    const profiles = await fetchTeamAuthProfiles(teamId);
    res.json({ profiles });
  } catch (err) {
    console.error('failed to fetch team auth profiles', err);
    res.status(500).json({ error: 'db_error' });
  }
});

app.get('/api/auth/discord/redirect', async (req, res) => {
  const requestToken = typeof req.query.token === 'string' ? req.query.token.trim() : '';
  const fallbackLink = buildTeamAuthReturnUrl(requestToken || '', { discord_error: 'invalid_token' });
  if (!DISCORD_OAUTH_CLIENT_ID || !DISCORD_OAUTH_CLIENT_SECRET) {
    return res.redirect(buildTeamAuthReturnUrl(requestToken || '', { discord_error: 'discord_unavailable' }));
  }
  if (typeof db.getTeamAuthRequestByToken !== 'function') {
    return res.redirect(buildTeamAuthReturnUrl(requestToken || '', { discord_error: 'not_supported' }));
  }
  if (!requestToken) {
    return res.redirect(fallbackLink);
  }
  try {
    const record = await db.getTeamAuthRequestByToken(requestToken);
    if (!record) return res.redirect(buildTeamAuthReturnUrl(requestToken, { discord_error: 'not_found' }));
    if (record.completed_at) return res.redirect(buildTeamAuthReturnUrl(record.state_token, { discord_error: 'already_completed' }));
    const expires = record.expires_at ? new Date(record.expires_at) : null;
    if (expires && Number.isFinite(expires.valueOf()) && expires.valueOf() < Date.now()) {
      return res.redirect(buildTeamAuthReturnUrl(record.state_token, { discord_error: 'expired' }));
    }
    const cookieJar = parseCookies(req.headers.cookie || '');
    const cookieId = ensureTeamAuthCookie(cookieJar, res);
    const stateToken = encodeSignedPayload({
      purpose: 'discord_state',
      token: record.state_token,
      cookieId: cookieId || null,
      nonce: crypto.randomBytes(16).toString('hex')
    });
    if (!stateToken) {
      return res.redirect(buildTeamAuthReturnUrl(record.state_token, { discord_error: 'state_error' }));
    }
    const redirectUri = resolveDiscordRedirectUri(req);
    const authorizeUrl = new URL('https://discord.com/api/oauth2/authorize');
    authorizeUrl.searchParams.set('client_id', DISCORD_OAUTH_CLIENT_ID);
    authorizeUrl.searchParams.set('redirect_uri', redirectUri);
    authorizeUrl.searchParams.set('response_type', 'code');
    authorizeUrl.searchParams.set('scope', 'identify');
    authorizeUrl.searchParams.set('state', stateToken);
    authorizeUrl.searchParams.set('prompt', 'consent');
    res.redirect(authorizeUrl.toString());
  } catch (err) {
    console.error('failed to start discord oauth', err);
    res.redirect(buildTeamAuthReturnUrl(requestToken, { discord_error: 'discord_unreachable' }));
  }
});

app.get('/api/auth/discord/callback', async (req, res) => {
  const { code, state } = req.query || {};
  const statePayload = decodeSignedPayload(typeof state === 'string' ? state : null);
  if (!statePayload || statePayload.purpose !== 'discord_state') {
    return res.redirect(buildTeamAuthReturnUrl('', { discord_error: 'state_invalid' }));
  }
  const requestToken = typeof statePayload.token === 'string' ? statePayload.token.trim() : '';
  if (!requestToken) {
    return res.redirect(buildTeamAuthReturnUrl('', { discord_error: 'state_invalid' }));
  }
  if (!DISCORD_OAUTH_CLIENT_ID || !DISCORD_OAUTH_CLIENT_SECRET) {
    return res.redirect(buildTeamAuthReturnUrl(requestToken, { discord_error: 'discord_unavailable' }));
  }
  if (!code) {
    return res.redirect(buildTeamAuthReturnUrl(requestToken, { discord_error: 'authorization_failed' }));
  }
  if (typeof db.getTeamAuthRequestByToken !== 'function') {
    return res.redirect(buildTeamAuthReturnUrl(requestToken, { discord_error: 'not_supported' }));
  }
  try {
    const record = await db.getTeamAuthRequestByToken(requestToken);
    if (!record) return res.redirect(buildTeamAuthReturnUrl(requestToken, { discord_error: 'not_found' }));
    if (record.completed_at) return res.redirect(buildTeamAuthReturnUrl(requestToken, { discord_error: 'already_completed' }));
    const expires = record.expires_at ? new Date(record.expires_at) : null;
    if (expires && Number.isFinite(expires.valueOf()) && expires.valueOf() < Date.now()) {
      return res.redirect(buildTeamAuthReturnUrl(requestToken, { discord_error: 'expired' }));
    }
    const cookieJar = parseCookies(req.headers.cookie || '');
    const cookieId = ensureTeamAuthCookie(cookieJar, res);
    const expectedCookie = sanitizeCookieId(statePayload.cookieId || null);
    if (expectedCookie && cookieId && expectedCookie !== cookieId) {
      return res.redirect(buildTeamAuthReturnUrl(requestToken, { discord_error: 'session_mismatch' }));
    }
    const redirectUri = resolveDiscordRedirectUri(req);
    const body = new URLSearchParams();
    body.set('client_id', DISCORD_OAUTH_CLIENT_ID);
    body.set('client_secret', DISCORD_OAUTH_CLIENT_SECRET);
    body.set('grant_type', 'authorization_code');
    body.set('code', String(code));
    body.set('redirect_uri', redirectUri);
    const tokenResponse = await fetch(`${DISCORD_API_BASE}/oauth2/token`, {
      method: 'POST',
      headers: { 'Content-Type': 'application/x-www-form-urlencoded' },
      body: body.toString()
    });
    if (!tokenResponse.ok) {
      console.warn('discord oauth token exchange failed', tokenResponse.status);
      return res.redirect(buildTeamAuthReturnUrl(requestToken, { discord_error: 'authorization_failed' }));
    }
    const tokenData = await tokenResponse.json().catch(() => null);
    const accessToken = tokenData?.access_token;
    if (!accessToken) {
      return res.redirect(buildTeamAuthReturnUrl(requestToken, { discord_error: 'authorization_failed' }));
    }
    const profileResponse = await fetch(`${DISCORD_API_BASE}/users/@me`, {
      headers: { Authorization: `Bearer ${accessToken}` }
    });
    if (!profileResponse.ok) {
      console.warn('discord profile request failed', profileResponse.status);
      return res.redirect(buildTeamAuthReturnUrl(requestToken, { discord_error: 'profile_failed' }));
    }
    const profile = await profileResponse.json().catch(() => null);
    const discordId = sanitizeDiscordSnowflake(profile?.id ?? null);
    if (!discordId) {
      return res.redirect(buildTeamAuthReturnUrl(requestToken, { discord_error: 'profile_failed' }));
    }
    if (record.discord_id) {
      const expected = sanitizeDiscordSnowflake(record.discord_id);
      if (expected && expected !== discordId) {
        return res.redirect(buildTeamAuthReturnUrl(requestToken, { discord_error: 'discord_mismatch' }));
      }
    }
    storeTeamAuthDiscordSession(res, {
      token: record.state_token,
      discordId,
      discordUsername: profile?.username ?? null,
      discordDisplayName: profile?.global_name ?? null,
      cookieId: cookieId || null
    });
    res.redirect(buildTeamAuthReturnUrl(requestToken, { discord_status: 'linked' }));
  } catch (err) {
    console.error('discord oauth callback failed', err);
    res.redirect(buildTeamAuthReturnUrl(requestToken, { discord_error: 'discord_unreachable' }));
  }
});

app.get('/api/auth/steam/redirect', async (req, res) => {
  const requestToken = typeof req.query.token === 'string' ? req.query.token.trim() : '';
  if (typeof db.getTeamAuthRequestByToken !== 'function') {
    return res.redirect(buildTeamAuthReturnUrl(requestToken || '', { steam_error: 'not_supported' }));
  }
  if (!requestToken) {
    return res.redirect(buildTeamAuthReturnUrl('', { steam_error: 'invalid_token' }));
  }
  try {
    const record = await db.getTeamAuthRequestByToken(requestToken);
    if (!record) return res.redirect(buildTeamAuthReturnUrl(requestToken, { steam_error: 'not_found' }));
    if (record.completed_at) return res.redirect(buildTeamAuthReturnUrl(record.state_token, { steam_error: 'already_completed' }));
    const expires = record.expires_at ? new Date(record.expires_at) : null;
    if (expires && Number.isFinite(expires.valueOf()) && expires.valueOf() < Date.now()) {
      return res.redirect(buildTeamAuthReturnUrl(record.state_token, { steam_error: 'expired' }));
    }
    const cookieJar = parseCookies(req.headers.cookie || '');
    const cookieId = ensureTeamAuthCookie(cookieJar, res);
    const stateToken = encodeSignedPayload({
      purpose: 'steam_state',
      token: record.state_token,
      cookieId: cookieId || null,
      nonce: crypto.randomBytes(16).toString('hex')
    });
    if (!stateToken) {
      return res.redirect(buildTeamAuthReturnUrl(record.state_token, { steam_error: 'state_error' }));
    }
    const returnUrl = new URL(resolveSteamReturnUrl(req));
    returnUrl.searchParams.set('state', stateToken);
    const params = new URLSearchParams({
      'openid.ns': 'http://specs.openid.net/auth/2.0',
      'openid.mode': 'checkid_setup',
      'openid.return_to': returnUrl.toString(),
      'openid.realm': resolveSteamRealm(req),
      'openid.identity': 'http://specs.openid.net/auth/2.0/identifier_select',
      'openid.claimed_id': 'http://specs.openid.net/auth/2.0/identifier_select'
    });
    res.redirect(`https://steamcommunity.com/openid/login?${params.toString()}`);
  } catch (err) {
    console.error('failed to start steam oauth', err);
    res.redirect(buildTeamAuthReturnUrl(requestToken, { steam_error: 'steam_unreachable' }));
  }
});

app.get('/api/auth/steam/callback', async (req, res) => {
  const stateRaw = typeof req.query.state === 'string' ? req.query.state : '';
  const statePayload = decodeSignedPayload(stateRaw);
  if (!statePayload || statePayload.purpose !== 'steam_state') {
    return res.redirect(buildTeamAuthReturnUrl('', { steam_error: 'state_invalid' }));
  }
  const requestToken = typeof statePayload.token === 'string' ? statePayload.token.trim() : '';
  if (!requestToken) {
    return res.redirect(buildTeamAuthReturnUrl('', { steam_error: 'state_invalid' }));
  }
  if (typeof db.getTeamAuthRequestByToken !== 'function') {
    return res.redirect(buildTeamAuthReturnUrl(requestToken, { steam_error: 'not_supported' }));
  }
  const openidParams = req.query || {};
  if (typeof openidParams['openid.claimed_id'] !== 'string') {
    return res.redirect(buildTeamAuthReturnUrl(requestToken, { steam_error: 'authorization_failed' }));
  }
  try {
    const record = await db.getTeamAuthRequestByToken(requestToken);
    if (!record) return res.redirect(buildTeamAuthReturnUrl(requestToken, { steam_error: 'not_found' }));
    if (record.completed_at) return res.redirect(buildTeamAuthReturnUrl(requestToken, { steam_error: 'already_completed' }));
    const expires = record.expires_at ? new Date(record.expires_at) : null;
    if (expires && Number.isFinite(expires.valueOf()) && expires.valueOf() < Date.now()) {
      return res.redirect(buildTeamAuthReturnUrl(requestToken, { steam_error: 'expired' }));
    }
    const cookieJar = parseCookies(req.headers.cookie || '');
    const cookieId = ensureTeamAuthCookie(cookieJar, res);
    const expectedCookie = sanitizeCookieId(statePayload.cookieId || null);
    if (expectedCookie && cookieId && expectedCookie !== cookieId) {
      return res.redirect(buildTeamAuthReturnUrl(requestToken, { steam_error: 'session_mismatch' }));
    }
    const verification = new URLSearchParams();
    for (const [key, value] of Object.entries(openidParams)) {
      if (!key.startsWith('openid.')) continue;
      if (Array.isArray(value)) {
        verification.set(key, value[0]);
      } else if (typeof value === 'string') {
        verification.set(key, value);
      }
    }
    verification.set('openid.mode', 'check_authentication');
    const verifyResponse = await fetch('https://steamcommunity.com/openid/login', {
      method: 'POST',
      headers: { 'Content-Type': 'application/x-www-form-urlencoded' },
      body: verification.toString()
    });
    const verifyText = await verifyResponse.text();
    if (!verifyText.includes('is_valid:true')) {
      return res.redirect(buildTeamAuthReturnUrl(requestToken, { steam_error: 'verification_failed' }));
    }
    const claimed = String(openidParams['openid.claimed_id']);
    const match = claimed.match(/\/(\d{16,20})$/);
    if (!match) {
      return res.redirect(buildTeamAuthReturnUrl(requestToken, { steam_error: 'steam_id_missing' }));
    }
    const steamId = sanitizeSteamId(match[1]);
    if (!steamId) {
      return res.redirect(buildTeamAuthReturnUrl(requestToken, { steam_error: 'steam_id_missing' }));
    }
    storeTeamAuthSteamSession(res, {
      token: record.state_token,
      steamId,
      cookieId: cookieId || null
    });
    res.redirect(buildTeamAuthReturnUrl(requestToken, { steam_status: 'linked' }));
  } catch (err) {
    console.error('steam oauth callback failed', err);
    res.redirect(buildTeamAuthReturnUrl(requestToken, { steam_error: 'steam_unreachable' }));
  }
});

app.get('/api/auth/requests/:token', async (req, res) => {
  if (typeof db.getTeamAuthRequestByToken !== 'function') {
    return res.status(501).json({ error: 'not_supported' });
  }
  const token = typeof req.params.token === 'string' ? req.params.token.trim() : '';
  if (!token) return res.status(400).json({ error: 'invalid_token' });
  try {
    const record = await db.getTeamAuthRequestByToken(token);
    if (!record) return res.status(404).json({ error: 'not_found' });
    if (record.completed_at) return res.status(410).json({ error: 'already_completed' });
    const expires = record.expires_at ? new Date(record.expires_at) : null;
    if (expires && Number.isFinite(expires.valueOf()) && expires.valueOf() < Date.now()) {
      return res.status(410).json({ error: 'expired' });
    }
    let teamName = null;
    if (typeof db.getTeam === 'function') {
      try {
        const team = await db.getTeam(record.team_id);
        teamName = team?.name || null;
      } catch (err) {
        console.warn('failed to load team for auth request', err);
      }
    }
    const cookieJar = parseCookies(req.headers.cookie || '');
    const cookieId = ensureTeamAuthCookie(cookieJar, res);
    const discordSession = readTeamAuthDiscordSession(cookieJar, record.state_token);
    const steamSession = readTeamAuthSteamSession(cookieJar, record.state_token);
    let cookieMatches = [];
    if (cookieId) {
      cookieMatches = await lookupTeamAuthCookieMatches(record.team_id, cookieId, {
        steamId: steamSession?.steamId ?? null,
        discordId: discordSession?.discordId ?? record.discord_id ?? null
      });
    }
    res.json({
      token: record.state_token,
      teamId: record.team_id ?? null,
      teamName,
      discordId: record.discord_id,
      discordUsername: record.discord_username ?? null,
      expiresAt: expires ? expires.toISOString() : null,
      cookieId: cookieId ?? null,
      cookieMatches,
      discordOAuth: discordSession
        ? {
            linked: true,
            discordId: discordSession.discordId,
            discordUsername: discordSession.discordUsername ?? null,
            discordDisplayName: discordSession.discordDisplayName ?? null
          }
        : { linked: false },
      steamOAuth: steamSession
        ? {
            linked: true,
            steamId: steamSession.steamId
          }
        : { linked: false }
    });
  } catch (err) {
    console.error('failed to load team auth request', err);
    res.status(500).json({ error: 'db_error' });
  }
});

app.post('/api/auth/requests/:token/complete', async (req, res) => {
  if (typeof db.getTeamAuthRequestByToken !== 'function' || typeof db.upsertTeamAuthProfile !== 'function') {
    return res.status(501).json({ error: 'not_supported' });
  }
  const token = typeof req.params.token === 'string' ? req.params.token.trim() : '';
  if (!token) return res.status(400).json({ error: 'invalid_token' });
  try {
    const record = await db.getTeamAuthRequestByToken(token);
    if (!record) return res.status(404).json({ error: 'not_found' });
    if (record.completed_at) return res.status(410).json({ error: 'already_completed' });
    const expires = record.expires_at ? new Date(record.expires_at) : null;
    if (expires && Number.isFinite(expires.valueOf()) && expires.valueOf() < Date.now()) {
      return res.status(410).json({ error: 'expired' });
    }
    const cookieJar = parseCookies(req.headers.cookie || '');
    let cookieId = ensureTeamAuthCookie(cookieJar, res);
    const discordSession = readTeamAuthDiscordSession(cookieJar, record.state_token);
    if (!discordSession) {
      return res.status(400).json({ error: 'discord_oauth_required' });
    }
    const steamSession = readTeamAuthSteamSession(cookieJar, record.state_token);
    if (!steamSession) {
      return res.status(400).json({ error: 'steam_oauth_required' });
    }
    const discordId = sanitizeDiscordSnowflake(discordSession.discordId);
    if (!discordId) {
      return res.status(400).json({ error: 'discord_oauth_required' });
    }
    if (record.discord_id) {
      const expected = sanitizeDiscordSnowflake(record.discord_id);
      if (expected && expected !== discordId) {
        return res.status(400).json({ error: 'discord_mismatch' });
      }
    }
    const discordUsername = sanitizeDiscordUsername(
      discordSession.discordUsername ?? record.discord_username ?? null
    );
    const discordDisplayName = sanitizeDiscordUsername(
      discordSession.discordDisplayName ?? null
    );
    const steamId = sanitizeSteamId(steamSession.steamId);
    if (!steamId) return res.status(400).json({ error: 'invalid_steam_id' });
    if (!cookieId) {
      cookieId = sanitizeCookieId(discordSession.cookieId || steamSession.cookieId || null);
    }
    if (!cookieId) {
      cookieId = sanitizeCookieId(crypto.randomBytes(16).toString('hex'));
    }
    const profile = await db.upsertTeamAuthProfile({
      team_id: record.team_id,
      steamid: steamId,
      discord_id: discordId,
      discord_username: discordUsername ?? record.discord_username ?? null,
      discord_display_name: discordDisplayName ?? null,
      cookie_id: cookieId ?? null
    });
    if (!profile) {
      return res.status(500).json({ error: 'profile_upsert_failed' });
    }
    await db.markTeamAuthRequestCompleted(record.id, profile.id ?? null);
    let altLinked = null;
    if (cookieId && typeof db.recordTeamAuthCookie === 'function') {
      // Record the linking cookie so staff can flag alternate accounts when the same browser links
      // a different Steam or Discord identity.
      try {
        const cookieResult = await db.recordTeamAuthCookie({
          team_id: record.team_id,
          cookie_id: cookieId,
          steamid: steamId,
          discord_id: discordId
        });
        if (
          cookieResult?.existing
          && (cookieResult.existing.steamid !== steamId || cookieResult.existing.discord_id !== discordId)
          && typeof db.createTeamAuthAltLink === 'function'
        ) {
          try {
            const primaryProfile = await db.getTeamAuthProfile(record.team_id, cookieResult.existing.steamid);
            if (primaryProfile?.id && profile?.id && primaryProfile.id !== profile.id) {
              await db.createTeamAuthAltLink({
                team_id: record.team_id,
                primary_profile_id: primaryProfile.id,
                alt_profile_id: profile.id,
                reason: 'cookie_mismatch'
              });
              altLinked = {
                primaryProfileId: primaryProfile.id,
                altProfileId: profile.id,
                reason: 'cookie_mismatch'
              };
            }
          } catch (err) {
            console.warn('failed to create team auth alt link', err);
          }
        }
      } catch (err) {
        console.warn('failed to record team auth cookie', err);
      }
    }
    let cookieMatches = [];
    if (cookieId) {
      cookieMatches = await lookupTeamAuthCookieMatches(record.team_id, cookieId, {
        steamId,
        discordId
      });
    }
    let projectedProfile = null;
    try {
      projectedProfile = await loadTeamAuthProfile(record.team_id, steamId, { includeAlts: true });
    } catch (err) {
      console.warn('failed to reload team auth profile', err);
    }
    const roleAssignment = await maybeAssignTeamAuthRole(record.team_id, discordId);
    try {
      await postTeamAuthLog({
        teamId: record.team_id,
        discordId,
        discordUsername: discordUsername ?? record.discord_username ?? null,
        discordDisplayName,
        steamId,
        assignedRoleId: roleAssignment?.assigned ? roleAssignment.roleId ?? null : null,
        altLinked
      });
    } catch (logErr) {
      console.warn('failed to enqueue team auth log message', logErr);
    }
    if (cookieId) {
      try {
        res.cookie(TEAM_AUTH_COOKIE_NAME, cookieId, {
          httpOnly: true,
          sameSite: 'lax',
          maxAge: TEAM_AUTH_COOKIE_MAX_AGE_MS,
          secure: AUTH_COOKIE_SECURE
        });
      } catch (err) {
        console.warn('failed to set team auth cookie', err);
      }
    }
    clearTeamAuthOAuthCookies(res);
    res.json({
      ok: true,
      teamId: record.team_id ?? null,
      discordId,
      discordUsername: discordUsername ?? record.discord_username ?? null,
      discordDisplayName: discordDisplayName ?? null,
      steamId,
      expiresAt: expires ? expires.toISOString() : null,
      profile: projectedProfile ?? projectTeamAuthProfile(profile, { includeAlts: false }),
      altLinked,
      cookieId: cookieId ?? null,
      cookieMatches,
      assignedDiscordRoleId: roleAssignment?.assigned ? roleAssignment.roleId ?? null : null
    });
  } catch (err) {
    console.error('failed to complete team auth request', err);
    res.status(500).json({ error: 'db_error' });
  }
});

app.post('/api/me/active-team', auth, async (req, res) => {
  const { teamId } = req.body || {};
  const numeric = Number(teamId);
  if (!Number.isFinite(numeric)) return res.status(400).json({ error: 'invalid_team' });
  try {
    let teams = req.authUser?.teams || [];
    if (!teams.some((team) => team.id === numeric)) {
      teams = await db.listUserTeams(req.authUser.id);
      if (!teams.some((team) => team.id === numeric)) {
        return res.status(404).json({ error: 'not_found' });
      }
    }
    await db.setUserActiveTeam(req.authUser.id, numeric);
    const context = await loadUserContext(req.authUser.id);
    req.authUser = context;
    res.json({
      ok: true,
      activeTeamId: context?.activeTeamId ?? numeric,
      activeTeamName: context?.activeTeamName ?? null,
      role: context?.role,
      roleName: context?.roleName,
      permissions: context?.permissions,
      activeTeamHasDiscordToken: context?.activeTeamHasDiscordToken ?? false,
      activeTeamDiscordGuildId: context?.activeTeamDiscordGuildId ?? null,
      activeTeamDiscordTokenPreview: context?.activeTeamDiscordTokenPreview ?? null,
      teamDiscord: context?.teamDiscord || { hasToken: false, guildId: null, tokenPreview: null },
      teams: context?.teams || []
    });
  } catch (err) {
    console.error('failed to set active team', err);
    res.status(500).json({ error: 'db_error' });
  }
});

app.post('/api/password', auth, async (req, res) => {
  const { currentPassword, newPassword } = req.body || {};
  if (!currentPassword || !newPassword) return res.status(400).json({ error: 'missing_fields' });
  if (newPassword.length < 8) return res.status(400).json({ error: 'weak_password' });
  try {
    const user = await db.getUser(req.user.uid);
    if (!user) return res.status(404).json({ error: 'not_found' });
    const ok = await bcrypt.compare(currentPassword, user.password_hash);
    if (!ok) return res.status(401).json({ error: 'invalid_current_password' });
    const hash = bcrypt.hashSync(newPassword, 10);
    await db.updateUserPassword(req.user.uid, hash);
    res.json({ ok: true });
  } catch (err) {
    console.error('password update failed', err);
    res.status(500).json({ error: 'db_error' });
  }
});

function projectAdminUserPayload(user) {
  return {
    id: user.id,
    username: user.username,
    superuser: Boolean(user.superuser) || (user.username && user.username.toLowerCase() === 'admin'),
    role: user.role,
    roleName: user.role_name || user.role,
    created_at: user.created_at,
    teams: Array.isArray(user.teams)
      ? user.teams.map((team) => ({
        id: team.id,
        name: team.name,
        role: team.role,
        roleName: team.roleName || team.role
      }))
      : []
  };
}

async function resetActiveTeamIfRemoved(userId, removedTeamId) {
  if (
    typeof db.getUserActiveTeam !== 'function'
    || typeof db.setUserActiveTeam !== 'function'
    || typeof db.listUserTeams !== 'function'
  ) return;
  try {
    const activeTeam = await db.getUserActiveTeam(userId);
    if (activeTeam !== removedTeamId) return;
    const teams = await db.listUserTeams(userId);
    const fallback = teams.find((team) => team.id !== removedTeamId) || teams[0] || null;
    await db.setUserActiveTeam(userId, fallback ? fallback.id : null);
  } catch (err) {
    console.warn('Failed to refresh active team after membership removal', err);
  }
}

app.get('/api/users', auth, requireAdmin, async (req, res) => {
  try {
    const teamId = req.authUser?.activeTeamId;
    if (teamId == null) return res.json([]);
    const rows = await db.listUsers(teamId);
    const payload = rows.map((row) => ({
      id: row.id,
      username: row.username,
      role: row.role,
      roleName: row.role_name || row.role,
      created_at: row.created_at
    }));
    res.json(payload);
  } catch {
    res.status(500).json({ error: 'db_error' });
  }
});

app.post('/api/users', auth, requireAdmin, async (req, res) => {
  const { username, password, role = 'user' } = req.body || {};
  const userName = normalizeUsername(username);
  const teamId = req.authUser?.activeTeamId;
  if (teamId == null) return res.status(400).json({ error: 'no_active_team' });
  if (!userName) return res.status(400).json({ error: 'missing_fields' });
  if (!USERNAME_PATTERN.test(userName)) return res.status(400).json({ error: 'invalid_username' });
  const roleKey = typeof role === 'string' && role.trim() ? role.trim() : 'user';
  try {
    const roleRecord = await db.getRole(roleKey);
    if (!roleRecord) return res.status(400).json({ error: 'invalid_role' });
    const existing = await findUserCaseInsensitive(userName);
    let targetUser = existing || null;
    let created = false;
    if (password && password.length > 0) {
      if (password.length < 8) return res.status(400).json({ error: 'weak_password' });
      if (existing) return res.status(409).json({ error: 'username_taken' });
      const hash = bcrypt.hashSync(password, 10);
      const id = await db.createUser({ username: userName, password_hash: hash, role: roleKey });
      targetUser = { id, username: userName, role: roleKey };
      created = true;
    } else {
      if (!existing) return res.status(404).json({ error: 'user_not_found' });
    }
    if (!targetUser) return res.status(500).json({ error: 'user_create_failed' });
    const membership = await db.getTeamMember(teamId, targetUser.id);
    if (membership) return res.status(409).json({ error: 'already_member' });
    await db.addTeamMember({ team_id: teamId, user_id: targetUser.id, role: roleKey });
    const status = created ? 201 : 200;
    res.status(status).json({ id: targetUser.id, username: targetUser.username, role: roleKey, roleName: roleRecord.name });
  } catch (e) {
    res.status(500).json({ error: 'db_error' });
  }
});

app.patch('/api/users/:id', auth, requireAdmin, async (req, res) => {
  const { role } = req.body || {};
  const id = Number(req.params.id);
  if (!Number.isFinite(id)) return res.status(400).json({ error: 'invalid_id' });
  const roleKey = typeof role === 'string' && role.trim() ? role.trim() : '';
  if (!roleKey) return res.status(400).json({ error: 'invalid_role' });
  const teamId = req.authUser?.activeTeamId;
  if (teamId == null) return res.status(400).json({ error: 'no_active_team' });
  try {
    const roleRecord = await db.getRole(roleKey);
    if (!roleRecord) return res.status(400).json({ error: 'invalid_role' });
    const membership = await db.getTeamMember(teamId, id);
    if (!membership) return res.status(404).json({ error: 'not_found' });
    await db.updateTeamMemberRole(teamId, id, roleKey);
    res.json({ ok: true, role: roleKey, roleName: roleRecord.name });
  } catch {
    res.status(500).json({ error: 'db_error' });
  }
});

app.post('/api/users/:id/password', auth, requireAdmin, async (req, res) => {
  const { newPassword } = req.body || {};
  const id = Number(req.params.id);
  if (!Number.isFinite(id)) return res.status(400).json({ error: 'invalid_id' });
  if (!newPassword || newPassword.length < 8) return res.status(400).json({ error: 'weak_password' });
  const hash = bcrypt.hashSync(newPassword, 10);
  try {
    await db.updateUserPassword(id, hash);
    res.json({ ok: true });
  } catch {
    res.status(500).json({ error: 'db_error' });
  }
});

app.delete('/api/users/:id', auth, requireAdmin, async (req, res) => {
  const id = Number(req.params.id);
  if (!Number.isFinite(id)) return res.status(400).json({ error: 'invalid_id' });
  if (id === req.user.uid) return res.status(400).json({ error: 'cannot_delete_self' });
  const teamId = req.authUser?.activeTeamId;
  if (teamId == null) return res.status(400).json({ error: 'no_active_team' });
  try {
    const membership = await db.getTeamMember(teamId, id);
    if (!membership) return res.status(404).json({ error: 'not_found' });
    if (membership.role === 'admin') {
      const members = await db.listUsers(teamId);
      const adminCount = members.filter((member) => member.role === 'admin').length;
      if (adminCount <= 1) return res.status(400).json({ error: 'last_admin' });
    }
    const removed = await db.removeTeamMember(teamId, id);
    res.json({ deleted: removed });
  } catch {
    res.status(500).json({ error: 'db_error' });
  }
});

const resolveRole = async (role) => {
  const roleKey = typeof role === 'string' && role.trim() ? role.trim() : 'user';
  const roleRecord = await db.getRole(roleKey);
  if (!roleRecord) return null;
  return { roleKey, roleRecord };
};

app.get('/api/admin/users', auth, requireAdmin, async (req, res) => {
  if (typeof db.listAllUsersDetailed !== 'function') {
    return res.status(501).json({ error: 'not_supported' });
  }
  try {
    const users = await db.listAllUsersDetailed();
    res.json(users.map((user) => projectAdminUserPayload(user)));
  } catch (err) {
    console.error('failed to list admin users', err);
    res.status(500).json({ error: 'db_error' });
  }
});

app.get('/api/admin/teams', auth, requireAdmin, async (req, res) => {
  if (typeof db.listAllTeamsWithCounts !== 'function') {
    return res.status(501).json({ error: 'not_supported' });
  }
  try {
    const teams = await db.listAllTeamsWithCounts();
    res.json(teams.map((team) => ({
      id: team.id,
      name: team.name,
      owner_user_id: team.owner_user_id,
      created_at: team.created_at,
      member_count: Number(team.member_count ?? 0)
    })));
  } catch (err) {
    console.error('failed to list admin teams', err);
    res.status(500).json({ error: 'db_error' });
  }
});

app.post('/api/admin/users', auth, requireAdmin, async (req, res) => {
  const { username, password, role = 'user', teamId = null, teamRole, superuser = false } = req.body || {};
  const userName = normalizeUsername(username);
  if (!userName) return res.status(400).json({ error: 'missing_fields' });
  if (!USERNAME_PATTERN.test(userName)) return res.status(400).json({ error: 'invalid_username' });
  if (!password || password.length < 8) return res.status(400).json({ error: 'weak_password' });
  try {
    const resolvedRole = await resolveRole(role);
    if (!resolvedRole) return res.status(400).json({ error: 'invalid_role' });
    const existing = await findUserCaseInsensitive(userName);
    if (existing) return res.status(409).json({ error: 'username_taken' });
    const hash = bcrypt.hashSync(password, 10);
    const id = await db.createUser({ username: userName, password_hash: hash, role: resolvedRole.roleKey, superuser });
    const membership = [];
    if (teamId != null) {
      const numericTeam = Number(teamId);
      if (!Number.isFinite(numericTeam)) return res.status(400).json({ error: 'invalid_team' });
      const team = await db.getTeam(numericTeam);
      if (!team) return res.status(404).json({ error: 'team_not_found' });
      const targetRole = await resolveRole(teamRole || role || 'user');
      if (!targetRole) return res.status(400).json({ error: 'invalid_role' });
      await db.addTeamMember({ team_id: numericTeam, user_id: id, role: targetRole.roleKey });
      membership.push({
        id: numericTeam,
        name: team.name,
        role: targetRole.roleKey,
        roleName: targetRole.roleRecord.name || targetRole.roleKey
      });
      if (typeof db.getUserActiveTeam === 'function' && typeof db.setUserActiveTeam === 'function') {
        const currentActive = await db.getUserActiveTeam(id);
        if (currentActive == null) await db.setUserActiveTeam(id, numericTeam);
      }
    }
    res.status(201).json({
      id,
      username: userName,
      superuser: Boolean(superuser),
      role: resolvedRole.roleKey,
      roleName: resolvedRole.roleRecord.name || resolvedRole.roleKey,
      teams: membership
    });
  } catch (err) {
    console.error('failed to create admin user', err);
    res.status(500).json({ error: 'db_error' });
  }
});

app.patch('/api/admin/users/:id', auth, requireAdmin, async (req, res) => {
  const id = Number(req.params.id);
  if (!Number.isFinite(id)) return res.status(400).json({ error: 'invalid_id' });
  const { role, superuser } = req.body || {};
  const resolvedRole = await resolveRole(role);
  if (!resolvedRole) return res.status(400).json({ error: 'invalid_role' });
  try {
    const user = await db.getUser(id);
    if (!user) return res.status(404).json({ error: 'not_found' });
    await db.updateUserRole(id, resolvedRole.roleKey);
    if (typeof superuser === 'boolean' && typeof db.updateUserSuperuser === 'function') {
      await db.updateUserSuperuser(id, superuser);
    }
    res.json({
      ok: true,
      superuser: typeof superuser === 'boolean' ? superuser : Boolean(user.superuser),
      role: resolvedRole.roleKey,
      roleName: resolvedRole.roleRecord.name || resolvedRole.roleKey
    });
  } catch (err) {
    console.error('failed to update admin user role', err);
    res.status(500).json({ error: 'db_error' });
  }
});

app.post('/api/admin/users/:id/password', auth, requireAdmin, async (req, res) => {
  const id = Number(req.params.id);
  const { newPassword } = req.body || {};
  if (!Number.isFinite(id)) return res.status(400).json({ error: 'invalid_id' });
  if (!newPassword || newPassword.length < 8) return res.status(400).json({ error: 'weak_password' });
  const hash = bcrypt.hashSync(newPassword, 10);
  try {
    const user = await db.getUser(id);
    if (!user) return res.status(404).json({ error: 'not_found' });
    await db.updateUserPassword(id, hash);
    res.json({ ok: true });
  } catch (err) {
    console.error('failed to update admin user password', err);
    res.status(500).json({ error: 'db_error' });
  }
});

app.delete('/api/admin/users/:id', auth, requireAdmin, async (req, res) => {
  const id = Number(req.params.id);
  if (!Number.isFinite(id)) return res.status(400).json({ error: 'invalid_id' });
  if (id === req.user.uid) return res.status(400).json({ error: 'cannot_delete_self' });
  try {
    const user = await db.getUser(id);
    if (!user) return res.status(404).json({ error: 'not_found' });
    const removed = await db.deleteUser(id);
    res.json({ deleted: Boolean(removed) });
  } catch (err) {
    console.error('failed to delete admin user', err);
    res.status(500).json({ error: 'db_error' });
  }
});

app.post('/api/admin/users/:id/teams', auth, requireAdmin, async (req, res) => {
  const userId = Number(req.params.id);
  const { teamId, role } = req.body || {};
  if (!Number.isFinite(userId)) return res.status(400).json({ error: 'invalid_id' });
  const numericTeam = Number(teamId);
  if (!Number.isFinite(numericTeam)) return res.status(400).json({ error: 'invalid_team' });
  const resolvedRole = await resolveRole(role || 'user');
  if (!resolvedRole) return res.status(400).json({ error: 'invalid_role' });
  try {
    const user = await db.getUser(userId);
    if (!user) return res.status(404).json({ error: 'not_found' });
    const team = await db.getTeam(numericTeam);
    if (!team) return res.status(404).json({ error: 'team_not_found' });
    const existing = await db.getTeamMember(numericTeam, userId);
    if (existing) return res.status(409).json({ error: 'already_member' });
    await db.addTeamMember({ team_id: numericTeam, user_id: userId, role: resolvedRole.roleKey });
    if (typeof db.getUserActiveTeam === 'function' && typeof db.setUserActiveTeam === 'function') {
      const activeTeam = await db.getUserActiveTeam(userId);
      if (activeTeam == null) await db.setUserActiveTeam(userId, numericTeam);
    }
    res.status(201).json({
      id: numericTeam,
      name: team.name,
      role: resolvedRole.roleKey,
      roleName: resolvedRole.roleRecord.name || resolvedRole.roleKey
    });
  } catch (err) {
    console.error('failed to add admin team member', err);
    res.status(500).json({ error: 'db_error' });
  }
});

app.patch('/api/admin/users/:id/teams/:teamId', auth, requireAdmin, async (req, res) => {
  const userId = Number(req.params.id);
  const teamId = Number(req.params.teamId);
  const { role } = req.body || {};
  if (!Number.isFinite(userId) || !Number.isFinite(teamId)) return res.status(400).json({ error: 'invalid_id' });
  const resolvedRole = await resolveRole(role);
  if (!resolvedRole) return res.status(400).json({ error: 'invalid_role' });
  try {
    const membership = await db.getTeamMember(teamId, userId);
    if (!membership) return res.status(404).json({ error: 'not_found' });
    await db.updateTeamMemberRole(teamId, userId, resolvedRole.roleKey);
    res.json({ ok: true, role: resolvedRole.roleKey, roleName: resolvedRole.roleRecord.name || resolvedRole.roleKey });
  } catch (err) {
    console.error('failed to update admin team member', err);
    res.status(500).json({ error: 'db_error' });
  }
});

app.delete('/api/admin/users/:id/teams/:teamId', auth, requireAdmin, async (req, res) => {
  const userId = Number(req.params.id);
  const teamId = Number(req.params.teamId);
  if (!Number.isFinite(userId) || !Number.isFinite(teamId)) return res.status(400).json({ error: 'invalid_id' });
  try {
    const membership = await db.getTeamMember(teamId, userId);
    if (!membership) return res.status(404).json({ error: 'not_found' });
    if (membership.role === 'admin') {
      const members = await db.listUsers(teamId);
      const adminCount = members.filter((member) => member.role === 'admin').length;
      if (adminCount <= 1) return res.status(400).json({ error: 'last_admin' });
    }
    const removed = await db.removeTeamMember(teamId, userId);
    await resetActiveTeamIfRemoved(userId, teamId);
    res.json({ deleted: removed });
  } catch (err) {
    console.error('failed to remove admin team member', err);
    res.status(500).json({ error: 'db_error' });
  }
});

app.get('/api/roles', auth, async (req, res) => {
  if (!hasGlobalPermission(req.authUser, 'manageRoles') && !hasGlobalPermission(req.authUser, 'manageUsers')) {
    return res.status(403).json({ error: 'forbidden' });
  }
  try {
    const rows = await db.listRoles();
    const roles = rows.map((row) => projectRole(row));
    res.json({ roles, templates: describeRoleTemplates() });
  } catch (err) {
    console.error('list roles failed', err);
    res.status(500).json({ error: 'db_error' });
  }
});

app.post('/api/roles', auth, requireGlobalPermissionMiddleware('manageRoles'), async (req, res) => {
  const body = req.body || {};
  const key = normalizeRoleKey(body.key);
  const nameInput = typeof body.name === 'string' ? body.name.trim() : '';
  if (!key) return res.status(400).json({ error: 'invalid_role_key' });
  if (!nameInput) return res.status(400).json({ error: 'invalid_name' });
  if (RESERVED_ROLE_KEYS.has(key)) return res.status(400).json({ error: 'reserved_role' });
  const description = typeof body.description === 'string' ? body.description.trim() : null;
  try {
    const existing = await db.getRole(key);
    if (existing) return res.status(409).json({ error: 'role_exists' });
    const permissions = buildRolePermissionsPayload(body, key);
    await db.createRole({ key, name: nameInput, description, permissions });
    const created = await db.getRole(key);
    res.status(201).json(projectRole(created));
  } catch (err) {
    console.error('create role failed', err);
    res.status(500).json({ error: 'db_error' });
  }
});

app.patch('/api/roles/:key', auth, requireGlobalPermissionMiddleware('manageRoles'), async (req, res) => {
  const key = normalizeRoleKey(req.params.key);
  if (!key) return res.status(400).json({ error: 'invalid_role_key' });
  const activeRoleKey = normalizeRoleKey(req.authUser?.role);
  if (activeRoleKey && activeRoleKey === key) {
    return res.status(400).json({ error: 'cannot_edit_active_role' });
  }
  const body = req.body || {};
  const updates = {};
  if (typeof body.name === 'string') {
    const trimmed = body.name.trim();
    if (!trimmed) return res.status(400).json({ error: 'invalid_name' });
    updates.name = trimmed;
  }
  if (Object.prototype.hasOwnProperty.call(body, 'description')) {
    if (body.description === null || body.description === '') updates.description = null;
    else if (typeof body.description === 'string') updates.description = body.description.trim();
    else updates.description = String(body.description);
  }
  if (
    Object.prototype.hasOwnProperty.call(body, 'permissions') ||
    Object.prototype.hasOwnProperty.call(body, 'allowedServers') ||
    Object.prototype.hasOwnProperty.call(body, 'allowed') ||
    Object.prototype.hasOwnProperty.call(body, 'servers') ||
    Object.prototype.hasOwnProperty.call(body, 'capabilities') ||
    Object.prototype.hasOwnProperty.call(body, 'global')
  ) {
    updates.permissions = buildRolePermissionsPayload(body, key);
  }
  if (!Object.keys(updates).length) return res.status(400).json({ error: 'no_changes' });
  try {
    const changed = await db.updateRole(key, updates);
    if (!changed) return res.status(404).json({ error: 'not_found' });
    const role = await db.getRole(key);
    res.json(projectRole(role));
  } catch (err) {
    console.error('update role failed', err);
    res.status(500).json({ error: 'db_error' });
  }
});

app.delete('/api/roles/:key', auth, requireGlobalPermissionMiddleware('manageRoles'), async (req, res) => {
  const key = normalizeRoleKey(req.params.key);
  if (!key) return res.status(400).json({ error: 'invalid_role_key' });
  if (RESERVED_ROLE_KEYS.has(key)) return res.status(400).json({ error: 'reserved_role' });
  try {
    const count = await db.countUsersByRole(key);
    if (count > 0) return res.status(400).json({ error: 'role_in_use', users: count });
    const deleted = await db.deleteRole(key);
    if (!deleted) return res.status(404).json({ error: 'not_found' });
    res.json({ deleted: true });
  } catch (err) {
    console.error('delete role failed', err);
    res.status(500).json({ error: 'db_error' });
  }
});

// --- Servers CRUD
app.get('/api/servers', auth, async (req, res) => {
  try {
    const teamId = req.authUser?.activeTeamId;
    if (teamId == null) return res.json([]);
    const rows = await db.listServers(teamId);
    const sanitized = rows.map((row) => {
      if (!row || typeof row !== 'object') return row;
      const { password: _pw, ...rest } = row;
      return rest;
    });
    const filtered = filterServersByPermission(sanitized, req.authUser, 'view');
    res.json(filtered);
  } catch {
    res.status(500).json({ error: 'db_error' });
  }
});

app.get('/api/servers/status', auth, (req, res) => {
  res.json(filterStatusMapByPermission(getStatusSnapshot(), req.authUser, 'view'));
});

app.get('/api/servers/:id/status', auth, (req, res) => {
  const id = ensureServerCapability(req, res, 'view');
  if (id == null) return;
  const status = statusMap.get(id);
  if (!status) return res.status(404).json({ error: 'not_found' });
  res.json(status);
});

app.get('/api/servers/:id/f7-reports', auth, async (req, res) => {
  const id = ensureServerCapability(req, res, 'view');
  if (id == null) return;
  const targetParam = typeof req.query?.target === 'string' ? req.query.target.trim() : '';
  const focusingTarget = targetParam.length > 0;
  const rawScope = typeof req.query?.scope === 'string' ? req.query.scope.toLowerCase() : 'new';
  const scope = focusingTarget ? 'all' : (rawScope === 'all' ? 'all' : 'new');
  const limitParam = Number(req.query?.limit);
  const defaultLimit = focusingTarget ? 100 : (scope === 'all' ? 100 : 25);
  const maxLimit = focusingTarget ? 200 : (scope === 'all' ? 200 : 50);
  const limit = Number.isFinite(limitParam) && limitParam > 0
    ? Math.min(Math.max(Math.floor(limitParam), 1), maxLimit)
    : defaultLimit;
  if (focusingTarget) {
    if (typeof db?.listF7ReportsForTarget !== 'function') {
      return res.json({ scope, target: targetParam, reports: [] });
    }
    try {
      const rows = await db.listF7ReportsForTarget(id, targetParam, { limit });
      const reports = Array.isArray(rows) ? rows.map((row) => projectF7Report(row, { serverId: id })) : [];
      res.json({ scope, target: targetParam, reports });
    } catch (err) {
      console.error('failed to list f7 reports for target', err);
      res.status(500).json({ error: 'db_error' });
    }
    return;
  }
  const options = { limit };
  if (scope === 'new') {
    options.since = new Date(Date.now() - F7_REPORT_NEW_WINDOW_MS).toISOString();
  } else if (typeof req.query?.since === 'string' && req.query.since.trim()) {
    const sinceDate = new Date(req.query.since);
    if (!Number.isNaN(sinceDate.valueOf())) options.since = sinceDate.toISOString();
  }
  try {
    if (typeof db?.listF7Reports !== 'function') {
      return res.json({ scope, reports: [] });
    }
    const rows = await db.listF7Reports(id, options);
    const reports = Array.isArray(rows) ? rows.map((row) => projectF7Report(row, { serverId: id })) : [];
    res.json({ scope, reports });
  } catch (err) {
    console.error('failed to list f7 reports', err);
    res.status(500).json({ error: 'db_error' });
  }
});

app.get('/api/servers/:id/f7-reports/:reportId', auth, async (req, res) => {
  const id = ensureServerCapability(req, res, 'view');
  if (id == null) return;
  const reportId = Number(req.params?.reportId);
  if (!Number.isFinite(reportId)) {
    res.status(400).json({ error: 'invalid_report' });
    return;
  }
  if (typeof db?.getF7ReportById !== 'function') {
    res.status(404).json({ error: 'not_found' });
    return;
  }
  try {
    const row = await db.getF7ReportById(id, reportId);
    if (!row) {
      res.status(404).json({ error: 'not_found' });
      return;
    }
    const report = projectF7Report(row, { serverId: id });
    let history = [];
    let targetSummary = null;
    if (row?.target_steamid && typeof db?.listF7ReportsForTarget === 'function') {
      try {
        const related = await db.listF7ReportsForTarget(id, row.target_steamid, {
          limit: F7_RECENT_HISTORY_LIMIT,
          excludeId: row.id
        });
        if (Array.isArray(related)) {
          history = related.map((entry) => projectF7Report(entry, { serverId: id }));
        }
      } catch (err) {
        console.warn('failed to load related f7 reports', err);
      }
    }
    if (row?.target_steamid && typeof db?.getF7TargetSummary === 'function') {
      try {
        targetSummary = await db.getF7TargetSummary(id, row.target_steamid);
      } catch (err) {
        console.warn('failed to load f7 target summary', err);
      }
    }
    res.json({ report, recentForTarget: history, targetSummary });
  } catch (err) {
    console.error('failed to load f7 report', err);
    res.status(500).json({ error: 'db_error' });
  }
});

app.get('/api/servers/:id/aq-tickets', auth, async (req, res) => {
  const id = ensureServerCapability(req, res, 'view');
  if (id == null) return;
  if (typeof db?.listDiscordTicketsForServer !== 'function') {
    return res.json({ tickets: [] });
  }
  const limitParam = Number(req.query?.limit);
  const limit = Number.isFinite(limitParam) && limitParam > 0
    ? Math.min(Math.max(Math.floor(limitParam), 1), 100)
    : 25;
  const statusParam = typeof req.query?.status === 'string' ? req.query.status.trim().toLowerCase() : 'open';
  const status = statusParam === 'all' ? 'all' : (statusParam || 'open');
  try {
    const rows = await db.listDiscordTicketsForServer(id, { status, limit });
    const tickets = Array.isArray(rows)
      ? rows.map((row) => projectDiscordTicket(row)).filter(Boolean)
      : [];
    res.json({ tickets });
  } catch (err) {
    console.error('failed to list aq tickets', err);
    res.status(500).json({ error: 'db_error' });
  }
});

app.get('/api/servers/:id/aq-tickets/:ticketId', auth, async (req, res) => {
  const id = ensureServerCapability(req, res, 'view');
  if (id == null) return;
  if (typeof db?.getDiscordTicketById !== 'function') {
    return res.status(404).json({ error: 'not_found' });
  }
  const ticketId = Number(req.params?.ticketId);
  if (!Number.isFinite(ticketId)) {
    res.status(400).json({ error: 'invalid_ticket' });
    return;
  }
  try {
    const row = await db.getDiscordTicketById(id, ticketId);
    if (!row) {
      res.status(404).json({ error: 'not_found' });
      return;
    }
    const ticket = projectDiscordTicket(row);
    const dialog = await assembleTicketDialog(row);
    const previewUrl = buildTicketPreviewUrl(
      ticket?.teamId ?? row.team_id,
      ticket ?? { id: row.id, previewToken: row.preview_token ?? row.previewToken }
    );
    res.json({ ticket, dialog, previewUrl });
  } catch (err) {
    console.error('failed to load aq ticket', err);
    res.status(500).json({ error: 'db_error' });
  }
});

app.post('/api/servers/:id/aq-tickets/:ticketId/reply', auth, async (req, res) => {
  const id = ensureServerCapability(req, res, 'view');
  if (id == null) return;
  if (typeof db?.getDiscordTicketById !== 'function') {
    return res.status(503).json({ error: 'discord_unavailable' });
  }
  const ticketId = Number(req.params?.ticketId);
  if (!Number.isFinite(ticketId)) {
    res.status(400).json({ error: 'invalid_ticket' });
    return;
  }
  let row;
  try {
    row = await db.getDiscordTicketById(id, ticketId);
  } catch (err) {
    console.error('failed to load aq ticket for reply', err);
    res.status(500).json({ error: 'db_error' });
    return;
  }
  if (!row) {
    res.status(404).json({ error: 'not_found' });
    return;
  }
  const status = typeof row.status === 'string' ? row.status.trim().toLowerCase() : 'open';
  if (status === 'closed') {
    res.status(409).json({ error: 'ticket_closed' });
    return;
  }
  const channelId = safeTrimString(row.channel_id ?? row.channelId);
  if (!channelId) {
    res.status(409).json({ error: 'ticket_channel_missing' });
    return;
  }
  let token;
  try {
    token = await getDiscordTokenForTicket(row);
  } catch (err) {
    console.error('failed to load discord token for ticket reply', err);
    res.status(500).json({ error: 'discord_unavailable' });
    return;
  }
  if (!token) {
    res.status(409).json({ error: 'discord_not_configured' });
    return;
  }
  const message = typeof req.body?.message === 'string' ? req.body.message : '';
  let content;
  try {
    const displayName = safeTrimString(req.authUser?.username)
      || safeTrimString(req.user?.username)
      || safeTrimString(req.authUser?.name)
      || 'Panel User';
    content = buildPanelReplyMessage(displayName, message);
  } catch (err) {
    const code = err?.code || 'invalid_payload';
    const statusCode = code === 'message_required' ? 400 : (code === 'message_too_long' ? 413 : 400);
    res.status(statusCode).json({ error: code });
    return;
  }
  const url = `${DISCORD_API_BASE}/channels/${channelId}/messages`;
  let response;
  try {
    response = await fetch(url, {
      method: 'POST',
      headers: {
        Authorization: `Bot ${token}`,
        'Content-Type': 'application/json'
      },
      body: JSON.stringify({ content })
    });
  } catch (err) {
    console.error('failed to post discord ticket reply', err);
    res.status(503).json({ error: 'discord_unreachable' });
    return;
  }
  if (!response.ok) {
    if (response.status === 404) {
      res.status(409).json({ error: 'ticket_channel_missing' });
    } else if (response.status === 429) {
      res.status(429).json({ error: 'discord_rate_limited' });
    } else if (response.status === 403) {
      res.status(403).json({ error: 'discord_post_failed' });
    } else if (response.status >= 500) {
      res.status(503).json({ error: 'discord_unreachable' });
    } else {
      res.status(502).json({ error: 'discord_post_failed' });
    }
    return;
  }
  res.json({ ok: true });
});

app.get('/api/teams/:teamId/discord/tickets/:ticketToken/preview', auth, async (req, res) => {
  if (typeof db?.getDiscordTicketForTeam !== 'function') {
    return res.status(404).json({ error: 'not_found' });
  }
  const teamId = await ensureTeamAccess(req, res, 'teamId');
  if (teamId == null) return;
  const rawToken = typeof req.params?.ticketToken === 'string' ? req.params.ticketToken.trim() : '';
  if (!rawToken) {
    res.status(400).json({ error: 'invalid_ticket' });
    return;
  }
  try {
    let row = null;
    if (typeof db?.getDiscordTicketForTeamByPreviewToken === 'function') {
      row = await db.getDiscordTicketForTeamByPreviewToken(teamId, rawToken);
    }
    if (!row && /^\d+$/.test(rawToken)) {
      row = await db.getDiscordTicketForTeam(teamId, Number(rawToken));
    }
    if (!row) {
      res.status(404).json({ error: 'not_found' });
      return;
    }
    const ticket = projectDiscordTicket(row);
    const dialog = await assembleTicketDialog(row);
    let teamName = null;
    if (typeof db?.getTeam === 'function') {
      try {
        const team = await db.getTeam(teamId);
        teamName = typeof team?.name === 'string' ? team.name : null;
      } catch (err) {
        console.warn('failed to load team info for ticket preview', err);
      }
    }
    const payload = buildTicketPreviewPayload({ ticket, dialog, teamName });
    res.json(payload);
  } catch (err) {
    console.error('failed to build ticket preview', err);
    res.status(500).json({ error: 'db_error' });
  }
});

app.get('/api/servers/:id/map-state', auth, async (req, res) => {
  const id = ensureServerCapability(req, res, 'liveMap');
  if (id == null) return;
  try {
    const record = await db.getServerMap(id);
    if (!record) {
      return res.json({
        map: null,
        custom: false,
        hasImage: false,
        locked: false,
        levelUrl: null,
        updatedAt: null
      });
    }
    const map = mapRecordToPayload(id, record);
    const meta = parseMapRecordData(record) || {};
    const levelUrl = typeof map?.levelUrl === 'string'
      ? map.levelUrl
      : (typeof meta.levelUrl === 'string' ? meta.levelUrl : null);
    const hasImage = !!map?.imageUrl;
    const custom = !!map?.custom;
    const locked = custom && !hasImage;
    res.json({
      map,
      custom,
      hasImage,
      locked,
      levelUrl,
      updatedAt: map?.cachedAt || record.updated_at || record.updatedAt || record.created_at || record.createdAt || null
    });
  } catch (err) {
    console.error('map state lookup failed', err);
    res.status(500).json({ error: 'map_state_error' });
  }
});

app.get('/api/servers/:id/discord', auth, async (req, res) => {
  const id = ensureServerCapability(req, res, 'discord');
  if (id == null) return;
  if (typeof db.getServerDiscordIntegration !== 'function') {
    return res.status(501).json({ error: 'not_supported' });
  }
  try {
    const server = await db.getServer(id);
    if (!server) return res.status(404).json({ error: 'not_found' });
    const integration = await db.getServerDiscordIntegration(id);
    res.json({
      integration: projectDiscordIntegration(integration),
      status: describeDiscordStatus(id)
    });
  } catch (err) {
    console.error('failed to load discord integration', err);
    res.status(500).json({ error: 'db_error' });
  }
});

app.post('/api/servers/:id/discord', auth, async (req, res) => {
  const id = ensureServerCapability(req, res, 'discord');
  if (id == null) return;
  if (typeof db.saveServerDiscordIntegration !== 'function' || typeof db.getServerDiscordIntegration !== 'function') {
    return res.status(501).json({ error: 'not_supported' });
  }
  try {
    const server = await db.getServer(id);
    if (!server) return res.status(404).json({ error: 'not_found' });
    const existing = await db.getServerDiscordIntegration(id);
    const body = req.body || {};
    const guildInput = sanitizeDiscordSnowflake(body.guildId ?? body.guild_id);
    const channelInput = sanitizeDiscordSnowflake(body.channelId ?? body.channel_id);
    const tokenInput = sanitizeDiscordToken(body.botToken ?? body.bot_token);
    const commandTokenInput = sanitizeDiscordToken(body.commandBotToken ?? body.command_bot_token);
    const clearCommandToken = Boolean(
      body.clearCommandBotToken ?? body.clear_command_bot_token ?? body.resetCommandBotToken ?? body.reset_command_bot_token
    );

    const existingGuildId = existing?.guild_id ?? existing?.guildId ?? null;
    const existingChannelId = existing?.channel_id ?? existing?.channelId ?? null;

    const guildId = guildInput || existingGuildId;
    const channelId = channelInput || existingChannelId;
    if (!guildId || !channelId) return res.status(400).json({ error: 'missing_fields' });

    let botToken = tokenInput;
    if (!botToken) {
      const existingToken = existing?.bot_token ?? null;
      if (existingToken) botToken = existingToken;
      else return res.status(400).json({ error: 'missing_bot_token' });
    }

    let commandBotToken = commandTokenInput;
    if (clearCommandToken) {
      commandBotToken = '';
    }
    if (!commandBotToken && !clearCommandToken) {
      const existingCommandToken = existing?.command_bot_token ?? existing?.commandBotToken;
      if (existingCommandToken) commandBotToken = existingCommandToken;
      else commandBotToken = botToken;
    }

    let statusMessageId = existing?.status_message_id ?? existing?.statusMessageId ?? null;
    if (existingChannelId && channelId && existingChannelId !== channelId) {
      statusMessageId = null;
    }

    const mergedConfig = mergeDiscordBotConfig(existing?.config_json ?? existing?.configJson ?? null, body.config);
    const configJson = encodeDiscordBotConfig(mergedConfig);

    await db.saveServerDiscordIntegration(id, {
      bot_token: botToken,
      command_bot_token: commandBotToken,
      guild_id: guildId,
      channel_id: channelId,
      status_message_id: statusMessageId,
      config_json: configJson
    });
    const integration = await db.getServerDiscordIntegration(id);
    res.json({
      integration: projectDiscordIntegration(integration),
      status: describeDiscordStatus(id)
    });
  } catch (err) {
    console.error('failed to save discord integration', err);
    res.status(500).json({ error: 'db_error' });
  }
});

app.delete('/api/servers/:id/discord', auth, async (req, res) => {
  const id = ensureServerCapability(req, res, 'discord');
  if (id == null) return;
  if (typeof db.deleteServerDiscordIntegration !== 'function') {
    return res.status(501).json({ error: 'not_supported' });
  }
  try {
    const server = await db.getServer(id);
    if (!server) return res.status(404).json({ error: 'not_found' });
    const removed = await db.deleteServerDiscordIntegration(id);
    res.json({
      removed: Number(removed) > 0,
      integration: null,
      status: describeDiscordStatus(id)
    });
  } catch (err) {
    console.error('failed to delete discord integration', err);
    res.status(500).json({ error: 'db_error' });
  }
});

app.post('/api/servers', auth, requireGlobalPermissionMiddleware('manageServers'), async (req, res) => {
  const { name, host, port, password, tls } = req.body || {};
  if (!name || !host || !port || !password) return res.status(400).json({ error: 'missing_fields' });
  try {
    let teamId = req.authUser?.activeTeamId || null;
    if (teamId == null && typeof db.createTeam === 'function') {
      const teamName = req.authUser?.username ? `${req.authUser.username}'s Team` : 'My Team';
      teamId = await db.createTeam({ name: teamName, owner_user_id: req.authUser.id });
      await db.addTeamMember({ team_id: teamId, user_id: req.authUser.id, role: req.authUser.role || 'admin' });
      if (typeof db.setUserActiveTeam === 'function') {
        await db.setUserActiveTeam(req.authUser.id, teamId);
      }
      if (req.authUser) {
        req.authUser.activeTeamId = teamId;
        req.authUser.activeTeamName = teamName;
        if (Array.isArray(req.authUser.teams)) {
          if (!req.authUser.teams.some((team) => team?.id === teamId)) {
            req.authUser.teams.push({ id: teamId, name: teamName, ownerId: req.authUser.id, role: req.authUser.role || 'admin', roleName: req.authUser.roleName || req.authUser.role || 'admin' });
          }
        } else {
          req.authUser.teams = [{ id: teamId, name: teamName, ownerId: req.authUser.id, role: req.authUser.role || 'admin', roleName: req.authUser.roleName || req.authUser.role || 'admin' }];
        }
      }
    }
    if (teamId == null) return res.status(400).json({ error: 'no_active_team' });
    const id = await db.createServer({ name, host, port: parseInt(port, 10), password, tls: tls ? 1 : 0, team_id: teamId });
    if (req.authUser) {
      try {
        const refreshed = await loadUserContext(req.authUser.id);
        if (refreshed) req.authUser = refreshed;
      } catch (err) {
        console.warn('Failed to refresh user context after server creation', err);
      }
    }
    refreshMonitoredServers().catch((err) => console.error('monitor refresh (create) failed', err));
    res.json({ id });
  } catch {
    res.status(500).json({ error: 'db_error' });
  }
});

function shouldResetRcon(payload) {
  if (!payload || typeof payload !== 'object') return false;
  const resetKeys = ['host', 'port', 'password', 'tls'];
  for (const key of resetKeys) {
    if (Object.prototype.hasOwnProperty.call(payload, key)) return true;
  }
  return false;
}

app.patch('/api/servers/:id', auth, async (req, res) => {
  const id = ensureServerCapability(req, res, 'manage');
  if (id == null) return;
  const payload = req.body || {};
  const { team_id: _teamId, teamId: _teamIdAlt, ...changes } = payload;
  const needsReset = shouldResetRcon(changes);
  try {
    const updated = await db.updateServer(id, changes);
    if (needsReset) {
      closeServerRcon(id);
      try {
        const row = await db.getServer(id);
        if (row) ensureRconBinding(row);
      } catch (err) {
        console.error('failed to rebind RCON after update', err);
      }
    }
    if (updated || needsReset) {
      refreshMonitoredServers().catch((err) => console.error('monitor refresh (update) failed', err));
    }
    res.json({ updated });
  } catch {
    res.status(500).json({ error: 'db_error' });
  }
});

app.delete('/api/servers/:id', auth, async (req, res) => {
  const id = ensureServerCapability(req, res, 'manage');
  if (id == null) return;
  try {
    const deleted = await db.deleteServer(id);
    closeServerRcon(id);
    statusMap.delete(id);
    refreshMonitoredServers().catch((err) => console.error('monitor refresh (delete) failed', err));
    res.json({ deleted });
  } catch {
    res.status(500).json({ error: 'db_error' });
  }
});

app.get('/api/servers/:id/live-map', auth, async (req, res) => {
  const id = ensureServerCapability(req, res, 'liveMap');
  if (id == null) return;
  res.set({
    'Cache-Control': 'no-store, no-cache, must-revalidate, max-age=0',
    Pragma: 'no-cache',
    Expires: '0'
  });
  const logger = createLogger(`live-map:${id}`);
  logger.info('Live map request received');
  try {
    const server = await db.getServer(id);
    if (!server) return res.status(404).json({ error: 'not_found' });
    logger.debug('Loaded server details', { name: server?.name, host: server?.host, port: server?.port });
    ensureRconBinding(server);
    const skipImagery = (() => {
      const raw = req.query?.skipImagery;
      const truthy = (value) => {
        if (typeof value === 'string') {
          const normalized = value.trim().toLowerCase();
          if (!normalized) return false;
          return ['1', 'true', 'yes', 'on'].includes(normalized);
        }
        if (typeof value === 'number') return value !== 0;
        if (typeof value === 'boolean') return value;
        return false;
      };
      if (Array.isArray(raw)) {
        return raw.some((entry) => truthy(entry));
      }
      if (raw == null) return false;
      return truthy(raw);
    })();
    let playerPayload = '';
    try {
      const reply = await sendRconCommand(server, 'playerlist', { silent: true });
      playerPayload = reply?.Message || '';
    } catch (err) {
      logger.error('playerlist command failed', err);
      return res.status(502).json({ error: 'playerlist_failed' });
    }
    let players = parsePlayerListMessage(playerPayload);
    const playerCount = Array.isArray(players) ? players.length : 0;
    const playerArray = Array.isArray(players) ? players : [];
    const playerListHasTeamData = Boolean(playerArray._hasPlayerListTeamField)
      || playerArray.some((p) => Number(p?.teamId) > 0);
    const playerListHasPositionData = playerArray.some((p) => hasValidPosition(p?.position));
    const teamDataSource = playerListHasTeamData || playerCount === 0 ? 'playerlist' : 'teaminfo';
    const positionDataSource = playerListHasPositionData || playerCount === 0 ? 'playerlist' : 'printpos';

    const teamPrep = await enrichPlayersWithTeamInfo(id, server, players, {
      logger,
      allowLookup: false
    });
    players = teamPrep.players;
    const positionPrep = await enrichPlayersWithPositions(id, server, players, {
      logger,
      allowLookup: false
    });
    players = positionPrep.players;

    const needsManualTeamLookup = teamPrep.pending.length > 0;
    const needsManualPositionLookup = positionPrep.pending.length > 0;
    const requiresManualCooldown = (!playerListHasTeamData && needsManualTeamLookup)
      || (!playerListHasPositionData && needsManualPositionLookup);

    if (!(needsManualTeamLookup || needsManualPositionLookup)) {
      clearManualRefreshState(id);
    }

    if (requiresManualCooldown) {
      const cooldown = manualRefreshCooldown(id);
      if (cooldown.coolingDown) {
        const retryAfterSeconds = Math.max(1, Math.ceil(cooldown.retryAfterMs / 1000));
        res.set('Retry-After', String(retryAfterSeconds));
        return res.status(429).json({
          error: 'manual_refresh_cooldown',
          retryAfter: retryAfterSeconds,
          message: `Manual refresh cooldown active. Try again in ${retryAfterSeconds} seconds.`
        });
      }
    }

    const teamResult = needsManualTeamLookup
      ? await enrichPlayersWithTeamInfo(id, server, players, {
        logger,
        allowLookup: true,
        pendingSteamIds: teamPrep.pending
      })
      : teamPrep;

    const positionResult = needsManualPositionLookup
      ? await enrichPlayersWithPositions(id, server, teamResult.players, {
        logger,
        allowLookup: true,
        pendingSteamIds: positionPrep.pending
      })
      : positionPrep;

    players = positionResult.players;

    const manualLookupsPerformed = Boolean(teamResult.lookupsPerformed || positionResult.lookupsPerformed);
    if (manualLookupsPerformed) {
      markManualRefresh(id);
    } else if (!(needsManualTeamLookup || needsManualPositionLookup)) {
      clearManualRefreshState(id);
    }

    players = await enrichLivePlayers(players);
    await syncServerPlayerDirectory(id, players);
    logger.debug('Processed live players', { count: players.length });
    let info = getCachedServerInfo(id);
    if (!info) {
      try {
        info = await fetchServerInfo(server, { silent: true });
        cacheServerInfo(id, info);
        logger.debug('Fetched serverinfo via RCON', { size: info?.size, seed: info?.seed, mapName: info?.mapName });
      } catch (err) {
        info = { raw: null, mapName: null, size: null, seed: null };
        logger.warn('Failed to fetch serverinfo via RCON', err);
      }
    }
    let levelUrl = typeof info?.levelUrl === 'string' ? info.levelUrl.trim() : '';
    if (!isLikelyLevelUrl(levelUrl)) levelUrl = '';
    if (!levelUrl) {
      try {
        const parsedLevelUrl = await fetchLevelUrl(server, { silent: true });
        if (parsedLevelUrl) {
          levelUrl = parsedLevelUrl;
          if (info) {
            info.levelUrl = levelUrl;
            cacheServerInfo(id, info);
          }
        }
      } catch (err) {
        logger.warn('Failed to fetch level URL via RCON', err);
      }
    }
    if (levelUrl && !isFacepunchLevelUrl(levelUrl)) {
      logger.warn('Server reported non-Facepunch level URL, treating as custom map', { levelUrl });
    }
    let hasCustomLevelUrl = isCustomLevelUrl(levelUrl);
    // The frontend only opts-in to skip imagery when it has already paused
    // RustMaps polling for a custom map. Trust that signal so we don't keep
    // hitting the external API and trigger its rate limits.
    const skipImageryFetch = skipImagery;
    const derivedMapKey = deriveMapKey(info) || null;
    let infoMapKey = hasCustomLevelUrl ? null : derivedMapKey;

    if (!info?.size || !info?.seed) {
      try {
        const { size, seed } = await fetchWorldSettings(server, { silent: true });
        if (!info.size && Number.isFinite(size)) info.size = size;
        if (!info.seed && Number.isFinite(seed)) info.seed = seed;
        cacheServerInfo(id, info);
        logger.debug('Augmented server info with world settings', { size: info?.size, seed: info?.seed });
      } catch {
        // leave info as-is if lookups fail
      }
    }
    const now = new Date();
    const resetPoint = firstThursdayResetTime(now);
    let mapRecord = await db.getServerMap(id);
    if (isCustomMapRecord(mapRecord) && levelUrl && !isCustomLevelUrl(levelUrl)) {
      logger.info('Server reports procedural level URL, clearing custom map cache');
      await removeMapImage(mapRecord);
      if (mapRecord.map_key) await removeCachedRustMapMetadata(mapRecord.map_key);
      await db.deleteServerMap(id);
      mapRecord = null;
    }
    if (isCustomMapRecord(mapRecord) && !hasCustomLevelUrl && !levelUrl) {
      hasCustomLevelUrl = true;
      infoMapKey = null;
    }
    if (mapRecord && shouldResetMapRecord(mapRecord, now, resetPoint)) {
      logger.info('Existing map record expired, removing cached image');
      const wasCustom = isCustomMapRecord(mapRecord);
      await removeMapImage(mapRecord);
      if (!wasCustom && mapRecord.map_key) await removeCachedRustMapMetadata(mapRecord.map_key);
      await db.deleteServerMap(id);
      mapRecord = null;
    }
    if (mapRecord && !isCustomMapRecord(mapRecord) && hasCustomLevelUrl) {
      logger.info('Server reports custom level URL, clearing procedural map cache');
      await removeMapImage(mapRecord);
      if (mapRecord.map_key) await removeCachedRustMapMetadata(mapRecord.map_key);
      await db.deleteServerMap(id);
      mapRecord = null;
    }
    if (mapRecord && !isCustomMapRecord(mapRecord) && infoMapKey && mapRecord.map_key && mapRecord.map_key !== infoMapKey) {
      logger.info('Map key changed, clearing stale cache', { previousKey: mapRecord.map_key, nextKey: infoMapKey });
      await removeMapImage(mapRecord);
      if (mapRecord.map_key) await removeCachedRustMapMetadata(mapRecord.map_key);
      await db.deleteServerMap(id);
      mapRecord = null;
    }

    let mapMetadata = null;
    if (mapRecord?.map_key) {
      const cachedMeta = await loadCachedRustMapMetadata(mapRecord.map_key);
      if (cachedMeta && isRustMapMetadataStale(cachedMeta, now, resetPoint)) {
        logger.info('Cached map metadata expired, clearing stored record', { mapKey: mapRecord.map_key });
        await removeMapImage(mapRecord);
        await removeCachedRustMapMetadata(mapRecord.map_key);
        await db.deleteServerMap(id);
        mapRecord = null;
      } else if (cachedMeta) {
        mapMetadata = cachedMeta;
      }
    }

    if (!mapRecord && infoMapKey) {
      const cachedMeta = await loadCachedRustMapMetadata(infoMapKey);
      if (cachedMeta && !isRustMapMetadataStale(cachedMeta, now, resetPoint)) {
        const cacheKey = cachedMeta.mapKey || infoMapKey;
        const cachedImage = await findCachedRustMapImage(cacheKey);
        logger.info('Rehydrating map record from global cache', { mapKey: cacheKey, hasImage: !!cachedImage?.path });
        await db.saveServerMap(id, {
          map_key: cacheKey,
          data: JSON.stringify({ ...cachedMeta }),
          image_path: cachedImage?.path || null,
          custom: isCustomFlag(cachedMeta?.isCustomMap) ? 1 : 0
        });
        mapRecord = await db.getServerMap(id);
        mapMetadata = cachedMeta;
      } else if (cachedMeta) {
        await removeCachedRustMapMetadata(infoMapKey);
      }
    }

    if (isCustomMapRecord(mapRecord) && !levelUrl) {
      const storedMeta = mapMetadata || parseMapRecordData(mapRecord) || {};
      const storedLevelUrl = typeof storedMeta.levelUrl === 'string' ? storedMeta.levelUrl.trim() : '';
      if (isCustomLevelUrl(storedLevelUrl)) {
        levelUrl = storedLevelUrl;
        hasCustomLevelUrl = true;
        infoMapKey = null;
        if (info) {
          const cachedLevelUrl = typeof info.levelUrl === 'string' ? info.levelUrl.trim() : '';
          if (cachedLevelUrl !== storedLevelUrl) {
            info.levelUrl = storedLevelUrl;
            cacheServerInfo(id, info);
          }
        }
      }
    }

    let map = mapRecordToPayload(id, mapRecord, mapMetadata);
    if (!map && hasCustomLevelUrl) {
      const baseKey = derivedMapKey;
      const customKey = baseKey ? `${baseKey}-server-${id}` : `server-${id}-custom`;
      const storedMeta = { mapKey: customKey };
      if (Number.isFinite(info?.size)) storedMeta.size = info.size;
      if (Number.isFinite(info?.seed)) storedMeta.seed = info.seed;
      if (info?.mapName) storedMeta.mapName = info.mapName;
      if (levelUrl) storedMeta.levelUrl = levelUrl;
      storedMeta.cachedAt = new Date().toISOString();
      try {
        await db.saveServerMap(id, {
          map_key: customKey,
          data: JSON.stringify(storedMeta),
          image_path: null,
          custom: 1
        });
        mapRecord = await db.getServerMap(id);
        const persisted = mapRecordToPayload(id, mapRecord, storedMeta);
        if (persisted) map = persisted;
      } catch (err) {
        logger.warn('Failed to persist custom map placeholder', err);
      }
      if (!map) {
        map = {
          mapKey: customKey,
          custom: true,
          cached: false,
          cachedAt: storedMeta.cachedAt,
          imageUrl: null,
          needsUpload: true,
          levelUrl
        };
        if (Number.isFinite(info?.size)) map.size = info.size;
        if (Number.isFinite(info?.seed)) map.seed = info.seed;
        if (info?.mapName) map.mapName = info.mapName;
      }
    }
    if (map && !map.mapKey && infoMapKey) map.mapKey = infoMapKey;
    if (!map) {
      if (skipImageryFetch) {
        logger.info('Skipping RustMaps imagery fetch due to client lock');
        if (mapRecord) {
          map = mapRecordToPayload(id, mapRecord, mapMetadata);
        }
      } else if (!hasCustomLevelUrl && info?.size && info?.seed) {
        const userKey = await db.getUserSetting(req.user.uid, 'rustmaps_api_key');
        const apiKey = userKey || DEFAULT_RUSTMAPS_API_KEY || '';
        try {
          logger.info('Requesting RustMaps metadata', { size: info.size, seed: info.seed, apiKeyProvided: !!apiKey });
          let metadata = await fetchRustMapMetadata(info.size, info.seed, apiKey, { logger });
          const metadataIsCustom = isCustomFlag(metadata?.isCustomMap);
          const finalKey = deriveMapKey(info, metadata) || infoMapKey;
          const storedMeta = { ...metadata, mapKey: finalKey };
          storedMeta.isCustomMap = metadataIsCustom;
          if (Number.isFinite(metadata?.size)) info.size = metadata.size;
          if (Number.isFinite(metadata?.seed)) info.seed = metadata.seed;
          if (metadata?.mapName) info.mapName = metadata.mapName;
          cacheServerInfo(id, info);
          if (!storedMeta.size && Number.isFinite(info.size)) storedMeta.size = info.size;
          if (!storedMeta.seed && Number.isFinite(info.seed)) storedMeta.seed = info.seed;
          storedMeta.cachedAt = new Date().toISOString();
          await removeMapImage(mapRecord);
          if (mapRecord?.map_key && mapRecord.map_key !== finalKey) {
            await removeCachedRustMapMetadata(mapRecord.map_key);
          }
          let imagePath = null;
          if (!metadataIsCustom) {
            const cacheKey = finalKey || infoMapKey || `server-${id}`;
            const cached = await findCachedRustMapImage(cacheKey);
            if (cached?.path) {
              logger.info('Using cached global map image', { cacheKey });
              imagePath = cached.path;
            } else {
              try {
                const download = await downloadRustMapImage(metadata, apiKey);
                if (download?.buffer) {
                  const filePath = resolveRustMapImageCachePath(cacheKey, download.extension);
                  await fs.mkdir(path.dirname(filePath), { recursive: true });
                  await fs.writeFile(filePath, download.buffer);
                  logger.info('Downloaded RustMaps image', { cacheKey, path: filePath });
                  imagePath = filePath;
                }
              } catch (imageErr) {
                logger.warn('RustMaps image download failed', imageErr);
              }
            }
          }
          const cachedImage = !!imagePath;
          logger.info('Persisting map metadata to database', {
            mapKey: finalKey || infoMapKey,
            custom: metadataIsCustom,
            cached: cachedImage
          });
          const mapKeyToPersist = finalKey || infoMapKey;
          await db.saveServerMap(id, {
            map_key: mapKeyToPersist,
            data: JSON.stringify(storedMeta),
            image_path: imagePath,
            custom: metadataIsCustom ? 1 : 0
          });
          await saveCachedRustMapMetadata(mapKeyToPersist, storedMeta);
          mapRecord = await db.getServerMap(id);
          map = mapRecordToPayload(id, mapRecord, storedMeta);
          if (map && !map.mapKey) map.mapKey = mapKeyToPersist;
          if (!cachedImage && mapMetadataHasRemote(storedMeta)) {
            logger.info('Map imagery available remotely, awaiting proxy fetch', { mapKey: finalKey || infoMapKey });
          }
        } catch (err) {
          const code = err?.code || err?.message;
          if (code === 'rustmaps_api_key_missing' || code === 'rustmaps_unauthorized' || code === 'rustmaps_invalid_parameters') {
            logger.warn('RustMaps rejected request', { code });
            return res.status(400).json({ error: code });
          }
          if (code === 'rustmaps_generation_timeout') {
            logger.warn('RustMaps generation timed out');
            return res.status(504).json({ error: code });
          }
          if (code === 'rustmaps_generation_pending') {
            logger.info('RustMaps generation pending');
            return res.status(202).json({ error: code });
          }
          if (code === 'rustmaps_not_found') {
            logger.info('RustMaps has no data for this map yet', { mapKey: infoMapKey });
            map = {
              mapKey: infoMapKey,
              cached: false,
              imageUrl: null,
              custom: false,
              notFound: true
            };
          } else if (code === 'rustmaps_image_error') {
            logger.warn('RustMaps image download error', err);
            map = {
              mapKey: infoMapKey,
              cached: false,
              imageUrl: null,
              custom: false
            };
          } else {
            logger.error('RustMaps metadata fetch failed', err);
            return res.status(502).json({ error: 'rustmaps_error' });
          }
        }
      } else if (mapRecord) {
        map = mapRecordToPayload(id, mapRecord, mapMetadata);
      }
    }
    if (map && map.custom && !map.imageUrl) map.needsUpload = true;
    if (map && !map.mapKey && infoMapKey) map.mapKey = infoMapKey;
    // keep cached flag consistent
    if (map && typeof map.cached === 'undefined') map.cached = !!(mapRecord?.image_path);


    // unified response (keeps main's shape, adds richer status from codex)
    const mapPayload = map || null;

    // derive a status + requirements summary for the frontend
    let status = 'ready';
    if (!mapPayload) {
      if (!info?.size || !info?.seed) {
        status = 'awaiting_server_info';
      } else {
        status = 'awaiting_imagery';
      }
    } else if (mapPayload.notFound) {
      status = 'rustmaps_not_found';
    } else if (mapPayload.custom && mapPayload.needsUpload) {
      status = 'awaiting_upload';
    } else if (!mapPayload.imageUrl) {
      status = 'awaiting_imagery';
    }

    // structured log so you can see why the map didn't render
    logger.info('Live map payload ready', {
      players: players.length,
      mapKey: mapPayload?.mapKey || null,
      cached: !!mapPayload?.cached,
      hasImage: !!mapPayload?.imageUrl,
      status
    });

    let worldEntities;
    try {
      worldEntities = await resolveWorldEntities(id, server, { mapMetadata: mapPayload, logger });
    } catch (entityErr) {
      logger.warn('World entity resolution failed', entityErr);
      worldEntities = {
        fetchedAt: new Date().toISOString(),
        monuments: normaliseMonumentsFromMeta(mapPayload?.monuments),
        entities: []
      };
    }

    // backward-compatible shape + richer fields
    const responsePayload = {
      players,
      map: mapPayload,
      info,
      status,                    // <-- new
      fetchedAt: new Date().toISOString(),
      playerDataSources: {
        positions: positionDataSource,
        teams: teamDataSource
      },
      entities: worldEntities
    };

    res.json(responsePayload);
  } catch (err) {
    logger.error('live-map route error', err);
    res.status(500).json({ error: 'live_map_failed' });
  }
});

app.post('/api/servers/:id/live-map/world', auth, async (req, res) => {
  const id = ensureServerCapability(req, res, 'liveMap');
  if (id == null) return;
  const { size, seed } = req.body || {};
  const numericSize = Number(size);
  const numericSeed = Number(seed);
  if (!Number.isFinite(numericSize) || numericSize <= 0 || !Number.isFinite(numericSeed)) {
    return res.status(400).json({ error: 'invalid_world_config' });
  }
  const logger = createLogger(`live-map-config:${id}`);
  logger.info('Manual RustMaps request received', { size: numericSize, seed: numericSeed });
  try {
    const server = await db.getServer(id);
    if (!server) return res.status(404).json({ error: 'not_found' });
    const userKey = await db.getUserSetting(req.user.uid, 'rustmaps_api_key');
    const apiKey = userKey || DEFAULT_RUSTMAPS_API_KEY || '';
    if (!apiKey) {
      logger.warn('RustMaps API key missing for manual request');
      return res.status(400).json({ error: 'rustmaps_api_key_missing' });
    }

    const info = { ...(getCachedServerInfo(id) || {}) };
    info.size = numericSize;
    info.seed = numericSeed;

    let metadata;
    try {
      metadata = await fetchRustMapMetadata(numericSize, numericSeed, apiKey, {
        logger,
        timeoutMs: Math.max(30000, toInt(process.env.RUSTMAPS_CONFIG_TIMEOUT_MS) || 45000)
      });
    } catch (err) {
      const code = err?.code || err?.message;
      if (code === 'rustmaps_generation_timeout') {
        cacheServerInfo(id, info);
        logger.info('RustMaps still generating map after timeout');
        return res.status(202).json({
          status: 'pending',
          info,
          map: null
        });
      }
      if (code === 'rustmaps_api_key_missing' || code === 'rustmaps_unauthorized' || code === 'rustmaps_invalid_parameters') {
        logger.warn('RustMaps rejected manual request', { code });
        return res.status(400).json({ error: code });
      }
      if (code === 'rustmaps_not_found') {
        cacheServerInfo(id, info);
        logger.info('RustMaps has no data for requested map');
        return res.status(404).json({ error: code });
      }
      throw err;
    }

    const enrichedInfo = { ...info };
    if (Number.isFinite(metadata?.size)) enrichedInfo.size = metadata.size;
    if (Number.isFinite(metadata?.seed)) enrichedInfo.seed = metadata.seed;
    if (metadata?.mapName) enrichedInfo.mapName = metadata.mapName;
    cacheServerInfo(id, enrichedInfo);

    const finalKey = deriveMapKey(enrichedInfo, metadata) || deriveMapKey(enrichedInfo) || `server-${id}`;
    const metadataIsCustom = isCustomFlag(metadata?.isCustomMap);
    const storedMeta = { ...metadata, mapKey: finalKey };
    storedMeta.isCustomMap = metadataIsCustom;
    if (!storedMeta.size && Number.isFinite(enrichedInfo.size)) storedMeta.size = enrichedInfo.size;
    if (!storedMeta.seed && Number.isFinite(enrichedInfo.seed)) storedMeta.seed = enrichedInfo.seed;
    storedMeta.cachedAt = new Date().toISOString();

    let record = await db.getServerMap(id);
    if (record) await removeMapImage(record);
    if (record?.map_key && record.map_key !== finalKey) await removeCachedRustMapMetadata(record.map_key);

    let imagePath = null;
    if (!metadataIsCustom) {
      const cacheKey = finalKey;
      const cached = await findCachedRustMapImage(cacheKey);
      if (cached?.path) {
        logger.info('Using cached global map image for manual request', { cacheKey });
        imagePath = cached.path;
      } else {
        try {
          const download = await downloadRustMapImage(metadata, apiKey);
          if (download?.buffer) {
            const filePath = resolveRustMapImageCachePath(cacheKey, download.extension);
            await fs.mkdir(path.dirname(filePath), { recursive: true });
            await fs.writeFile(filePath, download.buffer);
            logger.info('Downloaded RustMaps image for manual request', { cacheKey, path: filePath });
            imagePath = filePath;
          }
        } catch (imageErr) {
          logger.warn('RustMaps image download failed during manual request', imageErr);
        }
      }
    }

    await db.saveServerMap(id, {
      map_key: finalKey,
      data: JSON.stringify(storedMeta),
      image_path: imagePath,
      custom: metadataIsCustom ? 1 : 0
    });
    await saveCachedRustMapMetadata(finalKey, storedMeta);
    record = await db.getServerMap(id);
    let map = mapRecordToPayload(id, record, storedMeta);
    if (map && !map.mapKey) map.mapKey = finalKey;
    if (map && typeof map.cached === 'undefined') map.cached = !!imagePath;
    if (map && map.custom && !map.imageUrl) map.needsUpload = true;

    logger.info('Manual RustMaps request completed', {
      mapKey: map?.mapKey || finalKey,
      cached: !!map?.cached,
      hasImage: !!map?.imageUrl
    });

    res.json({
      status: map?.imageUrl ? 'ready' : 'awaiting_imagery',
      map,
      info: enrichedInfo,
      fetchedAt: new Date().toISOString()
    });
  } catch (err) {
    const code = err?.code || err?.message;
    if (code === 'rustmaps_image_error') {
      logger.warn('RustMaps image download failed', err);
      return res.status(502).json({ error: 'rustmaps_image_error' });
    }
    logger.error('Manual RustMaps request failed', err);
    res.status(502).json({ error: 'rustmaps_error' });
  }
});

app.post('/api/servers/:id/map-image', auth, async (req, res) => {
  const id = ensureServerCapability(req, res, 'manage');
  if (id == null) return;
  const { image, mapKey } = req.body || {};
  if (!image) return res.status(400).json({ error: 'missing_image' });
  const decoded = decodeBase64Image(image);
  if (!decoded?.buffer || decoded.buffer.length === 0) return res.status(400).json({ error: 'invalid_image' });
  try {
    const payload = await persistServerMapImageUpload(id, {
      buffer: decoded.buffer,
      extension: decoded.extension,
      mapKey
    });
    res.json(payload);
  } catch (err) {
    respondToMapUploadError(err, res);
  }
});

app.post(
  '/api/servers/:id/map-image/upload',
  auth,
  (req, res, next) => {
    const id = ensureServerCapability(req, res, 'manage');
    if (id == null) return;
    req.serverId = id;
    next();
  },
  mapImageUploadMiddleware,
  async (req, res) => {
    const id = req.serverId ?? ensureServerCapability(req, res, 'manage');
    if (id == null) return;
    const file = req.file;
    if (!file || !file.buffer || file.buffer.length === 0) {
      return res.status(400).json({ error: 'missing_image' });
    }
    const format = resolveImageFormat(file.mimetype, file.originalname);
    if (!format) {
      return res.status(415).json({ error: 'unsupported_image_type' });
    }
    try {
      const payload = await persistServerMapImageUpload(id, {
        buffer: file.buffer,
        extension: format.extension,
        mapKey: req.body?.mapKey
      });
      res.json(payload);
    } catch (err) {
      respondToMapUploadError(err, res);
    }
  }
);

app.get('/api/servers/:id/map-image', auth, async (req, res) => {
  const id = ensureServerCapability(req, res, 'liveMap');
  if (id == null) return;
  const logger = createLogger(`map-image:${id}`);
  res.set({
    'Cache-Control': 'no-store, no-cache, must-revalidate, max-age=0',
    Pragma: 'no-cache',
    Expires: '0'
  });
  try {
    let record = await db.getServerMap(id);
    let meta = null;
    if (record?.data) {
      try {
        meta = typeof record.data === 'string' ? JSON.parse(record.data) : record.data;
      } catch (err) {
        logger.warn('Failed to parse stored map metadata', err);
      }
    }

    const now = new Date();
    const resetPoint = firstThursdayResetTime(now);
    const resolvedMapKey = record?.map_key || meta?.mapKey || null;
    if (resolvedMapKey) {
      const cachedMeta = await loadCachedRustMapMetadata(resolvedMapKey);
      if (cachedMeta && isRustMapMetadataStale(cachedMeta, now, resetPoint)) {
        await removeCachedRustMapMetadata(resolvedMapKey);
      } else if (cachedMeta) {
        meta = { ...cachedMeta, ...(meta || {}) };
      }
    }

    const metaIsCustom = isCustomFlag(meta?.isCustomMap) || isCustomFlag(record?.custom);
    const info = getCachedServerInfo(id) || {};

    const serveLocalImage = async () => {
      if (!record?.image_path) return false;
      if (!isWithinDir(record.image_path, MAP_STORAGE_DIR)) return false;
      try {
        await fs.stat(record.image_path);
        res.sendFile(path.resolve(record.image_path));
        return true;
      } catch (err) {
        if (err?.code === 'ENOENT') {
          logger.warn('Cached map image missing from disk, clearing reference', { path: record.image_path });
          await db.saveServerMap(id, {
            map_key: record.map_key || meta?.mapKey || null,
            data: record.data ?? (meta ? JSON.stringify(meta) : null),
            image_path: null,
            custom: isCustomFlag(record?.custom) ? 1 : 0
          });
          record = await db.getServerMap(id);
          return false;
        }
        throw err;
      }
    };

    if (await serveLocalImage()) return;

    if (!meta) {
      logger.warn('No map metadata available for proxy fetch');
      return res.status(404).json({ error: 'not_found' });
    }

    if (!metaIsCustom) {
      const candidateKeys = new Set();
      if (record?.map_key) candidateKeys.add(record.map_key);
      if (meta?.mapKey) candidateKeys.add(meta.mapKey);
      const derivedKey = deriveMapKey(info, meta) || deriveMapKey(info) || null;
      if (derivedKey) candidateKeys.add(derivedKey);

      for (const key of candidateKeys) {
        if (!key) continue;
        const cachedImage = await findCachedRustMapImage(key);
        if (!cachedImage?.path) continue;
        try {
          await fs.stat(cachedImage.path);
        } catch (err) {
          if (err?.code === 'ENOENT') continue;
          throw err;
        }

        const storedMeta = { ...(meta || {}), mapKey: key };
        storedMeta.isCustomMap = metaIsCustom;
        storedMeta.cachedAt = new Date().toISOString();
        try {
          await db.saveServerMap(id, {
            map_key: key,
            data: JSON.stringify(storedMeta),
            image_path: cachedImage.path,
            custom: metaIsCustom ? 1 : 0
          });
          await saveCachedRustMapMetadata(key, storedMeta);
        } catch (err) {
          logger.warn('Failed to persist cache metadata during rehydrate', err);
        }

        logger.info('Serving map image from global cache', { mapKey: key, path: cachedImage.path });
        res.sendFile(path.resolve(cachedImage.path));
        return;
      }
    }

    if (metaIsCustom) {
      logger.info('Map record flagged as custom, skipping remote imagery fetch');
      return res.status(404).json({ error: 'not_found' });
    }

    if (!mapMetadataHasRemote(meta)) {
      logger.warn('No remote imagery references available', { mapKey: record?.map_key || meta?.mapKey || null });
      return res.status(404).json({ error: 'not_found' });
    }

    const userKey = await db.getUserSetting(req.user.uid, 'rustmaps_api_key');
    const apiKey = userKey || DEFAULT_RUSTMAPS_API_KEY || '';
    if (!apiKey) {
      logger.warn('RustMaps API key unavailable for proxy fetch');
      return res.status(404).json({ error: 'not_found' });
    }

    try {
      logger.info('Downloading RustMaps imagery for proxy response');
      const download = await downloadRustMapImage(meta, apiKey);
      if (!download?.buffer) throw new Error('download_failed');
      const finalKey = record?.map_key || meta.mapKey || deriveMapKey(info, meta) || deriveMapKey(info) || `server-${id}`;
      const filePath = resolveRustMapImageCachePath(finalKey, download.extension);
      await fs.mkdir(path.dirname(filePath), { recursive: true });
      await fs.writeFile(filePath, download.buffer);
      const metaIsCustom = isCustomFlag(meta?.isCustomMap);
      const storedMeta = { ...meta, mapKey: finalKey };
      storedMeta.isCustomMap = metaIsCustom;
      if (!storedMeta.size && Number.isFinite(info.size)) storedMeta.size = info.size;
      if (!storedMeta.seed && Number.isFinite(info.seed)) storedMeta.seed = info.seed;
      if (!storedMeta.cachedAt) storedMeta.cachedAt = new Date().toISOString();
      await db.saveServerMap(id, {
        map_key: finalKey,
        data: JSON.stringify(storedMeta),
        image_path: filePath,
        custom: metaIsCustom ? 1 : 0
      });
      await saveCachedRustMapMetadata(finalKey, storedMeta);
      res.setHeader('Content-Type', download.mime || 'image/jpeg');
      res.send(download.buffer);
    } catch (err) {
      if (err?.code === 'rustmaps_image_error') {
        logger.warn('RustMaps image download failed', err);
      } else {
        logger.error('RustMaps proxy fetch failed', err);
      }
      res.status(502).json({ error: 'map_image_unavailable' });
    }
  } catch (err) {
    logger.error('map image handler failed', err);
    res.status(500).json({ error: 'map_image_error' });
  }
});

// --- RCON
app.post('/api/rcon/:id', auth, async (req, res) => {
  const id = ensureServerCapability(req, res, 'commands');
  if (id == null) return;
  const { cmd } = req.body || {};
  if (!cmd) return res.status(400).json({ error: 'missing_cmd' });
  try {
    const row = await db.getServer(id);
    if (!row) return res.status(404).json({ error: 'not_found' });
    ensureRconBinding(row);
    const reply = await sendRconCommand(row, cmd);
    res.json(reply);
  } catch (e) {
    res.status(500).json({ error: e.message || 'rcon_error' });
  }
});

// --- Players & Steam sync
app.get('/api/players', auth, async (req, res) => {
  const limit = parsePlayerQueryLimit(req.query.limit);
  const offset = limit == null ? 0 : parsePlayerQueryOffset(req.query.offset);
  const search = parsePlayerQuerySearch(req.query.q ?? req.query.query ?? req.query.search);
  try {
    const listPromise = db.listPlayers({ limit, offset, search });
    const canCount = typeof db.countPlayers === 'function';
    const filteredCountPromise = canCount ? db.countPlayers({ search }) : Promise.resolve(null);
    const totalCountPromise = canCount && search ? db.countPlayers({ search: '' }) : Promise.resolve(null);
    const [rows, filteredRaw, totalRaw] = await Promise.all([listPromise, filteredCountPromise, totalCountPromise]);
    const decoratedRows = await decoratePlayersWithTeamAuth(
      req.authUser?.activeTeamId,
      Array.isArray(rows) ? rows : []
    );
    const toCount = (value, fallback = 0) => {
      const numeric = Number(value);
      if (!Number.isFinite(numeric) || numeric < 0) return fallback;
      return Math.floor(numeric);
    };
    const filteredCount = toCount(filteredRaw, Array.isArray(rows) ? rows.length : 0);
    const totalCount = totalRaw != null ? toCount(totalRaw, filteredCount) : filteredCount;
    const effectiveLimit = limit == null ? null : Math.floor(limit);
    const page = effectiveLimit && effectiveLimit > 0 ? Math.floor(offset / effectiveLimit) : 0;
    const hasMore = effectiveLimit && effectiveLimit > 0
      ? offset + (Array.isArray(rows) ? rows.length : 0) < filteredCount
      : false;
    res.json({
      items: decoratedRows,
      total: totalCount,
      filtered: filteredCount,
      limit: effectiveLimit,
      offset,
      page,
      hasMore,
      query: search
    });
  } catch (err) {
    console.error('listPlayers failed', err);
    res.status(500).json({ error: 'db_error' });
  }
});

app.get('/api/servers/:id/players', auth, async (req, res) => {
  const id = ensureServerCapability(req, res, 'players');
  if (id == null) return;
  const limit = parsePlayerQueryLimit(req.query.limit);
  const offset = limit == null ? 0 : parsePlayerQueryOffset(req.query.offset);
  const search = parsePlayerQuerySearch(req.query.q ?? req.query.query ?? req.query.search);
  try {
    const listPromise = db.listServerPlayers(id, { limit, offset, search });
    const canCount = typeof db.countServerPlayers === 'function';
    const filteredCountPromise = canCount ? db.countServerPlayers(id, { search }) : Promise.resolve(null);
    const totalCountPromise = canCount && search ? db.countServerPlayers(id, { search: '' }) : Promise.resolve(null);
    const [rows, filteredRaw, totalRaw] = await Promise.all([listPromise, filteredCountPromise, totalCountPromise]);
    const toCount = (value, fallback = 0) => {
      const numeric = Number(value);
      if (!Number.isFinite(numeric) || numeric < 0) return fallback;
      return Math.floor(numeric);
    };
    const filteredCount = toCount(filteredRaw, Array.isArray(rows) ? rows.length : 0);
    const totalCount = totalRaw != null ? toCount(totalRaw, filteredCount) : filteredCount;
    const payload = (Array.isArray(rows) ? rows : [])
      .map((row) => normaliseServerPlayer(row))
      .filter(Boolean);
    const decorated = await decoratePlayersWithTeamAuth(
      req.authUser?.activeTeamId,
      payload
    );
    const effectiveLimit = limit == null ? null : Math.floor(limit);
    const page = effectiveLimit && effectiveLimit > 0 ? Math.floor(offset / effectiveLimit) : 0;
    const hasMore = effectiveLimit && effectiveLimit > 0
      ? offset + decorated.length < filteredCount
      : false;
    res.json({
      items: decorated,
      total: totalCount,
      filtered: filteredCount,
      limit: effectiveLimit,
      offset,
      page,
      hasMore,
      query: search
    });
  } catch (err) {
    console.error('listServerPlayers failed', err);
    res.status(500).json({ error: 'db_error' });
  }
});

app.get('/api/servers/:id/chat', auth, async (req, res) => {
  const id = ensureServerCapability(req, res, 'console');
  if (id == null) return;
  const limitValue = Number(req.query.limit);
  const limit = Number.isFinite(limitValue) && limitValue > 0 ? Math.min(Math.floor(limitValue), 500) : 200;
  const rawChannel = typeof req.query.channel === 'string' ? req.query.channel.trim().toLowerCase() : 'all';
  const channel = rawChannel === 'global' || rawChannel === 'team' ? rawChannel : null;
  try {
    const rows = typeof db.listChatMessages === 'function'
      ? await db.listChatMessages(id, { limit, channel })
      : [];
    const messages = (rows || []).map((row) => ({
      id: row?.id ?? null,
      serverId: row?.server_id ?? id,
      channel: row?.channel || (channel || 'global'),
      steamId: row?.steamid || null,
      username: row?.username || null,
      message: row?.message || '',
      createdAt: row?.created_at || null,
      raw: row?.raw || null,
      color: row?.color || null
    })).filter((entry) => entry.message);
    res.json({ messages });
  } catch (err) {
    console.error('chat history fetch failed', err);
    res.status(500).json({ error: 'chat_history_failed' });
  }
});

app.get('/api/servers/:id/kills', auth, async (req, res) => {
  const id = ensureServerCapability(req, res, 'console');
  if (id == null) return;
  const limitValue = Number(req.query.limit);
  const limit = Number.isFinite(limitValue) && limitValue > 0 ? Math.min(Math.floor(limitValue), 500) : 200;
  const sinceParam = req.query.since;
  const sinceTs = parseTimestamp(sinceParam);
  const defaultSince = Date.now() - KILL_FEED_RETENTION_MS;
  const sinceIso = Number.isFinite(sinceTs) ? new Date(sinceTs).toISOString() : new Date(defaultSince).toISOString();
  try {
    let rows = [];
    if (typeof db.listKillEvents === 'function') {
      rows = await db.listKillEvents(id, { limit, since: sinceIso });
    }
    let events = Array.isArray(rows) ? rows.map((row) => normaliseKillEventRow(row)).filter(Boolean) : [];
    if (!events.length) {
      const cached = killFeedCache.get(id);
      if (cached && cached.length) {
        events = cached.slice(0, limit);
      }
    } else {
      killFeedCache.set(id, events.slice(0, KILL_FEED_MAX_CACHE));
    }
    res.json({ events });
  } catch (err) {
    console.error('kill feed history fetch failed', err);
    res.status(500).json({ error: 'kill_feed_failed' });
  }
});

// --- Player history: /api/servers/:id/player-counts
app.get('/api/servers/:id/player-counts', auth, async (req, res) => {
  const id = ensureServerCapability(req, res, 'players');
  if (id == null) return;

  const now = Date.now();
  const explicitTo = parseTimestamp(req.query.to) ?? now;
  let endMs = Number.isFinite(explicitTo) ? explicitTo : now;

  const rangeMsRaw = parseDurationMs(req.query.range, 24 * 60 * 60 * 1000);
  let startMs = parseTimestamp(req.query.from);

  const clampedRange = clamp(rangeMsRaw, MIN_PLAYER_HISTORY_RANGE_MS, MAX_PLAYER_HISTORY_RANGE_MS);
  if (!Number.isFinite(startMs)) startMs = endMs - clampedRange;

  if (endMs - startMs < MIN_PLAYER_HISTORY_RANGE_MS) startMs = endMs - MIN_PLAYER_HISTORY_RANGE_MS;
  if (endMs <= startMs) endMs = startMs + MIN_PLAYER_HISTORY_RANGE_MS;
  if (endMs - startMs > MAX_PLAYER_HISTORY_RANGE_MS) startMs = endMs - MAX_PLAYER_HISTORY_RANGE_MS;

  let intervalMs = parseDurationMs(req.query.interval, null);
  if (!Number.isFinite(intervalMs) || intervalMs <= 0) intervalMs = pickDefaultInterval(endMs - startMs);
  intervalMs = clamp(intervalMs, MIN_PLAYER_HISTORY_INTERVAL_MS, MAX_PLAYER_HISTORY_INTERVAL_MS);

  let alignedStart = alignTimestamp(startMs, intervalMs, 'floor');
  let alignedEnd = alignTimestamp(endMs, intervalMs, 'ceil');
  if (alignedEnd <= alignedStart) alignedEnd = alignedStart + intervalMs;

  const span = alignedEnd - alignedStart;
  if (span <= 0) {
    return res.json({
      serverId: id,
      from: new Date(alignedStart).toISOString(),
      to: new Date(alignedEnd).toISOString(),
      intervalSeconds: Math.round(intervalMs / 1000),
      buckets: [],
      summary: { peakPlayers: null, averagePlayers: null, sampleCount: 0, latest: null }
    });
  }

  let bucketCount = Math.ceil(span / intervalMs);
  if (bucketCount > PLAYER_HISTORY_MAX_BUCKETS) {
    const multiplier = Math.ceil(bucketCount / PLAYER_HISTORY_MAX_BUCKETS);
    intervalMs = clamp(intervalMs * multiplier, MIN_PLAYER_HISTORY_INTERVAL_MS, MAX_PLAYER_HISTORY_INTERVAL_MS);
    alignedStart = alignTimestamp(startMs, intervalMs, 'floor');
    alignedEnd = alignTimestamp(endMs, intervalMs, 'ceil');
    if (alignedEnd <= alignedStart) alignedEnd = alignedStart + intervalMs;
  }

  try {
    const rows = await db.listServerPlayerCounts(id, {
      since: new Date(alignedStart),
      until: new Date(alignedEnd),
      limit: PLAYER_HISTORY_MAX_BUCKETS * 4
    });
    const { buckets, summary } = buildPlayerHistoryBuckets(rows, alignedStart, alignedEnd, intervalMs);
    res.json({
      serverId: id,
      from: new Date(alignedStart).toISOString(),
      to: new Date(alignedEnd).toISOString(),
      intervalSeconds: Math.round(intervalMs / 1000),
      buckets,
      summary
    });
  } catch (err) {
    console.error('player history fetch failed', err);
    res.status(500).json({ error: 'player_history_failed' });
  }
});

// --- Forced display name: /api/servers/:serverId/players/:steamid
app.patch('/api/servers/:serverId/players/:steamid', auth, async (req, res) => {
  if (typeof db.setServerPlayerDisplayName !== 'function') {
    return res.status(400).json({ error: 'unsupported' });
  }
  const serverId = ensureServerCapability(req, res, 'manage', 'serverId');
  if (serverId == null) return;

  const steamid = String(req.params.steamid || '').trim();
  if (!steamid) return res.status(400).json({ error: 'invalid_steamid' });

  const { display_name } = req.body || {};
  if (typeof display_name !== 'undefined' && display_name !== null && typeof display_name !== 'string') {
    return res.status(400).json({ error: 'invalid_display_name' });
  }
  const trimmed = typeof display_name === 'string' ? display_name.trim().slice(0, 190) : null;
  const payload = trimmed ? trimmed : null;

  try {
    const updated = await db.setServerPlayerDisplayName({ server_id: serverId, steamid, display_name: payload });
    if (!updated) return res.status(404).json({ error: 'not_found' });
    res.json({ ok: true, forced_display_name: payload });
  } catch (err) {
    console.error('setServerPlayerDisplayName failed', err);
    res.status(500).json({ error: 'db_error' });
  }
});

app.get('/api/players/:steamid', auth, async (req, res) => {
  try {
    const p = await db.getPlayer(req.params.steamid);
    if (!p) return res.status(404).json({ error: 'not_found' });
    const events = await db.listPlayerEvents(req.params.steamid, { limit: 50, offset: 0 });
    const teamId = req.authUser?.activeTeamId;
    let teamAuth = null;
    if (teamId != null) {
      teamAuth = await loadTeamAuthProfile(teamId, req.params.steamid, { includeAlts: true });
    }
    res.json({ ...p, events, team_auth: teamAuth });
  } catch {
    res.status(500).json({ error: 'db_error' });
  }
});

app.post('/api/players/:steamid/event', auth, async (req, res) => {
  const { steamid } = req.params;
  const { server_id, event, note } = req.body || {};
  if (!event) return res.status(400).json({ error: 'missing_event' });
  try {
    await db.addPlayerEvent({ steamid, server_id, event, note });
    res.json({ ok: true });
  } catch {
    res.status(500).json({ error: 'db_error' });
  }
});

function ensureManageCapabilityForNotes(req, res, rawServerId) {
  const serverId = toServerId(rawServerId);
  if (serverId == null) {
    res.status(400).json({ error: 'invalid_server_id' });
    return null;
  }
  if (!canAccessServer(req.authUser, serverId, 'manage')) {
    res.status(403).json({ error: 'forbidden' });
    return null;
  }
  return serverId;
}

app.get('/api/players/:steamid/notes', auth, async (req, res) => {
  if (typeof db.listPlayerNotes !== 'function') {
    return res.status(400).json({ error: 'unsupported' });
  }
  const steamid = String(req.params.steamid || '').trim();
  if (!steamid) return res.status(400).json({ error: 'invalid_steamid' });
  const serverIdRaw = req.query?.server_id ?? req.query?.serverId;
  const serverId = ensureManageCapabilityForNotes(req, res, serverIdRaw);
  if (serverId == null) return;
  const limitRaw = Number(req.query.limit);
  const offsetRaw = Number(req.query.offset);
  const limit = Number.isFinite(limitRaw) && limitRaw > 0 ? Math.min(Math.floor(limitRaw), 500) : 100;
  const offset = Number.isFinite(offsetRaw) && offsetRaw > 0 ? Math.floor(offsetRaw) : 0;
  try {
    const rows = await db.listPlayerNotes(steamid, { limit, offset, serverId });
    const notes = (rows || []).map((row) => projectPlayerNote(row)).filter(Boolean);
    res.json({ steamid, notes });
  } catch (err) {
    console.error('listPlayerNotes failed', err);
    res.status(500).json({ error: 'db_error' });
  }
});

app.post('/api/players/:steamid/notes', auth, async (req, res) => {
  if (typeof db.addPlayerNote !== 'function') {
    return res.status(400).json({ error: 'unsupported' });
  }
  const steamid = String(req.params.steamid || '').trim();
  if (!steamid) return res.status(400).json({ error: 'invalid_steamid' });
  const serverIdRaw = req.body?.server_id ?? req.body?.serverId;
  const serverId = ensureManageCapabilityForNotes(req, res, serverIdRaw);
  if (serverId == null) return;
  const noteRaw = typeof req.body?.note === 'string' ? req.body.note.trim() : '';
  if (!noteRaw) return res.status(400).json({ error: 'invalid_note' });
  if (noteRaw.length > MAX_PLAYER_NOTE_LENGTH) return res.status(400).json({ error: 'note_too_long' });
  try {
    const row = await db.addPlayerNote({ steamid, server_id: serverId, note: noteRaw });
    if (!row) return res.status(500).json({ error: 'db_error' });
    const projected = projectPlayerNote(row);
    res.status(201).json({ note: projected });
  } catch (err) {
    console.error('addPlayerNote failed', err);
    res.status(500).json({ error: 'db_error' });
  }
});

app.delete('/api/players/:steamid/notes/:noteId', auth, async (req, res) => {
  if (typeof db.deletePlayerNote !== 'function') {
    return res.status(400).json({ error: 'unsupported' });
  }
  const steamid = String(req.params.steamid || '').trim();
  if (!steamid) return res.status(400).json({ error: 'invalid_steamid' });
  const serverIdRaw = req.query?.server_id ?? req.query?.serverId;
  const serverId = ensureManageCapabilityForNotes(req, res, serverIdRaw);
  if (serverId == null) return;
  const noteId = Number(req.params.noteId);
  if (!Number.isFinite(noteId) || noteId <= 0) return res.status(400).json({ error: 'invalid_note_id' });
  try {
    const deleted = await db.deletePlayerNote({ steamid, id: Math.trunc(noteId), server_id: serverId });
    if (!deleted) return res.status(404).json({ error: 'not_found' });
    res.json({ ok: true });
  } catch (err) {
    console.error('deletePlayerNote failed', err);
    res.status(500).json({ error: 'db_error' });
  }
});

async function fetchSteamProfiles(steamids, key, { includePlaytime = false } = {}) {
  const unique = [...new Set((steamids || []).map((id) => String(id || '').trim()).filter(Boolean))];
  if (unique.length === 0) return [];
  const ids = unique.slice(0, 100);
  const joined = ids.join(',');
  const url = `https://api.steampowered.com/ISteamUser/GetPlayerSummaries/v2/?key=${encodeURIComponent(key)}&steamids=${encodeURIComponent(joined)}`;
  const r = await fetch(url);
  if (!r.ok) throw new Error('steam_api_error');
  const j = await r.json();
  const players = j?.response?.players || [];
  const bansUrl = `https://api.steampowered.com/ISteamUser/GetPlayerBans/v1/?key=${encodeURIComponent(key)}&steamids=${encodeURIComponent(joined)}`;
  const rb = await fetch(bansUrl);
  const banMap = new Map();
  if (rb.ok) {
    const jb = await rb.json();
    for (const b of jb?.players || []) {
      const vacBanned = b.VACBanned ? 1 : 0;
      const gameBans = Number(b.NumberOfGameBans) || 0;
      const banDays = Number.isFinite(Number(b.DaysSinceLastBan)) ? Number(b.DaysSinceLastBan) : null;
      const hasBanHistory = vacBanned || gameBans > 0;
      banMap.set(String(b.SteamId), {
        vac_banned: vacBanned,
        game_bans: gameBans,
        last_ban_days: hasBanHistory && banDays !== null ? banDays : null
      });
    }
  }
  const playtimeMap = new Map();
  const nowIso = new Date().toISOString();
  if (includePlaytime) {
    for (const player of players) {
      const sid = String(player?.steamid || '');
      if (!sid) continue;
      const visibility = Number(player.communityvisibilitystate);
      if (visibility !== 3) {
        playtimeMap.set(sid, null);
        continue;
      }
      try {
        const minutes = await fetchRustPlaytimeMinutes(sid, key);
        playtimeMap.set(sid, typeof minutes === 'number' ? minutes : null);
      } catch (err) {
        console.warn('Steam playtime fetch failed for', sid, err);
        playtimeMap.set(sid, null);
      }
    }
  }
  const out = [];
  for (const player of players) {
    const sid = String(player?.steamid || '');
    if (!sid) continue;
    const ban = banMap.get(sid) || {};
    const banDays = Number.isFinite(Number(ban.last_ban_days)) ? Number(ban.last_ban_days) : null;
    const hasBanHistory = (ban.vac_banned ? 1 : 0) || Number(ban.game_bans) > 0;
    const visibility = Number.isFinite(Number(player.communityvisibilitystate)) ? Number(player.communityvisibilitystate) : null;
    const playtime = playtimeMap.has(sid) ? playtimeMap.get(sid) : null;
    out.push({
      steamid: sid,
      persona: player.personaname || null,
      avatar: player.avatarfull || null,
      country: player.loccountrycode || null,
      profileurl: player.profileurl || null,
      vac_banned: ban.vac_banned ? 1 : 0,
      game_bans: Number(ban.game_bans) || 0,
      last_ban_days: hasBanHistory && banDays !== null ? banDays : null,
      visibility,
      rust_playtime_minutes: typeof playtime === 'number' ? playtime : null,
      playtime_updated_at: includePlaytime ? nowIso : null
    });
  }
  return out;
}

app.post('/api/steam/sync', auth, async (req, res) => {
  const { steamids } = req.body || {};
  if (!Array.isArray(steamids) || steamids.length === 0) return res.status(400).json({ error: 'missing_steamids' });
  if (!process.env.STEAM_API_KEY) return res.status(400).json({ error: 'no_steam_api_key' });
  try {
    const list = await fetchSteamProfiles(steamids, process.env.STEAM_API_KEY, { includePlaytime: true });
    const nowIso = new Date().toISOString();
    for (const profile of list) {
      await db.upsertPlayer({
        steamid: profile.steamid,
        persona: profile.persona,
        avatar: profile.avatar,
        country: profile.country,
        profileurl: profile.profileurl,
        vac_banned: profile.vac_banned || 0,
        game_bans: profile.game_bans || 0,
        last_ban_days: profile.last_ban_days ?? null,
        visibility: profile.visibility ?? null,
        rust_playtime_minutes: profile.rust_playtime_minutes ?? null,
        playtime_updated_at: profile.playtime_updated_at || nowIso
      });
    }
    res.json({ updated: list.length });
  } catch (e) {
    res.status(500).json({ error: e.message || 'steam_sync_failed' });
  }
});

// --- sockets
io.on('connection', (socket) => {
  socket.emit('status-map', filterStatusMapByPermission(getStatusSnapshot(), socket.data?.user, 'view'));
  socket.on('join-server', async (serverId) => {
    const id = Number(serverId);
    if (!Number.isFinite(id)) return;
    if (!canAccessServer(socket.data?.user, id, 'console')) {
      socket.emit('error', 'forbidden');
      return;
    }
    const row = await db.getServer(id);
    if (!row) return;
    socket.join(`srv:${id}`);
    const status = statusMap.get(id);
    if (status) socket.emit('status', status);
    try {
      ensureRconBinding(row);
      await connectRcon(row);
      sendRconCommand(row, 'status').catch(() => {});
    } catch (e) {
      socket.emit('error', e.message || String(e));
    }
  });
  socket.on('leave-server', (serverId) => {
    const id = Number(serverId);
    socket.leave(`srv:${id}`);
  });
});

server.listen(PORT, BIND, () => {
  console.log(`API on http://${BIND}:${PORT}`);
});<|MERGE_RESOLUTION|>--- conflicted
+++ resolved
@@ -283,17 +283,11 @@
 });
 
 const extractForwardedHost = (req) => {
-<<<<<<< HEAD
-  const xfHost = req?.get?.('x-forwarded-host');
-  if (typeof xfHost === 'string' && xfHost.trim()) {
-    return xfHost.split(',')[0].trim();
-=======
   if (TRUST_PROXY) {
     const xfHost = req?.get?.('x-forwarded-host');
     if (typeof xfHost === 'string' && xfHost.trim()) {
       return xfHost.split(',')[0].trim();
     }
->>>>>>> 4e6c3e06
   }
   const host = req?.get?.('host');
   if (typeof host === 'string' && host.trim()) return host.trim();
@@ -301,17 +295,11 @@
 };
 
 const extractProtocol = (req) => {
-<<<<<<< HEAD
-  const xfProto = req?.get?.('x-forwarded-proto');
-  if (typeof xfProto === 'string' && xfProto.trim()) {
-    return xfProto.split(',')[0].trim();
-=======
   if (TRUST_PROXY) {
     const xfProto = req?.get?.('x-forwarded-proto');
     if (typeof xfProto === 'string' && xfProto.trim()) {
       return xfProto.split(',')[0].trim();
     }
->>>>>>> 4e6c3e06
   }
   if (typeof req?.protocol === 'string' && req.protocol) return req.protocol;
   return 'http';
