import 'dotenv/config';
import express from 'express';
import cors from 'cors';
import http from 'http';
import { Server as IOServer } from 'socket.io';
import bcrypt from 'bcrypt';
import fs from 'fs/promises';
import path from 'path';
import { fileURLToPath } from 'url';
import { db, initDb } from './db/index.js';
import { authMiddleware, signToken, requireAdmin } from './auth.js';
// index.js
import {
  connectRcon,
  sendRconCommand,
  closeRcon as terminateRcon,
  subscribeToRcon,
  startAutoMonitor,
  rconEventBus
} from './rcon.js';


const __filename = fileURLToPath(import.meta.url);
const __dirname = path.dirname(__filename);
const DATA_DIR = process.env.DATA_DIR ? path.resolve(process.env.DATA_DIR) : path.resolve(process.cwd(), 'data');
const MAP_STORAGE_DIR = path.join(DATA_DIR, 'maps');
const MAP_GLOBAL_CACHE_DIR = path.join(MAP_STORAGE_DIR, 'global');

const app = express();
const server = http.createServer(app);
const io = new IOServer(server, { cors: { origin: process.env.CORS_ORIGIN?.split(',') || '*' } });

const PORT = parseInt(process.env.PORT || '8787', 10);
const BIND = process.env.BIND || '0.0.0.0';
const JWT_SECRET = process.env.JWT_SECRET || 'dev';
const ALLOW_REGISTRATION = (process.env.ALLOW_REGISTRATION || '').toLowerCase() === 'true';

const toInt = (value, fallback) => {
  const parsed = parseInt(value, 10);
  return Number.isFinite(parsed) ? parsed : fallback;
};

const MONITOR_INTERVAL = Math.max(toInt(process.env.MONITOR_INTERVAL_MS || '60000', 60000), 15000);
const MONITOR_TIMEOUT = Math.max(toInt(process.env.MONITOR_TIMEOUT_MS || '8000', 8000), 2000);
const DEFAULT_RUSTMAPS_API_KEY = process.env.RUSTMAPS_API_KEY || '';
const SERVER_INFO_TTL = Math.max(toInt(process.env.SERVER_INFO_CACHE_MS, 60000), 10000);
const ALLOWED_USER_SETTINGS = new Set(['rustmaps_api_key']);
const MAP_PURGE_INTERVAL = Math.max(toInt(process.env.MAP_PURGE_INTERVAL_MS, 6 * 60 * 60 * 1000), 15 * 60 * 1000);
const MAP_CACHE_TZ_OFFSET_MINUTES = 120; // UTC+2
const MAP_CACHE_RESET_HOUR = 20;
const MAP_CACHE_RESET_MINUTE = 0;
const KNOWN_IMAGE_EXTENSIONS = ['png', 'jpg', 'jpeg', 'webp'];
const STEAM_PROFILE_CACHE_TTL = Math.max(toInt(process.env.STEAM_PROFILE_CACHE_MS || '300000', 300000), 60000);
const STEAM_PROFILE_REFRESH_INTERVAL = Math.max(toInt(process.env.STEAM_PROFILE_REFRESH_MS || '1800000', 1800000), 300000);
const STEAM_PLAYTIME_REFRESH_INTERVAL = Math.max(toInt(process.env.STEAM_PLAYTIME_REFRESH_MS || '21600000', 21600000), 3600000);
const RUST_STEAM_APP_ID = 252490;

let lastGlobalMapCacheReset = null;

app.use(express.json({ limit: '25mb' }));
app.use(cors({ origin: (origin, cb) => cb(null, true), credentials: true }));

await initDb();
await fs.mkdir(MAP_STORAGE_DIR, { recursive: true });
await fs.mkdir(MAP_GLOBAL_CACHE_DIR, { recursive: true });
await purgeExpiredMapCaches().catch((err) => console.error('initial map purge failed', err));

const auth = authMiddleware(JWT_SECRET);
const rconBindings = new Map();
const statusMap = new Map();
const serverInfoCache = new Map();
<<<<<<< HEAD
const steamProfileCache = new Map();
let monitoring = false;
let monitorTimer = null;
=======
let monitorController = null;
let monitorRefreshPromise = null;

const PLAYER_CONNECTION_DEDUPE_MS = 5 * 60 * 1000;
const recentPlayerConnections = new Map();
const ANSI_COLOR_REGEX = /\u001b\[[0-9;]*m/g;
>>>>>>> c2543228

function recordStatus(id, data) {
  const key = Number(id);
  const payload = { id: key, ...data };
  statusMap.set(key, payload);
  io.to(`srv:${key}`).emit('status', payload);
  return payload;
}

function getStatusSnapshot() {
  const out = {};
  for (const [id, data] of statusMap.entries()) out[id] = data;
  return out;
}

function cleanupRconBinding(id) {
  const key = Number(id);
  if (!Number.isFinite(key)) return;
  const unsubscribe = rconBindings.get(key);
  if (!unsubscribe) return;
  rconBindings.delete(key);
  try { unsubscribe(); }
  catch { /* ignore */ }
}

function ensureRconBinding(row) {
  const key = Number(row?.id);
  if (!Number.isFinite(key)) throw new Error('invalid_server_id');
  if (rconBindings.has(key)) return;

  const host = row.host;
  const port = row.port;

  const handleError = (error) => {
    const message = error?.message || String(error);
    io.to(`srv:${key}`).emit('error', message);
    recordStatus(key, { ok: false, lastCheck: new Date().toISOString(), error: message });
  };

  const unsubscribe = subscribeToRcon(key, {
    message: (msg) => {
      io.to(`srv:${key}`).emit('console', msg);
      console.log(`[RCON:${host}:${port}]`, msg);
    },
    console: (line) => {
      const cleanLine = typeof line === 'string' ? line.replace(ANSI_COLOR_REGEX, '') : '';
      if (cleanLine) handlePlayerConnectionLine(key, cleanLine);
    },
    rcon_error: handleError,
    close: ({ manual } = {}) => {
      recordStatus(key, { ok: false, lastCheck: new Date().toISOString(), error: 'connection_closed' });
      if (manual) cleanupRconBinding(key);
    }
  });

  rconBindings.set(key, unsubscribe);

  connectRcon(row).catch((err) => {
    console.error(`[RCON:${host}:${port}] connect failed:`, err);
  });
}

function closeServerRcon(id) {
  cleanupRconBinding(id);
  terminateRcon(id);
}

function extractPlayerConnection(line) {
  if (!line) return null;
  const normalized = line.replace(ANSI_COLOR_REGEX, '').trim();
  if (!normalized) return null;
  const lower = normalized.toLowerCase();
  if (!lower.includes('connected') && !lower.includes('joined')) return null;
  if (lower.includes('disconnected') || lower.includes('kicked')) return null;
  const steamMatch = normalized.match(/\[(\d{17})\]/);
  if (!steamMatch) return null;
  const steamid = steamMatch[1];
  let prefix = normalized.slice(0, steamMatch.index).trim();
  prefix = prefix.replace(/^\[[^\]]*\]\s*/, '').trim();
  prefix = prefix.replace(/\s+(?:connecting|connected|joining|joined).*$/i, '').trim();
  const persona = prefix || null;
  return { steamid, persona };
}

function handlePlayerConnectionLine(serverId, line) {
  const info = extractPlayerConnection(line);
  if (!info) return;
  const key = `${serverId}:${info.steamid}`;
  const now = Date.now();
  const last = recentPlayerConnections.get(key) || 0;
  if (now - last < PLAYER_CONNECTION_DEDUPE_MS) return;
  recentPlayerConnections.set(key, now);
  if (recentPlayerConnections.size > 2000) {
    const cutoff = now - PLAYER_CONNECTION_DEDUPE_MS;
    for (const [k, ts] of recentPlayerConnections.entries()) {
      if (ts < cutoff) recentPlayerConnections.delete(k);
    }
  }
  const note = info.persona ? `Connected as ${info.persona}` : 'Connected';
  db.upsertPlayer({
    steamid: info.steamid,
    persona: info.persona || null,
    avatar: null,
    country: null,
    profileurl: null,
    vac_banned: 0
  }).catch((err) => console.warn('player upsert failed', err));
  db.addPlayerEvent({ steamid: info.steamid, server_id: serverId, event: 'connected', note }).catch((err) => {
    console.warn('player event log failed', err);
  });
}

function parseStatusMessage(message) {
  const info = {
    raw: message,
    hostname: null,
    players: null,
    queued: null,
    sleepers: null
  };
  if (!message) return info;
  const lines = message.split(/\r?\n/);
  for (const line of lines) {
    const hostnameMatch = line.match(/hostname\s*[:=]\s*(.+)$/i);
    if (hostnameMatch) info.hostname = hostnameMatch[1].trim();
    const playersMatch = line.match(/players?\s*[:=]\s*(\d+)(?:\s*\/\s*(\d+))?/i);
    if (playersMatch) {
      info.players = {
        online: parseInt(playersMatch[1], 10),
        max: playersMatch[2] ? parseInt(playersMatch[2], 10) : null
      };
    }
    const queuedMatch = line.match(/queued\s*[:=]\s*(\d+)/i);
    if (queuedMatch) info.queued = parseInt(queuedMatch[1], 10);
    const sleepersMatch = line.match(/sleepers\s*[:=]\s*(\d+)/i);
    if (sleepersMatch) info.sleepers = parseInt(sleepersMatch[1], 10);
  }
  return info;
}

function parseServerInfoMessage(message) {
  const info = {
    raw: message,
    mapName: null,
    size: null,
    seed: null
  };
  if (!message) return info;
  const lines = message.split(/\r?\n/);
  for (const line of lines) {
    const parts = line.split(':');
    if (parts.length < 2) continue;
    const key = parts.shift().trim().toLowerCase();
    const value = parts.join(':').trim();
    if (!value) continue;
    if (key.includes('map')) {
      if (!key.includes('seed') && !key.includes('size')) info.mapName = value;
    }
    if (key.includes('world size') || key === 'worldsize' || key === 'size') {
      const size = parseInt(value, 10);
      if (Number.isFinite(size)) info.size = size;
    }
    if (key.includes('seed')) {
      const seed = parseInt(value, 10);
      if (Number.isFinite(seed)) info.seed = seed;
    }
  }
  return info;
}

function parsePlayerListMessage(message) {
  if (!message) return [];
  let text = message.trim();
  let payload;
  try {
    payload = JSON.parse(text);
  } catch {
    const start = text.indexOf('[');
    const end = text.lastIndexOf(']');
    if (start !== -1 && end !== -1) {
      try { payload = JSON.parse(text.slice(start, end + 1)); } catch { /* ignore */ }
    }
  }
  if (payload && Array.isArray(payload.Players)) payload = payload.Players;
  if (!Array.isArray(payload)) return [];
  return payload.map((entry) => ({
    steamId: entry.SteamID || entry.steamId || entry.steamid || '',
    ownerSteamId: entry.OwnerSteamID || entry.ownerSteamId || entry.ownerSteamID || null,
    displayName: entry.DisplayName || entry.displayName || '',
    ping: Number(entry.Ping ?? entry.ping ?? 0) || 0,
    address: entry.Address || entry.address || '',
    connectedSeconds: Number(entry.ConnectedSeconds ?? entry.connectedSeconds ?? 0) || 0,
    violationLevel: Number(entry.VoiationLevel ?? entry.ViolationLevel ?? entry.violationLevel ?? 0) || 0,
    health: Number(entry.Health ?? entry.health ?? 0) || 0,
    position: {
      x: Number(entry.Position?.x ?? entry.position?.x ?? 0) || 0,
      y: Number(entry.Position?.y ?? entry.position?.y ?? 0) || 0,
      z: Number(entry.Position?.z ?? entry.position?.z ?? 0) || 0
    },
    teamId: Number(entry.TeamId ?? entry.teamId ?? 0) || 0,
    networkId: Number(entry.NetworkId ?? entry.networkId ?? 0) || null
  }));
}

function parseDateLike(value) {
  if (!value) return null;
  if (value instanceof Date) return value;
  const ts = Date.parse(value);
  if (Number.isNaN(ts)) return null;
  return new Date(ts);
}

function normaliseDbPlayer(row) {
  if (!row) return null;
  const toNumber = (val) => {
    if (val === null || typeof val === 'undefined') return null;
    const num = Number(val);
    return Number.isFinite(num) ? num : null;
  };
  const toBoolInt = (val) => (val ? 1 : 0);
  const toIso = (val) => {
    const date = parseDateLike(val);
    return date ? date.toISOString() : null;
  };
  return {
    steamid: row.steamid || row.SteamID || '',
    persona: row.persona || null,
    avatar: row.avatar || null,
    country: row.country || null,
    profileurl: row.profileurl || null,
    vac_banned: toBoolInt(row.vac_banned),
    game_bans: toNumber(row.game_bans) ?? 0,
    last_ban_days: toNumber(row.last_ban_days),
    visibility: toNumber(row.visibility),
    rust_playtime_minutes: toNumber(row.rust_playtime_minutes),
    playtime_updated_at: toIso(row.playtime_updated_at || row.playtimeUpdatedAt),
    updated_at: toIso(row.updated_at || row.updatedAt)
  };
}

function getCachedSteamProfile(steamid) {
  const key = String(steamid || '').trim();
  if (!key) return null;
  const entry = steamProfileCache.get(key);
  if (!entry) return null;
  if (Date.now() - entry.timestamp > STEAM_PROFILE_CACHE_TTL) {
    steamProfileCache.delete(key);
    return null;
  }
  return entry.data;
}

function setCachedSteamProfile(steamid, data) {
  const key = String(steamid || '').trim();
  if (!key || !data) return;
  steamProfileCache.set(key, { data, timestamp: Date.now() });
}

function shouldRefreshProfile(profile, now = Date.now()) {
  const updated = parseDateLike(profile?.updated_at);
  if (!updated) return true;
  return now - updated.getTime() > STEAM_PROFILE_REFRESH_INTERVAL;
}

function shouldRefreshPlaytime(profile, now = Date.now()) {
  const updated = parseDateLike(profile?.playtime_updated_at);
  if (!updated) return true;
  return now - updated.getTime() > STEAM_PLAYTIME_REFRESH_INTERVAL;
}

function extractEndpoint(address) {
  if (typeof address !== 'string' || address.length === 0) {
    return { ip: null, port: null };
  }
  const [ipPart, portPart] = address.split(':');
  const ip = ipPart?.trim() || null;
  const portNum = parseInt(portPart, 10);
  return { ip, port: Number.isFinite(portNum) ? portNum : null };
}

function formatSteamProfilePayload(profile) {
  if (!profile) return null;
  const toNumber = (val) => {
    if (val === null || typeof val === 'undefined') return null;
    const num = Number(val);
    return Number.isFinite(num) ? num : null;
  };
  const minutes = toNumber(profile.rust_playtime_minutes);
  return {
    persona: profile.persona || null,
    avatar: profile.avatar || null,
    country: profile.country || null,
    profileUrl: profile.profileurl || null,
    vacBanned: !!(Number(profile.vac_banned) || profile.vac_banned === true),
    gameBans: Number(profile.game_bans) || 0,
    daysSinceLastBan: toNumber(profile.last_ban_days),
    visibility: toNumber(profile.visibility),
    rustPlaytimeMinutes: minutes,
    updatedAt: profile.updated_at || null,
    playtimeUpdatedAt: profile.playtime_updated_at || null
  };
}

async function fetchRustPlaytimeMinutes(steamid, key) {
  const url = `https://api.steampowered.com/IPlayerService/GetOwnedGames/v1/?key=${encodeURIComponent(key)}&steamid=${encodeURIComponent(steamid)}&include_appinfo=0&include_played_free_games=1&appids_filter%5B0%5D=${RUST_STEAM_APP_ID}`;
  const res = await fetch(url);
  if (!res.ok) {
    if (res.status === 403 || res.status === 401) return null;
    throw new Error('steam_playtime_error');
  }
  const data = await res.json();
  const games = data?.response?.games;
  if (!Array.isArray(games)) return null;
  const rust = games.find((g) => Number(g.appid) === RUST_STEAM_APP_ID);
  if (!rust) return 0;
  const minutes = Number(rust.playtime_forever);
  return Number.isFinite(minutes) ? minutes : null;
}

async function resolveSteamProfiles(steamids) {
  const ids = [...new Set((steamids || []).map((id) => String(id || '').trim()).filter(Boolean))];
  const profileMap = new Map();
  if (ids.length === 0) return profileMap;
  if (typeof db.getPlayersBySteamIds === 'function') {
    try {
      const rows = await db.getPlayersBySteamIds(ids);
      for (const row of rows) {
        const normalized = normaliseDbPlayer(row);
        if (normalized?.steamid) profileMap.set(normalized.steamid, normalized);
      }
    } catch (err) {
      console.warn('Failed to load stored player profiles', err);
    }
  }
  const now = Date.now();
  const toFetch = [];
  for (const steamid of ids) {
    const cached = getCachedSteamProfile(steamid);
    if (cached) {
      profileMap.set(steamid, cached);
      continue;
    }
    const existing = profileMap.get(steamid);
    if (!existing || shouldRefreshProfile(existing, now) || shouldRefreshPlaytime(existing, now)) {
      toFetch.push(steamid);
    }
  }
  if (toFetch.length > 0 && process.env.STEAM_API_KEY) {
    try {
      const fetched = await fetchSteamProfiles(toFetch, process.env.STEAM_API_KEY, { includePlaytime: true });
      const nowIso = new Date().toISOString();
      await Promise.all(fetched.map(async (profile) => {
        const normalized = {
          ...profile,
          updated_at: nowIso,
          playtime_updated_at: profile.playtime_updated_at || nowIso
        };
        profileMap.set(profile.steamid, normalized);
        setCachedSteamProfile(profile.steamid, normalized);
        await db.upsertPlayer({ ...profile, playtime_updated_at: normalized.playtime_updated_at });
      }));
    } catch (err) {
      console.warn('Steam profile enrichment failed', err);
    }
  }
  return profileMap;
}

async function enrichLivePlayers(players) {
  if (!Array.isArray(players) || players.length === 0) return [];
  try {
    const steamIds = players.map((p) => p?.steamId || '').filter(Boolean);
    const profiles = await resolveSteamProfiles(steamIds);
    return players.map((player) => {
      const endpoint = extractEndpoint(player.address);
      const profile = profiles.get(player.steamId) || null;
      return {
        ...player,
        ip: endpoint.ip,
        port: endpoint.port,
        steamProfile: formatSteamProfilePayload(profile)
      };
    });
  } catch (err) {
    console.warn('Failed to enrich live players', err);
    return players.map((player) => {
      const endpoint = extractEndpoint(player.address);
      return { ...player, ip: endpoint.ip, port: endpoint.port, steamProfile: null };
    });
  }
}

function getCachedServerInfo(id) {
  const cached = serverInfoCache.get(id);
  if (!cached) return null;
  if (Date.now() - cached.timestamp > SERVER_INFO_TTL) {
    serverInfoCache.delete(id);
    return null;
  }
  return cached.data;
}

function cacheServerInfo(id, info) {
  serverInfoCache.set(id, { data: info, timestamp: Date.now() });
}

function firstThursdayResetTime(now = new Date()) {
  const tzAdjusted = new Date(now.getTime() + MAP_CACHE_TZ_OFFSET_MINUTES * 60000);
  const year = tzAdjusted.getUTCFullYear();
  const month = tzAdjusted.getUTCMonth();
  const firstDayDow = new Date(Date.UTC(year, month, 1)).getUTCDay();
  const daysUntilThursday = (4 - firstDayDow + 7) % 7;
  const day = 1 + daysUntilThursday;
  const hourUtc = MAP_CACHE_RESET_HOUR - Math.trunc(MAP_CACHE_TZ_OFFSET_MINUTES / 60);
  const minuteUtc = MAP_CACHE_RESET_MINUTE - (MAP_CACHE_TZ_OFFSET_MINUTES % 60);
  return new Date(Date.UTC(year, month, day, hourUtc, minuteUtc, 0, 0));
}

function parseTimestamp(value) {
  if (!value) return null;
  const ts = Date.parse(value);
  if (Number.isNaN(ts)) return null;
  return new Date(ts);
}

function shouldResetMapRecord(record, now = new Date(), resetPoint = firstThursdayResetTime(now)) {
  if (!record) return false;
  const updated = parseTimestamp(record.updated_at || record.updatedAt || record.created_at || record.createdAt);
  if (!updated) return false;
  return now >= resetPoint && updated < resetPoint;
}

function sanitizeFilenameSegment(value) {
  return (String(value || '')
    .toLowerCase()
    .replace(/[^a-z0-9]+/g, '-')
    .replace(/-+/g, '-')
    .replace(/^-|-$/g, '') || 'map').slice(0, 80);
}

function serverMapImageFilePath(serverId, mapKey, extension = 'png') {
  const safeKey = sanitizeFilenameSegment(mapKey || `server-${serverId}`);
  return path.join(MAP_STORAGE_DIR, `server-${serverId}-${safeKey}.${extension}`);
}

function globalMapImageFilePath(mapKey, extension = 'png') {
  const safeKey = sanitizeFilenameSegment(mapKey || 'map');
  return path.join(MAP_GLOBAL_CACHE_DIR, `${safeKey}.${extension}`);
}

function isWithinDir(targetPath, dir) {
  if (!targetPath) return false;
  const resolvedTarget = path.resolve(targetPath);
  const resolvedDir = path.resolve(dir);
  return resolvedTarget.startsWith(resolvedDir);
}

async function findGlobalMapImage(mapKey) {
  if (!mapKey) return null;
  for (const ext of KNOWN_IMAGE_EXTENSIONS) {
    const filePath = globalMapImageFilePath(mapKey, ext);
    try {
      await fs.access(filePath);
      return { path: filePath, extension: ext };
    } catch {
      /* ignore */
    }
  }
  return null;
}

async function removeMapImage(record) {
  if (!record?.image_path) return;
  if (!isWithinDir(record.image_path, MAP_STORAGE_DIR)) return;
  if (typeof db.countServerMapsByImagePath === 'function') {
    try {
      const exclude = Number(record.server_id ?? record.serverId);
      const remaining = await db.countServerMapsByImagePath(record.image_path, Number.isFinite(exclude) ? exclude : null);
      if (remaining > 0) return;
    } catch (err) {
      console.warn('map image reference count failed', err);
    }
  }
  try {
    await fs.unlink(record.image_path);
  } catch (err) {
    if (err?.code !== 'ENOENT') console.warn('Failed to remove cached map image', err);
  }
}

async function clearGlobalMapCache(activeImages = new Set()) {
  let entries;
  try {
    entries = await fs.readdir(MAP_GLOBAL_CACHE_DIR, { withFileTypes: true });
  } catch (err) {
    if (err?.code === 'ENOENT') return;
    console.warn('global map cache read failed', err);
    return;
  }
  for (const entry of entries) {
    if (!entry.isFile()) continue;
    const target = path.join(MAP_GLOBAL_CACHE_DIR, entry.name);
    if (activeImages.has(target)) continue;
    try {
      await fs.unlink(target);
    } catch (err) {
      if (err?.code !== 'ENOENT') console.warn('Failed to remove cached global map image', err);
    }
  }
}

async function purgeGlobalCacheIfDue(resetPoint, now = new Date(), activeImages = new Set()) {
  if (!resetPoint) return;
  if (lastGlobalMapCacheReset && lastGlobalMapCacheReset >= resetPoint) return;
  await clearGlobalMapCache(activeImages);
  lastGlobalMapCacheReset = now;
}

async function purgeExpiredMapCaches(now = new Date()) {
  const resetPoint = firstThursdayResetTime(now);
  if (typeof db.listServerMaps !== 'function') return;
  let rows;
  try {
    rows = await db.listServerMaps();
  } catch (err) {
    console.error('map cache query failed', err);
    rows = [];
  }
  const activeImages = new Set();
  if (Array.isArray(rows) && rows.length > 0) {
    for (const row of rows) {
      try {
        if (!shouldResetMapRecord(row, now, resetPoint)) {
          if (row?.image_path) activeImages.add(row.image_path);
          continue;
        }
        await removeMapImage(row);
        const id = Number(row.server_id ?? row.serverId ?? row.id);
        if (!Number.isFinite(id)) continue;
        await db.deleteServerMap(id);
      } catch (err) {
        console.warn('map cache purge failed for server', row?.server_id ?? row?.serverId ?? row?.id, err);
      }
    }
  }
  await purgeGlobalCacheIfDue(resetPoint, now, activeImages);
}

function mapRecordToPayload(serverId, record) {
  if (!record) return null;
  let meta = {};
  if (record.data) {
    try { meta = JSON.parse(record.data); } catch { /* ignore parse errors */ }
  }
  const updatedAt = record.updated_at || record.updatedAt || record.created_at || record.createdAt || null;
  const payload = {
    ...meta,
    mapKey: record.map_key || meta.mapKey || null,
    cached: true,
    cachedAt: updatedAt,
    custom: !!record.custom
  };
  if (record.image_path) {
    payload.imageUrl = `/api/servers/${serverId}/map-image?v=${encodeURIComponent(updatedAt || '')}`;
    payload.localImage = true;
  } else if (!payload.imageUrl) {
    payload.imageUrl = null;
  }
  if (payload.custom && !payload.imageUrl) payload.needsUpload = true;
  return payload;
}

function deriveMapKey(info = {}, metadata = null) {
  const rawSize = Number(metadata?.size ?? info.size);
  const rawSeed = Number(metadata?.seed ?? info.seed);
  const saveVersion = metadata?.saveVersion || null;
  const parts = [];
  if (Number.isFinite(rawSize)) parts.push(`size${rawSize}`);
  if (Number.isFinite(rawSeed)) parts.push(`seed${rawSeed}`);
  if (saveVersion) parts.push(`v${saveVersion}`);
  if (!parts.length && info.mapName) parts.push(`name-${info.mapName}`);
  if (!parts.length && metadata?.id) parts.push(`id${metadata.id}`);
  return parts.length ? parts.join(':') : null;
}

async function fetchRustMapMetadata(size, seed, apiKey) {
  if (!size || !seed) return null;
  if (!apiKey) {
    const err = new Error('rustmaps_api_key_missing');
    err.code = 'rustmaps_api_key_missing';
    throw err;
  }
  const url = `https://api.rustmaps.com/v4/maps/${encodeURIComponent(size)}/${encodeURIComponent(seed)}?staging=false`;
  const res = await fetch(url, { headers: { 'x-api-key': apiKey } });
  if (res.status === 401 || res.status === 403) {
    const err = new Error('rustmaps_unauthorized');
    err.code = 'rustmaps_unauthorized';
    throw err;
  }
  if (res.status === 404) {
    const err = new Error('rustmaps_not_found');
    err.code = 'rustmaps_not_found';
    throw err;
  }
  if (!res.ok) {
    const err = new Error('rustmaps_error');
    err.code = 'rustmaps_error';
    err.status = res.status;
    throw err;
  }
  const body = await res.json();
  const data = body?.data;
  if (!data) {
    const err = new Error('rustmaps_error');
    err.code = 'rustmaps_error';
    throw err;
  }
  return {
    id: data.id || null,
    type: data.type || null,
    seed: Number(data.seed ?? seed) || seed,
    size: Number(data.size ?? size) || size,
    saveVersion: data.saveVersion || null,
    mapName: data.mapName || data.map || null,
    imageUrl: data.imageUrl || data.rawImageUrl || null,
    rawImageUrl: data.rawImageUrl || null,
    thumbnailUrl: data.thumbnailUrl || null,
    url: data.url || null,
    isCustomMap: !!data.isCustomMap,
    totalMonuments: data.totalMonuments || null
  };
}

async function downloadRustMapImage(meta, apiKey) {
  const imageUrl = meta?.imageUrl || meta?.rawImageUrl;
  if (!imageUrl) return null;
  const headers = apiKey ? { 'x-api-key': apiKey } : undefined;
  const res = await fetch(imageUrl, { headers });
  if (!res.ok) {
    const err = new Error('rustmaps_image_error');
    err.code = 'rustmaps_image_error';
    err.status = res.status;
    throw err;
  }
  const arrayBuffer = await res.arrayBuffer();
  const buffer = Buffer.from(arrayBuffer);
  const type = res.headers.get('content-type') || '';
  let extension = 'jpg';
  if (type.includes('png')) extension = 'png';
  else if (type.includes('webp')) extension = 'webp';
  return { buffer, extension, mime: type || 'image/jpeg' };
}

function decodeBase64Image(input) {
  if (typeof input !== 'string' || !input) return null;
  let data = input.trim();
  let mime = 'application/octet-stream';
  const match = data.match(/^data:(.+);base64,(.*)$/);
  if (match) {
    mime = match[1];
    data = match[2];
  }
  try {
    const buffer = Buffer.from(data, 'base64');
    let extension = 'jpg';
    if (mime.includes('png')) extension = 'png';
    else if (mime.includes('webp')) extension = 'webp';
    else if (mime.includes('jpeg')) extension = 'jpg';
    return { buffer, mime, extension };
  } catch {
    return null;
  }
}

function toServerId(value) {
  const id = Number(value);
  return Number.isFinite(id) ? id : null;
}

rconEventBus.on('monitor_status', (serverId, payload) => {
  const id = toServerId(serverId);
  if (id == null) return;
  const latency = Number.isFinite(payload?.latency) ? payload.latency : null;
  const message = payload?.reply?.Message || '';
  const details = parseStatusMessage(message);
  recordStatus(id, {
    ok: true,
    lastCheck: new Date().toISOString(),
    latency,
    details
  });
});

rconEventBus.on('monitor_error', (serverId, error) => {
  const id = toServerId(serverId);
  if (id == null) return;
  const message = error?.message || String(error);
  recordStatus(id, {
    ok: false,
    lastCheck: new Date().toISOString(),
    error: message
  });
});

async function refreshMonitoredServers() {
  if (monitorRefreshPromise) return monitorRefreshPromise;
  monitorRefreshPromise = (async () => {
    try {
      const list = await db.listServers();
      const seen = new Set();
      for (const row of list) {
        const key = Number(row.id);
        if (!Number.isFinite(key)) continue;
        seen.add(key);
        ensureRconBinding(row);
      }
      for (const key of [...rconBindings.keys()]) {
        if (!seen.has(key)) closeServerRcon(key);
      }
      for (const key of [...statusMap.keys()]) {
        if (!seen.has(key)) statusMap.delete(key);
      }
      for (const entryKey of [...recentPlayerConnections.keys()]) {
        const [serverId] = entryKey.split(':');
        const numeric = Number(serverId);
        if (Number.isFinite(numeric) && !seen.has(numeric)) recentPlayerConnections.delete(entryKey);
      }
      if (!monitorController) {
        monitorController = startAutoMonitor(list, {
          intervalMs: MONITOR_INTERVAL,
          timeoutMs: MONITOR_TIMEOUT,
          commands: ['status']
        });
      } else {
        monitorController.update(list);
      }
    } catch (err) {
      console.error('monitor refresh failed', err);
    } finally {
      monitorRefreshPromise = null;
    }
  })();
  return monitorRefreshPromise;
}

const mapPurgeHandle = setInterval(() => {
  purgeExpiredMapCaches().catch((err) => console.error('scheduled map purge error', err));
}, MAP_PURGE_INTERVAL);
if (mapPurgeHandle.unref) mapPurgeHandle.unref();

await refreshMonitoredServers();

// --- Public metadata
app.get('/api/public-config', (req, res) => {
  res.json({ allowRegistration: ALLOW_REGISTRATION });
});

// --- Auth
app.post('/api/login', async (req, res) => {
  const { username, password } = req.body || {};
  if (!username || !password) return res.status(400).json({ error: 'missing_fields' });
  try {
    const row = await db.getUserByUsername(username);
    if (!row) return res.status(401).json({ error: 'invalid_login' });
    const ok = await bcrypt.compare(password, row.password_hash);
    if (!ok) return res.status(401).json({ error: 'invalid_login' });
    const token = signToken(row, JWT_SECRET);
    res.json({ token, username: row.username, role: row.role, id: row.id });
  } catch (e) {
    res.status(500).json({ error: 'db_error' });
  }
});

app.post('/api/register', async (req, res) => {
  if (!ALLOW_REGISTRATION) return res.status(403).json({ error: 'registration_disabled' });
  const { username, password } = req.body || {};
  if (!username || !password) return res.status(400).json({ error: 'missing_fields' });
  if (!/^[a-z0-9_\-.]{3,32}$/i.test(username)) return res.status(400).json({ error: 'invalid_username' });
  if (password.length < 8) return res.status(400).json({ error: 'weak_password' });
  try {
    const existing = await db.getUserByUsername(username);
    if (existing) return res.status(409).json({ error: 'username_taken' });
    const hash = bcrypt.hashSync(password, 10);
    const id = await db.createUser({ username, password_hash: hash, role: 'user' });
    res.status(201).json({ id, username });
  } catch (e) {
    res.status(500).json({ error: 'db_error' });
  }
});

app.get('/api/me', auth, async (req, res) => {
  try {
    const row = await db.getUser(req.user.uid);
    if (!row) return res.status(404).json({ error: 'not_found' });
    res.json({ id: row.id, username: row.username, role: row.role, created_at: row.created_at });
  } catch (e) {
    res.status(500).json({ error: 'db_error' });
  }
});

app.get('/api/me/settings', auth, async (req, res) => {
  try {
    const settings = await db.getUserSettings(req.user.uid);
    res.json(settings);
  } catch {
    res.status(500).json({ error: 'db_error' });
  }
});

app.post('/api/me/settings', auth, async (req, res) => {
  const payload = req.body;
  if (!payload || typeof payload !== 'object') return res.status(400).json({ error: 'invalid_payload' });
  try {
    for (const [key, value] of Object.entries(payload)) {
      if (!ALLOWED_USER_SETTINGS.has(key)) continue;
      const normalized = typeof value === 'string' ? value.trim() : value;
      if (normalized === '' || normalized === null || typeof normalized === 'undefined') {
        await db.deleteUserSetting(req.user.uid, key);
      } else {
        await db.setUserSetting(req.user.uid, key, String(normalized));
      }
    }
    const settings = await db.getUserSettings(req.user.uid);
    res.json(settings);
  } catch (err) {
    console.error('settings update failed', err);
    res.status(500).json({ error: 'db_error' });
  }
});

app.post('/api/password', auth, async (req, res) => {
  const { newPassword } = req.body || {};
  if (!newPassword || newPassword.length < 8) return res.status(400).json({ error: 'weak_password' });
  const hash = bcrypt.hashSync(newPassword, 10);
  try {
    await db.updateUserPassword(req.user.uid, hash);
    res.json({ ok: true });
  } catch {
    res.status(500).json({ error: 'db_error' });
  }
});

app.get('/api/users', auth, requireAdmin, async (req, res) => {
  try {
    res.json(await db.listUsers());
  } catch {
    res.status(500).json({ error: 'db_error' });
  }
});

app.post('/api/users', auth, requireAdmin, async (req, res) => {
  const { username, password, role = 'user' } = req.body || {};
  if (!username || !password) return res.status(400).json({ error: 'missing_fields' });
  if (!/^[a-z0-9_\-.]{3,32}$/i.test(username)) return res.status(400).json({ error: 'invalid_username' });
  if (password.length < 8) return res.status(400).json({ error: 'weak_password' });
  if (!['user', 'admin'].includes(role)) return res.status(400).json({ error: 'invalid_role' });
  try {
    const existing = await db.getUserByUsername(username);
    if (existing) return res.status(409).json({ error: 'username_taken' });
    const hash = bcrypt.hashSync(password, 10);
    const id = await db.createUser({ username, password_hash: hash, role });
    res.status(201).json({ id, username, role });
  } catch (e) {
    res.status(500).json({ error: 'db_error' });
  }
});

app.patch('/api/users/:id', auth, requireAdmin, async (req, res) => {
  const { role } = req.body || {};
  const id = Number(req.params.id);
  if (!Number.isFinite(id)) return res.status(400).json({ error: 'invalid_id' });
  if (!role || !['user', 'admin'].includes(role)) return res.status(400).json({ error: 'invalid_role' });
  try {
    await db.updateUserRole(id, role);
    res.json({ ok: true });
  } catch {
    res.status(500).json({ error: 'db_error' });
  }
});

app.post('/api/users/:id/password', auth, requireAdmin, async (req, res) => {
  const { newPassword } = req.body || {};
  const id = Number(req.params.id);
  if (!Number.isFinite(id)) return res.status(400).json({ error: 'invalid_id' });
  if (!newPassword || newPassword.length < 8) return res.status(400).json({ error: 'weak_password' });
  const hash = bcrypt.hashSync(newPassword, 10);
  try {
    await db.updateUserPassword(id, hash);
    res.json({ ok: true });
  } catch {
    res.status(500).json({ error: 'db_error' });
  }
});

app.delete('/api/users/:id', auth, requireAdmin, async (req, res) => {
  const id = Number(req.params.id);
  if (!Number.isFinite(id)) return res.status(400).json({ error: 'invalid_id' });
  if (id === req.user.uid) return res.status(400).json({ error: 'cannot_delete_self' });
  try {
    const user = await db.getUser(id);
    if (!user) return res.status(404).json({ error: 'not_found' });
    if (user.role === 'admin') {
      const count = await db.countAdmins();
      if (count <= 1) return res.status(400).json({ error: 'last_admin' });
    }
    const deleted = await db.deleteUser(id);
    res.json({ deleted });
  } catch {
    res.status(500).json({ error: 'db_error' });
  }
});

// --- Servers CRUD
app.get('/api/servers', auth, async (req, res) => {
  try { res.json(await db.listServers()); } catch { res.status(500).json({ error: 'db_error' }); }
});

app.get('/api/servers/status', auth, (req, res) => {
  res.json(getStatusSnapshot());
});

app.get('/api/servers/:id/status', auth, (req, res) => {
  const id = Number(req.params.id);
  if (!Number.isFinite(id)) return res.status(400).json({ error: 'invalid_id' });
  const status = statusMap.get(id);
  if (!status) return res.status(404).json({ error: 'not_found' });
  res.json(status);
});

app.post('/api/servers', auth, async (req, res) => {
  const { name, host, port, password, tls } = req.body || {};
  if (!name || !host || !port || !password) return res.status(400).json({ error: 'missing_fields' });
  try {
    const id = await db.createServer({ name, host, port: parseInt(port, 10), password, tls: tls ? 1 : 0 });
    refreshMonitoredServers().catch((err) => console.error('monitor refresh (create) failed', err));
    res.json({ id });
  } catch {
    res.status(500).json({ error: 'db_error' });
  }
});

app.patch('/api/servers/:id', auth, async (req, res) => {
  const id = Number(req.params.id);
  if (!Number.isFinite(id)) return res.status(400).json({ error: 'invalid_id' });
  try {
    const updated = await db.updateServer(id, req.body || {});
    if (updated) {
      closeServerRcon(id);
      refreshMonitoredServers().catch((err) => console.error('monitor refresh (update) failed', err));
    }
    res.json({ updated });
  } catch {
    res.status(500).json({ error: 'db_error' });
  }
});

app.delete('/api/servers/:id', auth, async (req, res) => {
  const id = Number(req.params.id);
  if (!Number.isFinite(id)) return res.status(400).json({ error: 'invalid_id' });
  try {
    const deleted = await db.deleteServer(id);
    closeServerRcon(id);
    statusMap.delete(id);
    refreshMonitoredServers().catch((err) => console.error('monitor refresh (delete) failed', err));
    res.json({ deleted });
  } catch {
    res.status(500).json({ error: 'db_error' });
  }
});

app.get('/api/servers/:id/live-map', auth, async (req, res) => {
  const id = Number(req.params.id);
  if (!Number.isFinite(id)) return res.status(400).json({ error: 'invalid_id' });
  try {
    const server = await db.getServer(id);
    if (!server) return res.status(404).json({ error: 'not_found' });
    ensureRconBinding(server);
    let info = getCachedServerInfo(id);
    if (!info) {
      try {
        const reply = await sendRconCommand(server, 'serverinfo');
        info = parseServerInfoMessage(reply?.Message || '');
        cacheServerInfo(id, info);
      } catch (err) {
        info = { raw: null, mapName: null, size: null, seed: null };
      }
    }
    let playerPayload = '';
    try {
      const reply = await sendRconCommand(server, 'playerlist');
      playerPayload = reply?.Message || '';
    } catch (err) {
      console.error('playerlist command failed', err);
      return res.status(502).json({ error: 'playerlist_failed' });
    }
    let players = parsePlayerListMessage(playerPayload);
    players = await enrichLivePlayers(players);
    const now = new Date();
    let mapRecord = await db.getServerMap(id);
    if (mapRecord && shouldResetMapRecord(mapRecord, now)) {
      await removeMapImage(mapRecord);
      await db.deleteServerMap(id);
      mapRecord = null;
    }
    const infoMapKey = deriveMapKey(info) || null;
    if (mapRecord && !mapRecord.custom && infoMapKey && mapRecord.map_key && mapRecord.map_key !== infoMapKey) {
      await removeMapImage(mapRecord);
      await db.deleteServerMap(id);
      mapRecord = null;
    }
    let map = mapRecordToPayload(id, mapRecord);
    if (map && !map.mapKey && infoMapKey) map.mapKey = infoMapKey;
    if (!map) {
      if (info?.size && info?.seed) {
        const userKey = await db.getUserSetting(req.user.uid, 'rustmaps_api_key');
        const apiKey = userKey || DEFAULT_RUSTMAPS_API_KEY || '';
        try {
          let metadata = await fetchRustMapMetadata(info.size, info.seed, apiKey);
          const finalKey = deriveMapKey(info, metadata) || infoMapKey;
          const storedMeta = { ...metadata, mapKey: finalKey };
          await removeMapImage(mapRecord);
          let imagePath = null;
          if (!metadata.isCustomMap) {
            const cacheKey = finalKey || infoMapKey || `server-${id}`;
            const cached = await findGlobalMapImage(cacheKey);
            if (cached?.path) {
              imagePath = cached.path;
            } else {
              try {
                const download = await downloadRustMapImage(metadata, apiKey);
                if (download?.buffer) {
                  const filePath = globalMapImageFilePath(cacheKey, download.extension);
                  await fs.writeFile(filePath, download.buffer);
                  imagePath = filePath;
                }
              } catch (imageErr) {
                console.warn('RustMaps image download failed', imageErr);
              }
            }
          }
          if (metadata.isCustomMap || imagePath) {
            await db.saveServerMap(id, {
              map_key: finalKey || infoMapKey,
              data: JSON.stringify(storedMeta),
              image_path: imagePath,
              custom: metadata.isCustomMap ? 1 : 0
            });
            mapRecord = await db.getServerMap(id);
            map = mapRecordToPayload(id, mapRecord);
            if (map && !map.mapKey) map.mapKey = finalKey || infoMapKey;
          } else {
            map = { ...storedMeta, imageUrl: null, cached: false, custom: !!metadata.isCustomMap };
          }
        } catch (err) {
          const code = err?.code || err?.message;
          if (code === 'rustmaps_api_key_missing' || code === 'rustmaps_unauthorized') {
            return res.status(400).json({ error: code });
          }
          if (code === 'rustmaps_not_found') {
            map = {
              mapKey: infoMapKey,
              cached: false,
              imageUrl: null,
              custom: false,
              notFound: true
            };
          } else if (code === 'rustmaps_image_error') {
            console.warn('RustMaps image download error', err);
            map = {
              mapKey: infoMapKey,
              cached: false,
              imageUrl: null,
              custom: false
            };
          } else {
            console.error('RustMaps metadata fetch failed', err);
            return res.status(502).json({ error: 'rustmaps_error' });
          }
        }
      } else if (mapRecord) {
        map = mapRecordToPayload(id, mapRecord);
      }
    }
    if (map && map.custom && !map.imageUrl) map.needsUpload = true;
    if (map && !map.mapKey && infoMapKey) map.mapKey = infoMapKey;
    if (map && typeof map.cached === 'undefined') map.cached = !!mapRecord;
    res.json({ players, map, info, fetchedAt: new Date().toISOString() });
  } catch (err) {
    console.error('live-map route error', err);
    res.status(500).json({ error: 'live_map_failed' });
  }
});

app.post('/api/servers/:id/map-image', auth, async (req, res) => {
  const id = Number(req.params.id);
  if (!Number.isFinite(id)) return res.status(400).json({ error: 'invalid_id' });
  const { image, mapKey } = req.body || {};
  if (!image) return res.status(400).json({ error: 'missing_image' });
  const decoded = decodeBase64Image(image);
  if (!decoded?.buffer || decoded.buffer.length === 0) return res.status(400).json({ error: 'invalid_image' });
  if (decoded.buffer.length > 20 * 1024 * 1024) return res.status(413).json({ error: 'image_too_large' });
  try {
    const server = await db.getServer(id);
    if (!server) return res.status(404).json({ error: 'not_found' });
    let record = await db.getServerMap(id);
    const info = getCachedServerInfo(id) || {};
    const derivedKey = deriveMapKey(info) || null;
    const targetKey = mapKey || record?.map_key || derivedKey || `custom-${id}`;
    if (record) await removeMapImage(record);
    const filePath = serverMapImageFilePath(id, targetKey, decoded.extension);
    await fs.writeFile(filePath, decoded.buffer);
    let data = {};
    if (record?.data) {
      try { data = JSON.parse(record.data); } catch { data = {}; }
    }
    if (info?.size && !data.size) data.size = info.size;
    if (info?.seed && !data.seed) data.seed = info.seed;
    if (info?.mapName && !data.mapName) data.mapName = info.mapName;
    data = { ...data, mapKey: targetKey, manualUpload: true };
    await db.saveServerMap(id, {
      map_key: targetKey,
      data: JSON.stringify(data),
      image_path: filePath,
      custom: 1
    });
    record = await db.getServerMap(id);
    const map = mapRecordToPayload(id, record);
    res.json({ map, updatedAt: new Date().toISOString() });
  } catch (err) {
    console.error('map upload failed', err);
    res.status(500).json({ error: 'map_upload_failed' });
  }
});

app.get('/api/servers/:id/map-image', auth, async (req, res) => {
  const id = Number(req.params.id);
  if (!Number.isFinite(id)) return res.status(400).json({ error: 'invalid_id' });
  try {
    const record = await db.getServerMap(id);
    if (!record?.image_path) return res.status(404).json({ error: 'not_found' });
    if (!isWithinDir(record.image_path, MAP_STORAGE_DIR)) return res.status(404).json({ error: 'not_found' });
    await fs.stat(record.image_path);
    res.sendFile(path.resolve(record.image_path));
  } catch (err) {
    res.status(404).json({ error: 'not_found' });
  }
});

// --- RCON
app.post('/api/rcon/:id', auth, async (req, res) => {
  const { id } = req.params;
  const { cmd } = req.body || {};
  if (!cmd) return res.status(400).json({ error: 'missing_cmd' });
  try {
    const row = await db.getServer(id);
    if (!row) return res.status(404).json({ error: 'not_found' });
    ensureRconBinding(row);
    const reply = await sendRconCommand(row, cmd);
    res.json(reply);
  } catch (e) {
    res.status(500).json({ error: e.message || 'rcon_error' });
  }
});

// --- Players & Steam sync
app.get('/api/players', auth, async (req, res) => {
  const limit = Math.min(parseInt(req.query.limit || '100', 10), 500);
  const offset = parseInt(req.query.offset || '0', 10);
  try {
    const rows = await db.listPlayers({ limit, offset });
    res.json(rows);
  } catch {
    res.status(500).json({ error: 'db_error' });
  }
});

app.get('/api/players/:steamid', auth, async (req, res) => {
  try {
    const p = await db.getPlayer(req.params.steamid);
    if (!p) return res.status(404).json({ error: 'not_found' });
    const events = await db.listPlayerEvents(req.params.steamid, { limit: 50, offset: 0 });
    res.json({ ...p, events });
  } catch {
    res.status(500).json({ error: 'db_error' });
  }
});

app.post('/api/players/:steamid/event', auth, async (req, res) => {
  const { steamid } = req.params;
  const { server_id, event, note } = req.body || {};
  if (!event) return res.status(400).json({ error: 'missing_event' });
  try {
    await db.addPlayerEvent({ steamid, server_id, event, note });
    res.json({ ok: true });
  } catch {
    res.status(500).json({ error: 'db_error' });
  }
});

async function fetchSteamProfiles(steamids, key, { includePlaytime = false } = {}) {
  const unique = [...new Set((steamids || []).map((id) => String(id || '').trim()).filter(Boolean))];
  if (unique.length === 0) return [];
  const ids = unique.slice(0, 100);
  const joined = ids.join(',');
  const url = `https://api.steampowered.com/ISteamUser/GetPlayerSummaries/v2/?key=${encodeURIComponent(key)}&steamids=${encodeURIComponent(joined)}`;
  const r = await fetch(url);
  if (!r.ok) throw new Error('steam_api_error');
  const j = await r.json();
  const players = j?.response?.players || [];
  const bansUrl = `https://api.steampowered.com/ISteamUser/GetPlayerBans/v1/?key=${encodeURIComponent(key)}&steamids=${encodeURIComponent(joined)}`;
  const rb = await fetch(bansUrl);
  const banMap = new Map();
  if (rb.ok) {
    const jb = await rb.json();
    for (const b of jb?.players || []) {
      banMap.set(String(b.SteamId), {
        vac_banned: b.VACBanned ? 1 : 0,
        game_bans: Number(b.NumberOfGameBans) || 0,
        last_ban_days: Number.isFinite(Number(b.DaysSinceLastBan)) ? Number(b.DaysSinceLastBan) : null
      });
    }
  }
  const playtimeMap = new Map();
  const nowIso = new Date().toISOString();
  if (includePlaytime) {
    for (const player of players) {
      const sid = String(player?.steamid || '');
      if (!sid) continue;
      const visibility = Number(player.communityvisibilitystate);
      if (visibility !== 3) {
        playtimeMap.set(sid, null);
        continue;
      }
      try {
        const minutes = await fetchRustPlaytimeMinutes(sid, key);
        playtimeMap.set(sid, typeof minutes === 'number' ? minutes : null);
      } catch (err) {
        console.warn('Steam playtime fetch failed for', sid, err);
        playtimeMap.set(sid, null);
      }
    }
  }
  const out = [];
  for (const player of players) {
    const sid = String(player?.steamid || '');
    if (!sid) continue;
    const ban = banMap.get(sid) || {};
    const visibility = Number.isFinite(Number(player.communityvisibilitystate)) ? Number(player.communityvisibilitystate) : null;
    const playtime = playtimeMap.has(sid) ? playtimeMap.get(sid) : null;
    out.push({
      steamid: sid,
      persona: player.personaname || null,
      avatar: player.avatarfull || null,
      country: player.loccountrycode || null,
      profileurl: player.profileurl || null,
      vac_banned: ban.vac_banned ? 1 : 0,
      game_bans: Number(ban.game_bans) || 0,
      last_ban_days: Number.isFinite(Number(ban.last_ban_days)) ? Number(ban.last_ban_days) : null,
      visibility,
      rust_playtime_minutes: typeof playtime === 'number' ? playtime : null,
      playtime_updated_at: includePlaytime ? nowIso : null
    });
  }
  return out;
}

app.post('/api/steam/sync', auth, async (req, res) => {
  const { steamids } = req.body || {};
  if (!Array.isArray(steamids) || steamids.length === 0) return res.status(400).json({ error: 'missing_steamids' });
  if (!process.env.STEAM_API_KEY) return res.status(400).json({ error: 'no_steam_api_key' });
  try {
    const list = await fetchSteamProfiles(steamids, process.env.STEAM_API_KEY, { includePlaytime: true });
    const nowIso = new Date().toISOString();
    for (const profile of list) {
      await db.upsertPlayer({
        steamid: profile.steamid,
        persona: profile.persona,
        avatar: profile.avatar,
        country: profile.country,
        profileurl: profile.profileurl,
        vac_banned: profile.vac_banned || 0,
        game_bans: profile.game_bans || 0,
        last_ban_days: profile.last_ban_days ?? null,
        visibility: profile.visibility ?? null,
        rust_playtime_minutes: profile.rust_playtime_minutes ?? null,
        playtime_updated_at: profile.playtime_updated_at || nowIso
      });
    }
    res.json({ updated: list.length });
  } catch (e) {
    res.status(500).json({ error: e.message || 'steam_sync_failed' });
  }
});

// --- sockets
io.on('connection', (socket) => {
  socket.emit('status-map', getStatusSnapshot());
  socket.on('join-server', async (serverId) => {
    const id = Number(serverId);
    if (!Number.isFinite(id)) return;
    const row = await db.getServer(id);
    if (!row) return;
    socket.join(`srv:${id}`);
    const status = statusMap.get(id);
    if (status) socket.emit('status', status);
    try {
      ensureRconBinding(row);
      await connectRcon(row);
      sendRconCommand(row, 'status').catch(() => {});
    } catch (e) {
      socket.emit('error', e.message || String(e));
    }
  });
  socket.on('leave-server', (serverId) => {
    const id = Number(serverId);
    socket.leave(`srv:${id}`);
  });
});

server.listen(PORT, BIND, () => {
  console.log(`API on http://${BIND}:${PORT}`);
});<|MERGE_RESOLUTION|>--- conflicted
+++ resolved
@@ -69,18 +69,17 @@
 const rconBindings = new Map();
 const statusMap = new Map();
 const serverInfoCache = new Map();
-<<<<<<< HEAD
 const steamProfileCache = new Map();
 let monitoring = false;
 let monitorTimer = null;
-=======
+
 let monitorController = null;
 let monitorRefreshPromise = null;
 
 const PLAYER_CONNECTION_DEDUPE_MS = 5 * 60 * 1000;
 const recentPlayerConnections = new Map();
 const ANSI_COLOR_REGEX = /\u001b\[[0-9;]*m/g;
->>>>>>> c2543228
+
 
 function recordStatus(id, data) {
   const key = Number(id);
