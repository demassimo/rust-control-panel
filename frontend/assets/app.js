--- conflicted
+++ resolved
@@ -9235,32 +9235,7 @@
     }
     try {
       const me = await api('/me');
-<<<<<<< HEAD
       await completeLoginSession({ ...me, token: state.TOKEN }, { resume: true });
-=======
-      state.currentUser = {
-        id: me.id,
-        username: me.username,
-        superuser: Boolean(me.superuser),
-        role: me.role,
-        roleName: me.roleName || me.role,
-        permissions: me.permissions || {}
-      };
-      applyTeamContext(me);
-      await loadRoles();
-      await loadSettings();
-      ui.setUser(state.currentUser);
-      ui.showApp();
-      ensureSocket();
-      await refreshServers();
-      moduleBus.emit('auth:login', { user: state.currentUser, resume: true });
-      moduleBus.emit('players:refresh', { reason: 'session-resume' });
-      updateTeamAccessView({
-        refreshUsers: true,
-        refreshAdmin: state.activePanel === 'admin'
-      });
-      startStatusPolling();
->>>>>>> 2724eef3
     } catch (err) {
       if (errorCode(err) === 'unauthorized') {
         logout();
@@ -9372,35 +9347,8 @@
     }
     try {
       const data = await publicJson('/login', { method: 'POST', body: { username, password } });
-<<<<<<< HEAD
       await completeLoginSession(data, { resume: false });
       resetLoginMfa();
-=======
-      state.TOKEN = data.token;
-      localStorage.setItem('token', state.TOKEN);
-      state.currentUser = {
-        id: data.id,
-        username: data.username,
-        superuser: Boolean(data.superuser),
-        role: data.role,
-        roleName: data.roleName || data.role,
-        permissions: data.permissions || {}
-      };
-      applyTeamContext(data);
-      await loadRoles();
-      await loadSettings();
-      ui.setUser(state.currentUser);
-      ui.showApp();
-      ensureSocket();
-      await refreshServers();
-      moduleBus.emit('auth:login', { user: state.currentUser, resume: false });
-      moduleBus.emit('players:refresh', { reason: 'login' });
-      updateTeamAccessView({
-        refreshUsers: true,
-        refreshAdmin: state.activePanel === 'admin'
-      });
-      startStatusPolling();
->>>>>>> 2724eef3
     } catch (err) {
       if (errorCode(err) === 'mfa_required') {
         state.pendingMfa = {
