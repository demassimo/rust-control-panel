--- conflicted
+++ resolved
@@ -132,13 +132,10 @@
     }
   };
 
-<<<<<<< HEAD
   logMfa('browser logger ready', {
     page: typeof window !== 'undefined' ? window.location?.href : '(no-window)'
   });
 
-=======
->>>>>>> 3b7c9bfb
   const superuserUi = false;
   const defaultPanel = (typeof window !== 'undefined' && window.DEFAULT_PANEL)
     ? String(window.DEFAULT_PANEL)
@@ -5378,42 +5375,30 @@
       candidates.push({ base: relative, source: 'relative' });
     }
 
-<<<<<<< HEAD
     logMfa('probing api base', { candidates: candidates.map((c) => c.base) });
 
-=======
->>>>>>> 3b7c9bfb
     for (const { base, source } of candidates) {
       const probe = await probeApiBase(base);
       if (probe.ok) {
         ui.log(`Connected to API at ${base} (${source}).`);
-<<<<<<< HEAD
         logMfa('api base reachable', { base, source });
         return base;
       }
       ui.log(`API probe failed for ${base} (${source}): ${probe.error || 'unknown error'}.`);
       logMfa('api base probe failed', { base, source, error: probe.error || 'unknown error' });
-=======
         return base;
       }
       ui.log(`API probe failed for ${base} (${source}): ${probe.error || 'unknown error'}.`);
->>>>>>> 3b7c9bfb
     }
 
     if (candidates[0]?.base) {
       ui.log(`Falling back to API base ${candidates[0].base} without connectivity verification.`);
-<<<<<<< HEAD
       logMfa('api base fallback without verification', { base: candidates[0].base });
-=======
->>>>>>> 3b7c9bfb
       return candidates[0].base;
     }
 
     ui.log('No API base detected; defaulting to ./api.');
-<<<<<<< HEAD
     logMfa('api base defaulted', { base: './api' });
-=======
->>>>>>> 3b7c9bfb
     return './api';
   }
 
@@ -9210,14 +9195,11 @@
   }
 
   async function loadSecuritySettings() {
-<<<<<<< HEAD
     if (!state.TOKEN) {
       logMfa('skipping security load, no token present');
       return;
     }
-=======
     if (!state.TOKEN) return;
->>>>>>> 3b7c9bfb
     logMfa('loading security settings', { api: state.API || '(unset)', tokenPresent: Boolean(state.TOKEN) });
     hideNotice(mfaStatusMessage);
     hideNotice(passkeyStatus);
