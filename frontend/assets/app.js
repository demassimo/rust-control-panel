(() => {
  const $ = (sel) => document.querySelector(sel);

  const serversEl = $('#servers');
  const consoleEl = $('#console');
  const moduleColumn = $('#moduleColumn');
  const loginPanel = $('#loginPanel');
  const appPanel = $('#appPanel');
  const userBox = $('#userBox');
  const mainNav = $('#mainNav');
  const navDashboard = $('#navDashboard');
  const navSettings = $('#navSettings');
  const dashboardPanel = $('#dashboardPanel');
  const workspacePanel = $('#workspacePanel');
  const settingsPanel = $('#settingsPanel');
  const loginError = $('#loginError');
  const registerInfo = $('#registerInfo');
  const registerForm = $('#registerForm');
  const registerError = $('#registerError');
  const registerSuccess = $('#registerSuccess');
  const btnRegister = $('#btnRegister');
  const userCard = $('#userCard');
  const userList = $('#userList');
  const userFeedback = $('#userFeedback');
  const btnRefreshServers = $('#btnRefreshServers');
  const btnClearConsole = $('#btnClearConsole');
  const btnAddServer = $('#btnAddServer');
  const addServerPrompt = $('#addServerPrompt');
  const svName = $('#svName');
  const svHost = $('#svHost');
  const svPort = $('#svPort');
  const svPass = $('#svPass');
  const svTLS = $('#svTLS');
  const btnSend = $('#btnSend');
  const cmdInput = $('#cmd');
  const loginUsername = $('#username');
  const loginPassword = $('#password');
  const btnLogin = $('#btnLogin');
  const regUsername = $('#regUsername');
  const regPassword = $('#regPassword');
  const regConfirm = $('#regConfirm');
  const newUserName = $('#newUserName');
  const newUserPassword = $('#newUserPassword');
  const newUserRole = $('#newUserRole');
  const btnCreateUser = $('#btnCreateUser');
  const quickCommandsEl = $('#quickCommands');
  const rustMapsKeyInput = $('#rustMapsKey');
  const btnSaveSettings = $('#btnSaveSettings');
  const settingsStatus = $('#settingsStatus');
  const serversEmpty = $('#serversEmpty');
  const addServerCard = $('#addServerCard');
  const welcomeName = $('#welcomeName');
  const profileMenuTrigger = $('#profileMenuTrigger');
  const brandAccount = $('.brand-account');
  const workspaceName = $('#workspaceServerName');
  const workspaceMeta = $('#workspaceServerMeta');
  const workspaceStatus = $('#workspaceStatus');
  const workspacePlayers = $('#workspacePlayers');
  const workspaceQueue = $('#workspaceQueue');
  const btnBackToDashboard = $('#btnBackToDashboard');
  const profileUsername = $('#profileUsername');
  const profileRole = $('#profileRole');

  const state = {
    API: '',
    TOKEN: localStorage.getItem('token') || '',
    currentUser: null,
    currentServerId: null,
    serverItems: new Map(),
    allowRegistration: false,
    statusTimer: null,
    settings: {},
    activePanel: 'dashboard'
  };

  let socket = null;
  let addServerPinned = false;

  function setProfileMenuOpen(open) {
    if (!userBox) return;
    const active = !!open;
    userBox.classList.toggle('hidden', !active);
    userBox.setAttribute('aria-hidden', active ? 'false' : 'true');
    profileMenuTrigger?.setAttribute('aria-expanded', active ? 'true' : 'false');
    brandAccount?.classList.toggle('menu-open', active);
    if (active) {
      requestAnimationFrame(() => {
        const focusTarget = userBox.querySelector('button');
        focusTarget?.focus();
      });
    }
  }

  function toggleProfileMenu(force) {
    if (!userBox) return;
    const shouldOpen = typeof force === 'boolean' ? force : userBox.classList.contains('hidden');
    setProfileMenuOpen(shouldOpen);
  }

  function closeProfileMenu() {
    setProfileMenuOpen(false);
  }

  function setAddServerPromptState(open) {
    if (!addServerPrompt) return;
    const active = !!open;
    addServerPrompt.setAttribute('aria-expanded', active ? 'true' : 'false');
    addServerPrompt.classList.toggle('open', active);
  }

  const moduleBus = (() => {
    const listeners = new Map();
    return {
      on(event, handler) {
        if (!event || typeof handler !== 'function') return () => {};
        if (!listeners.has(event)) listeners.set(event, new Set());
        const set = listeners.get(event);
        set.add(handler);
        return () => set.delete(handler);
      },
      emit(event, payload) {
        const set = listeners.get(event);
        if (!set) return;
        for (const fn of [...set]) {
          try { fn(payload); }
          catch (err) { console.error('Module handler error for', event, err); }
        }
      }
    };
  })();

  const quickCommands = new Map();

  function setQuickInput(value) {
    if (!cmdInput) return;
    cmdInput.value = value || '';
    cmdInput.focus();
  }

  function renderQuickCommands() {
    if (!quickCommandsEl) return;
    quickCommandsEl.innerHTML = '';
    const items = [...quickCommands.values()].sort((a, b) => {
      const orderA = typeof a.order === 'number' ? a.order : 100;
      const orderB = typeof b.order === 'number' ? b.order : 100;
      if (orderA !== orderB) return orderA - orderB;
      return (a.label || '').localeCompare(b.label || '');
    });
    for (const item of items) {
      const btn = document.createElement('button');
      btn.className = item.className || 'ghost';
      btn.textContent = item.label || item.command || item.id;
      if (item.description) btn.title = item.description;
      btn.addEventListener('click', () => {
        if (typeof item.onClick === 'function') {
          item.onClick({
            setInput: setQuickInput,
            run: runRconCommand,
            command: item.command,
            send: runRconCommand
          });
        } else if (item.command) {
          setQuickInput(item.command);
        }
      });
      quickCommandsEl.appendChild(btn);
    }
  }

  function registerQuickCommand(definition) {
    if (!definition) return () => {};
    const id = definition.id || definition.command || `cmd-${quickCommands.size + 1}`;
    const normalized = {
      id,
      label: definition.label || definition.command || id,
      command: definition.command || '',
      description: definition.description || '',
      order: typeof definition.order === 'number' ? definition.order : 100,
      className: definition.className || 'ghost',
      onClick: typeof definition.onClick === 'function' ? definition.onClick : null
    };
    quickCommands.set(id, normalized);
    renderQuickCommands();
    return () => {
      quickCommands.delete(id);
      renderQuickCommands();
    };
  }

  registerQuickCommand({ id: 'cmd-status', label: 'status', command: 'status', order: 10 });
  registerQuickCommand({ id: 'cmd-serverinfo', label: 'serverinfo', command: 'serverinfo', order: 20 });
  registerQuickCommand({ id: 'cmd-say', label: 'say', command: 'say "Hello from panel"', order: 30 });
  registerQuickCommand({ id: 'cmd-playerlist', label: 'playerlist', command: 'playerlist', order: 40 });

  function switchPanel(panel = 'dashboard') {
    state.activePanel = panel;
    if (panel === 'settings') {
      dashboardPanel?.classList.add('hidden');
      workspacePanel?.classList.add('hidden');
      settingsPanel?.classList.remove('hidden');
      navSettings?.classList.add('active');
      navDashboard?.classList.remove('active');
    } else {
      dashboardPanel?.classList.remove('hidden');
      if (panel !== 'dashboard') workspacePanel?.classList.add('hidden');
      settingsPanel?.classList.add('hidden');
      navDashboard?.classList.add('active');
      navSettings?.classList.remove('active');
    }
    if (panel !== 'settings') hideNotice(settingsStatus);
  }

  function createModuleCard({ id, title, icon } = {}) {
    if (!moduleColumn) throw new Error('Module mount element missing');
    const card = document.createElement('div');
    card.className = 'card module-card';
    if (id) card.dataset.moduleId = id;
    const header = document.createElement('div');
    header.className = 'card-header';
    const heading = document.createElement('h3');
    heading.textContent = title || id || 'Module';
    if (icon) heading.prepend(icon + ' ');
    const actions = document.createElement('div');
    actions.className = 'module-header-actions';
    header.appendChild(heading);
    header.appendChild(actions);
    const body = document.createElement('div');
    body.className = 'module-body';
    card.appendChild(header);
    card.appendChild(body);
    moduleColumn.appendChild(card);
    return {
      card,
      header,
      body,
      actions,
      setTitle(value) { heading.textContent = value || ''; },
      remove() { card.remove(); }
    };
  }

  const errorMessages = {
    invalid_login: 'Invalid username or password.',
    missing_fields: 'Please fill in all required fields.',
    invalid_username: 'Usernames must be 3-32 characters and can include letters, numbers, dashes, underscores or dots.',
    username_taken: 'That username is already taken.',
    weak_password: 'Passwords must be at least 8 characters long.',
    registration_disabled: 'Self-service registration is disabled.',
    db_error: 'A database error occurred. Please try again.',
    api_error: 'The server reported an error. Please try again.',
    network_error: 'Unable to reach the server. Check the API URL and your connection.',
    unauthorized: 'Your session expired. Please sign in again.',
    last_admin: 'You cannot remove the final administrator.',
    cannot_delete_self: 'You cannot remove your own account.',
    rustmaps_api_key_missing: 'Add your RustMaps API key in Settings to enable the live map.',
    rustmaps_unauthorized: 'RustMaps rejected the configured API key. Double-check it in Settings.',
    rustmaps_not_found: 'RustMaps has not published a generated map for this seed yet.',
    rustmaps_error: 'RustMaps responded with an unexpected error.',
    rustmaps_image_error: 'RustMaps returned an invalid map image.',
    live_map_failed: 'Unable to load the live map right now.',
    playerlist_failed: 'The server did not return a live player list.',
    missing_command: 'Provide a command before sending.',
    no_server_selected: 'Select a server before sending commands.',
    invalid_payload: 'The request payload was not accepted.',
    missing_image: 'Choose an image before uploading.',
    invalid_image: 'The selected image could not be processed.',
    image_too_large: 'The image is too large. Please upload a file under 20 MB.',
    map_upload_failed: 'Uploading the map image failed. Please try again.'
  };

  function errorCode(err) {
    if (!err) return 'unknown_error';
    if (err instanceof Error) return err.message || 'unknown_error';
    return String(err);
  }

  function describeError(err) {
    const code = errorCode(err);
    return errorMessages[code] || code;
  }

  function showNotice(el, message, variant = 'error') {
    if (!el) return;
    el.textContent = message;
    el.classList.remove('hidden', 'success', 'error');
    el.classList.add('notice');
    if (variant) el.classList.add(variant);
  }

  function hideNotice(el) {
    if (!el) return;
    el.classList.add('hidden');
    el.classList.remove('success', 'error');
    el.textContent = '';
  }

  function setApiBase(value) {
    const trimmed = (value || '').trim().replace(/\/$/, '');
    if (!trimmed) return;
    state.API = trimmed;
    localStorage.setItem('apiBase', trimmed);
    loadPublicConfig();
  }

  function detectDefaultApiBase() {
    const stored = localStorage.getItem('apiBase');
    if (stored) return stored;
    const meta = document.querySelector('meta[name="panel-api-base"]')?.content?.trim();
    if (meta) return meta;
    try {
      const { protocol, hostname } = window.location;
      if (hostname === 'localhost' || hostname === '127.0.0.1') {
        return `${protocol}//${hostname}:8787`;
      }
      return window.location.origin;
    } catch {
      return 'http://localhost:8787';
    }
  }

  async function loadPublicConfig() {
    if (!state.API) return;
    try {
      const res = await fetch(state.API + '/api/public-config');
      if (!res.ok) throw new Error('fetch_failed');
      const data = await res.json();
      state.allowRegistration = !!data.allowRegistration;
      updateRegisterUi();
    } catch {
      state.allowRegistration = false;
      updateRegisterUi('Unable to reach the server for registration info.');
    }
  }

  function updateRegisterUi(message) {
    const info = message || (state.allowRegistration ? 'Create your personal access below.' : 'Registration is disabled by the administrator.');
    registerInfo.textContent = info;
    if (state.allowRegistration) {
      registerForm.classList.remove('hidden');
      btnRegister?.removeAttribute('disabled');
    } else {
      registerForm.classList.add('hidden');
      btnRegister?.setAttribute('disabled', 'disabled');
    }
    hideNotice(registerError);
    hideNotice(registerSuccess);
  }

  function startStatusPolling() {
    stopStatusPolling();
    state.statusTimer = setInterval(() => {
      refreshServerStatuses().catch(() => {});
    }, 60000);
    refreshServerStatuses().catch(() => {});
  }

  function stopStatusPolling() {
    if (state.statusTimer) {
      clearInterval(state.statusTimer);
      state.statusTimer = null;
    }
  }

  function createServerStat(icon, label) {
    const wrapper = document.createElement('div');
    wrapper.className = 'server-stat';
    const iconEl = document.createElement('span');
    iconEl.className = 'stat-icon';
    iconEl.textContent = icon;
    const content = document.createElement('div');
    const value = document.createElement('strong');
    value.textContent = '--';
    const caption = document.createElement('span');
    caption.textContent = label;
    content.appendChild(value);
    content.appendChild(caption);
    wrapper.appendChild(iconEl);
    wrapper.appendChild(content);
    return { element: wrapper, value };
  }

  function showAddServerCard(options = {}) {
    if (!addServerCard) return;
    const pinned = !!options.pinned;
    if (pinned) addServerPinned = true;
    addServerCard.classList.remove('hidden');
    setAddServerPromptState(true);
    if (svName) svName.focus();
  }

  function hideAddServerCard(options = {}) {
    if (!addServerCard) return;
    if (!options.force && addServerPinned) return;
    addServerCard.classList.add('hidden');
    if (options.force) addServerPinned = false;
    if (!addServerPinned) setAddServerPromptState(false);
  }

  function toggleAddServerCardVisibility() {
    if (!addServerCard) return;
    const willOpen = addServerCard.classList.contains('hidden');
    addServerPinned = willOpen;
    addServerCard.classList.toggle('hidden', !willOpen);
    setAddServerPromptState(willOpen);
    if (willOpen && svName) svName.focus();
  }

  function leaveCurrentServer(reason = 'close') {
    const previous = state.currentServerId;
    if (previous == null) return;
    if (socket?.connected) {
      try { socket.emit('leave-server', previous); }
      catch { /* ignore */ }
    }
    moduleBus.emit('server:disconnected', { serverId: previous, reason });
    state.currentServerId = null;
    highlightSelectedServer();
  }

  function updateWorkspaceDisplay(entry) {
    if (!entry || state.currentServerId == null) return;
    const numericId = Number(entry.data?.id ?? entry.data);
    if (!Number.isFinite(numericId) || numericId !== state.currentServerId) return;
    const server = entry.data || {};
    if (workspaceName) workspaceName.textContent = server.name || `Server #${numericId}`;
    if (workspaceMeta) {
      const tlsLabel = server.tls ? ' · TLS' : '';
      workspaceMeta.textContent = server.host ? `${server.host}:${server.port}${tlsLabel}` : '';
    }
    const status = entry.status;
    const pill = workspaceStatus;
    const players = status?.details?.players?.online ?? null;
    const maxPlayers = status?.details?.players?.max ?? null;
    const queued = status?.details?.queued ?? null;
    const online = !!status?.ok;
    if (pill) {
      let cls = 'status-pill';
      if (online) {
        if (queued && queued > 0) {
          cls += ' degraded';
          pill.textContent = 'Busy';
        } else {
          cls += ' online';
          pill.textContent = 'Online';
        }
      } else {
        cls += ' offline';
        pill.textContent = 'Offline';
      }
      pill.className = cls;
      pill.title = status?.details?.hostname || status?.error || '';
    }
    if (workspacePlayers) {
      if (online && players != null) {
        const maxInfo = maxPlayers != null ? `/${maxPlayers}` : '';
        workspacePlayers.textContent = `${players}${maxInfo}`;
      } else {
        workspacePlayers.textContent = '--';
      }
    }
    if (workspaceQueue) {
      workspaceQueue.textContent = queued != null && queued > 0 ? String(queued) : (online ? '0' : '--');
    }
  }

  function showWorkspaceForServer(id) {
    const entry = state.serverItems.get(String(id));
    if (!entry) return;
    dashboardPanel?.classList.add('hidden');
    settingsPanel?.classList.add('hidden');
    workspacePanel?.classList.remove('hidden');
    updateWorkspaceDisplay(entry);
  }

  function hideWorkspace(reason = 'close') {
    workspacePanel?.classList.add('hidden');
    dashboardPanel?.classList.remove('hidden');
    settingsPanel?.classList.add('hidden');
    leaveCurrentServer(reason);
    ui.clearConsole();
    if (workspaceName) workspaceName.textContent = 'Select a server';
    if (workspaceMeta) workspaceMeta.textContent = 'Pick a server card to inspect live data.';
    if (workspacePlayers) workspacePlayers.textContent = '--';
    if (workspaceQueue) workspaceQueue.textContent = '--';
    if (workspaceStatus) {
      workspaceStatus.className = 'status-pill';
      workspaceStatus.textContent = 'offline';
      workspaceStatus.title = '';
    }
  }

  function ensureSocket() {
    if (socket || !state.API) return socket;
    socket = io(state.API, { transports: ['websocket'] });
    socket.on('connect', () => {
      ui.log('Realtime link established.');
      if (state.currentServerId != null) socket.emit('join-server', state.currentServerId);
      refreshServerStatuses().catch(() => {});
    });
    socket.on('disconnect', () => {
      ui.log('Realtime link lost.');
    });
    socket.on('status-map', (map) => applyStatusMap(map));
    socket.on('status', (status) => {
      if (status && typeof status.id !== 'undefined') updateServerStatus(status.id, status);
    });
    socket.on('console', (msg) => {
      const raw = typeof msg === 'string'
        ? msg
        : (msg?.Message ?? msg?.message ?? '');
      const text = typeof raw === 'string' ? raw.trim() : '';
      if (text) {
        ui.log(text);
      }
<<<<<<< HEAD
      const sourceId = msg?.ServerId ?? msg?.serverId ?? msg?.id ?? state.currentServerId;
      moduleBus.emit('console:message', { serverId: sourceId, message: msg });
=======
      moduleBus.emit('console:message', { serverId: state.currentServerId, message: msg });
>>>>>>> 97c84f33
    });
    socket.on('error', (err) => {
      const message = typeof err === 'string' ? err : err?.message || JSON.stringify(err);
      ui.log('Socket error: ' + message);
    });
    socket.on('connect_error', (err) => {
      const message = err?.message || 'connection error';
      ui.log('Socket connection error: ' + message);
    });
    return socket;
  }

  function disconnectSocket() {
    if (socket) {
      try { socket.disconnect(); } catch { /* ignore */ }
    }
    socket = null;
  }

  function highlightSelectedServer() {
    state.serverItems.forEach((entry, key) => {
      const active = Number(key) === state.currentServerId;
      if (entry.element) {
        entry.element.classList.toggle('active', active);
        entry.element.setAttribute('aria-pressed', active ? 'true' : 'false');
      }
    });
  }

  function updateServerStatus(id, status) {
    const key = String(id);
    const entry = state.serverItems.get(key);
    if (!entry) return;
    entry.status = status || null;
    const pill = entry.statusPill;
    const details = entry.statusDetails;
    const playersEl = entry.playersValue;
    const queueEl = entry.queueValue;
    if (!status) {
      if (pill) {
        pill.className = 'status-pill';
        pill.textContent = 'Unknown';
        pill.title = '';
      }
      if (details) details.textContent = '';
      if (playersEl) playersEl.textContent = '--';
      if (queueEl) queueEl.textContent = '--';
      updateWorkspaceDisplay(entry);
      return;
    }
    const online = !!status.ok;
    const queued = status?.details?.queued ?? null;
    const players = status?.details?.players?.online ?? null;
    const maxPlayers = status?.details?.players?.max ?? null;
    const lastCheck = status.lastCheck ? new Date(status.lastCheck).toLocaleTimeString() : null;

    if (pill) {
      let pillClass = 'status-pill';
      if (online) {
        if (queued && queued > 0) {
          pillClass += ' degraded';
          pill.textContent = 'Busy';
        } else {
          pillClass += ' online';
          pill.textContent = 'Online';
        }
      } else {
        pillClass += ' offline';
        pill.textContent = 'Offline';
      }
      pill.className = pillClass;
      pill.title = status?.details?.hostname || status?.error || '';
    }

    if (playersEl) {
      if (online && players != null) {
        const maxInfo = maxPlayers != null ? `/${maxPlayers}` : '';
        playersEl.textContent = `${players}${maxInfo}`;
      } else {
        playersEl.textContent = '--';
      }
    }
    if (queueEl) {
      queueEl.textContent = queued != null && queued > 0 ? String(queued) : (online ? '0' : '--');
    }
    if (details) {
      const parts = [];
      if (online && players != null) {
        const maxInfo = maxPlayers != null ? `/${maxPlayers}` : '';
        parts.push(`${players}${maxInfo} players`);
      }
      if (online && queued != null && queued > 0) parts.push(`${queued} queued`);
      if (!online && status.error) parts.push(status.error);
      if (lastCheck) parts.push(`checked ${lastCheck}`);
      details.textContent = parts.join(' · ');
      details.title = status?.details?.raw || status?.error || '';
    }
    updateWorkspaceDisplay(entry);
    moduleBus.emit('server:status', { serverId: Number(id), status });
  }

  function applyStatusMap(map) {
    if (!map || typeof map !== 'object') return;
    for (const [id, status] of Object.entries(map)) updateServerStatus(id, status);
  }

  async function fetchServerStatuses() {
    try {
      return await api('/api/servers/status');
    } catch (err) {
      if (errorCode(err) === 'unauthorized') {
        handleUnauthorized();
      } else {
        ui.log('Unable to load server status: ' + describeError(err));
      }
      return {};
    }
  }

  async function refreshServerStatuses() {
    const statuses = await fetchServerStatuses();
    applyStatusMap(statuses);
  }

  function renderServer(server, status) {
    const entry = { data: { ...server }, status: null };
    const card = document.createElement('div');
    card.className = 'server-card';
    card.dataset.serverId = server.id;
    card.setAttribute('role', 'button');
    card.tabIndex = 0;

    const mainRow = document.createElement('div');
    mainRow.className = 'server-card-main';

    const head = document.createElement('div');
    head.className = 'server-card-head';
    const titleWrap = document.createElement('div');
    titleWrap.className = 'server-card-title';
    const nameEl = document.createElement('h3');
    nameEl.textContent = server.name;
    const metaEl = document.createElement('div');
    metaEl.className = 'server-card-meta';
    const tlsLabel = server.tls ? ' · TLS' : '';
    metaEl.textContent = `${server.host}:${server.port}${tlsLabel}`;
    titleWrap.appendChild(nameEl);
    titleWrap.appendChild(metaEl);
    const statusPill = document.createElement('span');
    statusPill.className = 'status-pill';
    statusPill.textContent = 'Checking…';
    head.appendChild(titleWrap);
    head.appendChild(statusPill);

    const stats = document.createElement('div');
    stats.className = 'server-card-stats';
    const playersStat = createServerStat('👥', 'Players');
    const queueStat = createServerStat('⏳', 'Queue');
    stats.appendChild(playersStat.element);
    stats.appendChild(queueStat.element);

    mainRow.appendChild(head);
    mainRow.appendChild(stats);

    const foot = document.createElement('div');
    foot.className = 'server-card-foot';
    const details = document.createElement('div');
    details.className = 'server-card-details';
    const actions = document.createElement('div');
    actions.className = 'server-card-actions';
    const editBtn = document.createElement('button');
    editBtn.type = 'button';
    editBtn.className = 'ghost small';
    editBtn.textContent = 'Edit server';
    const openBtn = document.createElement('button');
    openBtn.type = 'button';
    openBtn.className = 'accent small';
    openBtn.textContent = 'Open workspace';
    openBtn.addEventListener('click', (ev) => {
      ev.stopPropagation();
      connectServer(server.id);
    });
    actions.appendChild(editBtn);
    actions.appendChild(openBtn);
    foot.appendChild(details);
    foot.appendChild(actions);

    const editForm = document.createElement('form');
    editForm.className = 'server-card-edit hidden';
    editForm.id = `server-edit-${server.id}`;
    editBtn.setAttribute('aria-controls', editForm.id);
    editBtn.setAttribute('aria-expanded', 'false');
    const formGrid = document.createElement('div');
    formGrid.className = 'grid2 stack-sm';
    const nameInput = document.createElement('input');
    nameInput.placeholder = 'Name';
    const hostInput = document.createElement('input');
    hostInput.placeholder = 'Host/IP';
    const portInput = document.createElement('input');
    portInput.type = 'number';
    portInput.min = '1';
    portInput.placeholder = 'RCON Port';
    const passwordInput = document.createElement('input');
    passwordInput.type = 'password';
    passwordInput.placeholder = 'Leave blank to keep current password';
    formGrid.appendChild(nameInput);
    formGrid.appendChild(hostInput);
    formGrid.appendChild(portInput);
    formGrid.appendChild(passwordInput);
    const tlsCheckboxLabel = document.createElement('label');
    tlsCheckboxLabel.className = 'inline';
    const tlsInput = document.createElement('input');
    tlsInput.type = 'checkbox';
    tlsCheckboxLabel.appendChild(tlsInput);
    tlsCheckboxLabel.appendChild(document.createTextNode(' Use TLS (wss)'));
    const removeRow = document.createElement('div');
    removeRow.className = 'row remove-row';
    const removeBtn = document.createElement('button');
    removeBtn.type = 'button';
    removeBtn.className = 'ghost danger';
    removeBtn.textContent = 'Remove server';
    removeRow.appendChild(removeBtn);

    const formRow = document.createElement('div');
    formRow.className = 'row';
    const cancelBtn = document.createElement('button');
    cancelBtn.type = 'button';
    cancelBtn.className = 'ghost';
    cancelBtn.textContent = 'Cancel';
    const saveBtn = document.createElement('button');
    saveBtn.type = 'submit';
    saveBtn.className = 'accent';
    saveBtn.textContent = 'Save changes';
    formRow.appendChild(cancelBtn);
    formRow.appendChild(saveBtn);
    const feedback = document.createElement('p');
    feedback.className = 'server-edit-feedback hidden';
    editForm.appendChild(formGrid);
    editForm.appendChild(tlsCheckboxLabel);
    editForm.appendChild(removeRow);
    editForm.appendChild(formRow);
    editForm.appendChild(feedback);

    function showFeedback(message = '', variant = '') {
      feedback.textContent = message;
      feedback.classList.remove('hidden', 'error', 'success');
      if (!message) {
        feedback.classList.add('hidden');
        return;
      }
      if (variant) feedback.classList.add(variant);
    }

    function resetEditInputs() {
      const data = entry.data || {};
      nameInput.value = data.name || '';
      hostInput.value = data.host || '';
      portInput.value = data.port != null ? String(data.port) : '';
      tlsInput.checked = !!data.tls;
      passwordInput.value = '';
    }

    let editOpen = false;
    function toggleEdit(force) {
      const next = typeof force === 'boolean' ? force : !editOpen;
      if (next === editOpen) return;
      editOpen = next;
      if (next) {
        resetEditInputs();
        showFeedback('');
        editForm.classList.remove('hidden');
        editBtn.textContent = 'Close editor';
        editBtn.setAttribute('aria-expanded', 'true');
        card.classList.add('editing');
        nameInput.focus();
      } else {
        editForm.classList.add('hidden');
        editBtn.textContent = 'Edit server';
        resetEditInputs();
        editBtn.setAttribute('aria-expanded', 'false');
        card.classList.remove('editing');
      }
    }

    cancelBtn.addEventListener('click', (ev) => {
      ev.preventDefault();
      showFeedback('');
      toggleEdit(false);
    });

    removeBtn.addEventListener('click', async (ev) => {
      ev.preventDefault();
      const label = entry.data?.name || server.name || `Server #${server.id}`;
      if (!confirm(`Remove ${label}? This cannot be undone.`)) return;
      removeBtn.disabled = true;
      cancelBtn.disabled = true;
      saveBtn.disabled = true;
      showFeedback('Removing…');
      try {
        await api(`/api/servers/${server.id}`, null, 'DELETE');
        ui.log('Server removed: ' + label);
        const wasActive = state.currentServerId === server.id;
        toggleEdit(false);
        state.serverItems.delete(String(server.id));
        card.remove();
        highlightSelectedServer();
        moduleBus.emit('servers:updated', { servers: getServerList() });
        if (wasActive) hideWorkspace('remove');
        await refreshServers();
      } catch (err) {
        if (errorCode(err) === 'unauthorized') {
          handleUnauthorized();
        } else {
          showFeedback(describeError(err), 'error');
        }
      } finally {
        removeBtn.disabled = false;
        cancelBtn.disabled = false;
        saveBtn.disabled = false;
      }
    });

    editBtn.addEventListener('click', (ev) => {
      ev.preventDefault();
      ev.stopPropagation();
      if (!editOpen) {
        toggleEdit(true);
      } else {
        toggleEdit(false);
      }
      ev.stopImmediatePropagation();
    });

    editForm.addEventListener('submit', async (ev) => {
      ev.preventDefault();
      const name = nameInput.value.trim();
      const host = hostInput.value.trim();
      const port = parseInt(portInput.value || '0', 10);
      const password = passwordInput.value.trim();
      const useTls = !!tlsInput.checked;
      if (!name || !host || !Number.isFinite(port) || port <= 0) {
        showFeedback(describeError('missing_fields'), 'error');
        return;
      }
      const payload = { name, host, port, tls: useTls };
      if (password) payload.password = password;
      saveBtn.disabled = true;
      cancelBtn.disabled = true;
      showFeedback('Saving…');
      try {
        await api(`/api/servers/${server.id}`, payload, 'PATCH');
        entry.data = { ...entry.data, name, host, port, tls: useTls ? 1 : 0 };
        nameEl.textContent = name;
        metaEl.textContent = `${host}:${port}${useTls ? ' · TLS' : ''}`;
        ui.log('Server updated: ' + name);
        showFeedback('Saved.', 'success');
        setTimeout(() => toggleEdit(false), 700);
      } catch (err) {
        if (errorCode(err) === 'unauthorized') {
          handleUnauthorized();
        } else {
          showFeedback(describeError(err), 'error');
        }
      } finally {
        saveBtn.disabled = false;
        cancelBtn.disabled = false;
        passwordInput.value = '';
      }
    });

    card.addEventListener('click', (ev) => {
      const target = ev.target instanceof Element ? ev.target : null;
      if (target && (target.closest('.server-card-actions') || target.closest('.server-card-edit'))) {
        return;
      }
      if (editOpen) return;
      connectServer(server.id);
    });

    card.addEventListener('keydown', (ev) => {
      if ((ev.key === 'Enter' || ev.key === ' ') && ev.target === card) {
        ev.preventDefault();
        connectServer(server.id);
      }
    });

    card.appendChild(mainRow);
    card.appendChild(foot);
    card.appendChild(editForm);
    if (addServerPrompt && addServerPrompt.parentElement === serversEl) {
      serversEl.insertBefore(card, addServerPrompt);
    } else {
      serversEl.appendChild(card);
    }

    entry.element = card;
    entry.statusPill = statusPill;
    entry.statusDetails = details;
    entry.playersValue = playersStat.value;
    entry.queueValue = queueStat.value;
    entry.toggleEdit = toggleEdit;
    entry.nameEl = nameEl;
    entry.metaEl = metaEl;
    state.serverItems.set(String(server.id), entry);

    updateServerStatus(server.id, status);
  }

  async function refreshServers() {
    try {
      const list = await api('/api/servers');
      serversEl.innerHTML = '';
      state.serverItems.clear();
      if (addServerPrompt) {
        serversEl.appendChild(addServerPrompt);
        setAddServerPromptState(addServerCard && !addServerCard.classList.contains('hidden'));
      }
      const statuses = await fetchServerStatuses();
      for (const server of list) {
        const status = statuses?.[server.id] || statuses?.[String(server.id)];
        renderServer(server, status);
      }
      const hasServers = list.length > 0;
      serversEmpty?.classList.toggle('hidden', hasServers);
      if (!hasServers) {
        showAddServerCard();
      } else if (!addServerPinned) {
        hideAddServerCard();
      }
      highlightSelectedServer();
      moduleBus.emit('servers:updated', { servers: list });
    } catch (err) {
      if (errorCode(err) === 'unauthorized') {
        handleUnauthorized();
      } else {
        ui.log('Failed to load servers: ' + describeError(err));
      }
    }
  }

  function connectServer(id) {
    const numericId = Number(id);
    if (!Number.isFinite(numericId)) return;
    const entry = state.serverItems.get(String(numericId));
    if (!entry) return;
    const previous = state.currentServerId;
    if (previous === numericId) {
      showWorkspaceForServer(numericId);
      updateWorkspaceDisplay(entry);
      return;
    }
    if (previous != null && previous !== numericId) {
      if (socket?.connected) {
        try { socket.emit('leave-server', previous); }
        catch { /* ignore */ }
      }
      moduleBus.emit('server:disconnected', { serverId: previous, reason: 'switch' });
    }
    state.currentServerId = numericId;
    highlightSelectedServer();
    ui.clearConsole();
    const name = entry?.data?.name || `Server #${numericId}`;
    ui.log(`Connecting to ${name}...`);
    const sock = ensureSocket();
    if (sock && sock.connected) {
      sock.emit('join-server', numericId);
    }
    showWorkspaceForServer(numericId);
    moduleBus.emit('server:connected', { serverId: numericId, server: entry?.data || null });
    moduleBus.emit('players:refresh', { reason: 'server-connect', serverId: numericId });
  }

  const ui = {
    showLogin() {
      loginPanel.classList.remove('hidden');
      appPanel.classList.add('hidden');
      mainNav?.classList.add('hidden');
      workspacePanel?.classList.add('hidden');
      switchPanel('dashboard');
    },
    showApp() {
      loginPanel.classList.add('hidden');
      appPanel.classList.remove('hidden');
      mainNav?.classList.remove('hidden');
      workspacePanel?.classList.add('hidden');
      dashboardPanel?.classList.remove('hidden');
      settingsPanel?.classList.add('hidden');
      switchPanel(state.activePanel || 'dashboard');
    },
    log(line) {
      const time = new Date().toLocaleTimeString();
      consoleEl.textContent += `[${time}] ${line}\n`;
      consoleEl.scrollTop = consoleEl.scrollHeight;
    },
    clearConsole() {
      consoleEl.textContent = '';
    },
    setUser(user) {
      if (navSettings) {
        const label = user?.username || 'Account';
        navSettings.textContent = label;
        navSettings.title = 'Open account settings';
      }
      if (welcomeName) welcomeName.textContent = user?.username || 'operator';
      if (profileMenuTrigger) {
        profileMenuTrigger.disabled = !user;
        profileMenuTrigger.setAttribute('aria-expanded', 'false');
        const triggerLabel = user?.username ? `Open profile menu for ${user.username}` : 'Open profile menu';
        profileMenuTrigger.setAttribute('aria-label', triggerLabel);
      }
      closeProfileMenu();
      userBox.innerHTML = '';
      if (profileUsername) profileUsername.textContent = user?.username || '—';
      if (profileRole) {
        const roleLabel = user?.role ? user.role.charAt(0).toUpperCase() + user.role.slice(1) : '—';
        profileRole.textContent = roleLabel;
      }
      if (!user) {
        return;
      }
      const header = document.createElement('div');
      header.className = 'user-box-header';
      const strong = document.createElement('strong');
      strong.textContent = user.username;
      header.appendChild(strong);
      if (user.role === 'admin') {
        const badge = document.createElement('span');
        badge.className = 'badge';
        badge.textContent = 'Admin';
        header.appendChild(badge);
      }
      userBox.appendChild(header);

      const descriptor = document.createElement('span');
      descriptor.className = 'menu-description';
      descriptor.textContent = user.role === 'admin' ? 'Administrator access' : 'Standard access';
      userBox.appendChild(descriptor);

      const actions = document.createElement('div');
      actions.className = 'user-box-actions';

      const accountBtn = document.createElement('button');
      accountBtn.type = 'button';
      accountBtn.className = 'menu-item';
      accountBtn.setAttribute('role', 'menuitem');
      accountBtn.textContent = 'Account settings';
      accountBtn.addEventListener('click', () => {
        hideWorkspace('nav');
        switchPanel('settings');
        closeProfileMenu();
      });

      const logoutBtn = document.createElement('button');
      logoutBtn.type = 'button';
      logoutBtn.className = 'menu-item danger';
      logoutBtn.setAttribute('role', 'menuitem');
      logoutBtn.textContent = 'Logout';
      logoutBtn.addEventListener('click', () => logout());

      actions.appendChild(accountBtn);
      actions.appendChild(logoutBtn);
      userBox.appendChild(actions);
    }
  };

  function getServerList() {
    return [...state.serverItems.values()].map((entry) => entry.data).filter(Boolean);
  }

  function getServerData(id) {
    return state.serverItems.get(String(id))?.data || null;
  }

  const moduleHostContext = {
    createCard: createModuleCard,
    on: moduleBus.on,
    emit: moduleBus.emit,
    api,
    publicJson,
    log: (line) => ui.log(line),
    describeError,
    errorCode,
    handleUnauthorized,
    registerQuickCommand,
    setQuickInput,
    sendCommand: runRconCommand,
    runCommand: runRconCommand,
    getState: () => ({
      API: state.API,
      currentUser: state.currentUser,
      currentServerId: state.currentServerId,
      servers: getServerList()
    }),
    getServers: getServerList,
    getServer: getServerData,
    getSettings: () => ({ ...state.settings }),
    openSettings: () => switchPanel('settings')
  };

  if (window.ModuleLoader?.init) {
    window.ModuleLoader.init(moduleHostContext);
  }

  function logout() {
    hideWorkspace('logout');
    state.TOKEN = '';
    state.currentUser = null;
    stopStatusPolling();
    disconnectSocket();
    localStorage.removeItem('token');
    state.serverItems.clear();
    state.settings = {};
    state.activePanel = 'dashboard';
    serversEl.innerHTML = '';
    ui.clearConsole();
    ui.setUser(null);
    userCard.classList.add('hidden');
    hideNotice(userFeedback);
    hideNotice(settingsStatus);
    if (rustMapsKeyInput) rustMapsKeyInput.value = '';
    ui.showLogin();
    loadPublicConfig();
    moduleBus.emit('auth:logout');
    moduleBus.emit('settings:updated', { settings: {} });
    mainNav?.classList.add('hidden');
  }

  function handleUnauthorized() {
    ui.log('Session expired. Please sign in again.');
    logout();
  }

  async function api(path, body = null, method = 'GET') {
    if (!state.TOKEN) throw new Error('unauthorized');
    const headers = { 'Authorization': 'Bearer ' + state.TOKEN };
    const opts = { method, headers };
    if (body !== null) {
      headers['Content-Type'] = 'application/json';
      opts.body = JSON.stringify(body);
    }
    let res;
    try {
      res = await fetch(state.API + path, opts);
    } catch (err) {
      if (err instanceof TypeError) throw new Error('network_error');
      throw err;
    }
    let data = {};
    const contentType = res.headers.get('content-type') || '';
    if (contentType.includes('application/json')) data = await res.json();
    if (res.status === 401) throw new Error('unauthorized');
    if (!res.ok) {
      const err = new Error(data?.error || 'api_error');
      err.status = res.status;
      throw err;
    }
    return data;
  }

  async function publicJson(path, { method = 'GET', body = null } = {}) {
    const opts = { method };
    if (body !== null) {
      opts.headers = { 'Content-Type': 'application/json' };
      opts.body = JSON.stringify(body);
    }
    let res;
    try {
      res = await fetch(state.API + path, opts);
    } catch (err) {
      if (err instanceof TypeError) throw new Error('network_error');
      throw err;
    }
    let data = {};
    const contentType = res.headers.get('content-type') || '';
    if (contentType.includes('application/json')) data = await res.json();
    if (!res.ok) {
      const err = new Error(data?.error || 'api_error');
      err.status = res.status;
      throw err;
    }
    return data;
  }

  async function loadUsers() {
    if (!state.currentUser || state.currentUser.role !== 'admin') return;
    hideNotice(userFeedback);
    try {
      const list = await api('/api/users');
      userList.innerHTML = '';
      for (const user of list) {
        const li = document.createElement('li');
        const left = document.createElement('div');
        const strong = document.createElement('strong');
        strong.textContent = user.username;
        left.appendChild(strong);
        const meta = document.createElement('div');
        meta.className = 'muted small';
        meta.textContent = `Role: ${user.role}`;
        left.appendChild(meta);
        const right = document.createElement('div');
        right.className = 'server-actions';
        if (user.id === state.currentUser.id) {
          const badge = document.createElement('span');
          badge.className = 'badge';
          badge.textContent = 'You';
          right.appendChild(badge);
        } else {
          const roleBtn = document.createElement('button');
          roleBtn.className = 'ghost small';
          roleBtn.textContent = user.role === 'admin' ? 'Make user' : 'Promote to admin';
          roleBtn.onclick = async () => {
            try {
              await api(`/api/users/${user.id}`, { role: user.role === 'admin' ? 'user' : 'admin' }, 'PATCH');
              showNotice(userFeedback, 'Updated role for ' + user.username, 'success');
              loadUsers();
            } catch (err) {
              if (errorCode(err) === 'unauthorized') handleUnauthorized();
              else showNotice(userFeedback, describeError(err), 'error');
            }
          };
          const resetBtn = document.createElement('button');
          resetBtn.className = 'ghost small';
          resetBtn.textContent = 'Reset password';
          resetBtn.onclick = async () => {
            const newPass = prompt(`Enter a new password for ${user.username} (min 8 chars):`);
            if (!newPass) return;
            if (newPass.length < 8) {
              showNotice(userFeedback, 'Password must be at least 8 characters.', 'error');
              return;
            }
            try {
              await api(`/api/users/${user.id}/password`, { newPassword: newPass }, 'POST');
              showNotice(userFeedback, 'Password updated for ' + user.username, 'success');
            } catch (err) {
              if (errorCode(err) === 'unauthorized') handleUnauthorized();
              else showNotice(userFeedback, describeError(err), 'error');
            }
          };
          const deleteBtn = document.createElement('button');
          deleteBtn.className = 'ghost small';
          deleteBtn.textContent = 'Remove';
          deleteBtn.onclick = async () => {
            if (!confirm(`Remove ${user.username}? This cannot be undone.`)) return;
            try {
              await api(`/api/users/${user.id}`, null, 'DELETE');
              showNotice(userFeedback, 'Removed ' + user.username, 'success');
              loadUsers();
            } catch (err) {
              if (errorCode(err) === 'unauthorized') handleUnauthorized();
              else showNotice(userFeedback, describeError(err), 'error');
            }
          };
          right.appendChild(roleBtn);
          right.appendChild(resetBtn);
          right.appendChild(deleteBtn);
        }
        li.appendChild(left);
        li.appendChild(right);
        userList.appendChild(li);
      }
    } catch (err) {
      if (errorCode(err) === 'unauthorized') handleUnauthorized();
      else showNotice(userFeedback, describeError(err), 'error');
    }
  }

  function toggleUserCard() {
    if (state.currentUser?.role === 'admin') {
      userCard.classList.remove('hidden');
      loadUsers();
    } else {
      userCard.classList.add('hidden');
      userList.innerHTML = '';
    }
  }

  async function loadSettings() {
    if (!state.TOKEN) return;
    hideNotice(settingsStatus);
    try {
      const data = await api('/api/me/settings');
      state.settings = data || {};
      if (rustMapsKeyInput) rustMapsKeyInput.value = state.settings.rustmaps_api_key || '';
      moduleBus.emit('settings:updated', { settings: { ...state.settings } });
    } catch (err) {
      if (errorCode(err) === 'unauthorized') handleUnauthorized();
      else ui.log('Failed to load settings: ' + describeError(err));
    }
  }

  async function saveSettings() {
    if (!state.TOKEN) {
      showNotice(settingsStatus, describeError('unauthorized'), 'error');
      return;
    }
    hideNotice(settingsStatus);
    const payload = { rustmaps_api_key: rustMapsKeyInput?.value?.trim() || '' };
    try {
      const data = await api('/api/me/settings', payload, 'POST');
      state.settings = data || {};
      showNotice(settingsStatus, 'Settings saved.', 'success');
      moduleBus.emit('settings:updated', { settings: { ...state.settings } });
    } catch (err) {
      if (errorCode(err) === 'unauthorized') handleUnauthorized();
      else showNotice(settingsStatus, describeError(err), 'error');
    }
  }

  async function attemptSessionResume() {
    if (!state.TOKEN) {
      ui.showLogin();
      return;
    }
    try {
      const me = await api('/api/me');
      state.currentUser = me;
      await loadSettings();
      ui.setUser(me);
      ui.showApp();
      ensureSocket();
      await refreshServers();
      moduleBus.emit('auth:login', { user: state.currentUser, resume: true });
      moduleBus.emit('players:refresh', { reason: 'session-resume' });
      toggleUserCard();
      startStatusPolling();
    } catch (err) {
      if (errorCode(err) === 'unauthorized') {
        logout();
      } else {
        ui.log('Session restore failed: ' + describeError(err));
        logout();
      }
    }
  }

  async function handleLogin() {
    hideNotice(loginError);
    const username = loginUsername?.value.trim();
    const password = loginPassword?.value || '';
    if (!username || !password) {
      showNotice(loginError, describeError('missing_fields'), 'error');
      return;
    }
    const restore = btnLogin ? { disabled: btnLogin.disabled, text: btnLogin.textContent } : null;
    if (btnLogin) {
      btnLogin.disabled = true;
      btnLogin.textContent = 'Signing in…';
    }
    try {
      const data = await publicJson('/api/login', { method: 'POST', body: { username, password } });
      state.TOKEN = data.token;
      localStorage.setItem('token', state.TOKEN);
      state.currentUser = { id: data.id, username: data.username, role: data.role };
      await loadSettings();
      ui.setUser(state.currentUser);
      ui.showApp();
      ensureSocket();
      await refreshServers();
      moduleBus.emit('auth:login', { user: state.currentUser, resume: false });
      moduleBus.emit('players:refresh', { reason: 'login' });
      toggleUserCard();
      startStatusPolling();
    } catch (err) {
      showNotice(loginError, describeError(err), 'error');
      if (loginPassword) loginPassword.value = '';
      loginPassword?.focus();
    } finally {
      if (btnLogin && restore) {
        btnLogin.disabled = restore.disabled;
        btnLogin.textContent = restore.text;
      }
    }
  }

  async function handleRegister() {
    hideNotice(registerError);
    hideNotice(registerSuccess);
    if (!state.allowRegistration) {
      showNotice(registerError, describeError('registration_disabled'), 'error');
      return;
    }
    const username = regUsername?.value.trim();
    const password = regPassword?.value || '';
    const confirm = regConfirm?.value || '';
    if (!username || !password || !confirm) {
      showNotice(registerError, describeError('missing_fields'), 'error');
      return;
    }
    if (password !== confirm) {
      showNotice(registerError, 'Passwords do not match.', 'error');
      return;
    }
    try {
      await publicJson('/api/register', { method: 'POST', body: { username, password } });
      showNotice(registerSuccess, 'Account created. You can now sign in.', 'success');
      if (loginUsername) loginUsername.value = username;
      if (loginPassword) loginPassword.value = '';
      if (regPassword) regPassword.value = '';
      if (regConfirm) regConfirm.value = '';
    } catch (err) {
      showNotice(registerError, describeError(err), 'error');
    }
  }

  async function addServer() {
    const name = svName?.value.trim();
    const host = svHost?.value.trim();
    const port = parseInt(svPort?.value || '0', 10);
    const password = svPass?.value.trim();
    const useTls = !!svTLS?.checked;
    if (!name || !host || !port || !password) {
      ui.log('Please fill in all server fields before adding.');
      return;
    }
    try {
      await api('/api/servers', { name, host, port, password, tls: useTls }, 'POST');
      ui.log('Server added: ' + name);
      if (svName) svName.value = '';
      if (svHost) svHost.value = '';
      if (svPort) svPort.value = '28017';
      if (svPass) svPass.value = '';
      if (svTLS) svTLS.checked = false;
      addServerPinned = false;
      hideAddServerCard({ force: true });
      await refreshServers();
    } catch (err) {
      if (errorCode(err) === 'unauthorized') handleUnauthorized();
      else ui.log('Failed to add server: ' + describeError(err));
    }
  }

  async function runRconCommand(command) {
    const cmd = (command || '').toString().trim();
    if (!cmd) throw new Error('missing_command');
    if (state.currentServerId == null) throw new Error('no_server_selected');
    return await api(`/api/rcon/${state.currentServerId}`, { cmd }, 'POST');
  }

  async function sendCommand() {
    const cmd = cmdInput?.value.trim();
    if (!cmd) return;
    if (state.currentServerId == null) {
      ui.log('Select a server before sending commands.');
      return;
    }
    try {
      const reply = await runRconCommand(cmd);
      ui.log('> ' + cmd);
      if (reply?.Message) ui.log(reply.Message.trim());
      cmdInput.value = '';
    } catch (err) {
      if (errorCode(err) === 'no_server_selected') {
        ui.log('Select a server before sending commands.');
        return;
      }
      if (errorCode(err) === 'unauthorized') handleUnauthorized();
      else ui.log('Command failed: ' + describeError(err));
    }
  }

  function bindEvents() {
    navDashboard?.addEventListener('click', () => { hideWorkspace('nav'); switchPanel('dashboard'); closeProfileMenu(); });
    navSettings?.addEventListener('click', () => { hideWorkspace('nav'); switchPanel('settings'); closeProfileMenu(); });
    profileMenuTrigger?.addEventListener('click', (ev) => {
      ev.preventDefault();
      if (!state.currentUser) return;
      toggleProfileMenu();
    });
    btnSaveSettings?.addEventListener('click', (e) => { e.preventDefault(); saveSettings(); });
    rustMapsKeyInput?.addEventListener('input', () => hideNotice(settingsStatus));
    const triggerLogin = (ev) => {
      ev?.preventDefault();
      handleLogin();
    };
    btnLogin?.addEventListener('click', triggerLogin);
    loginUsername?.addEventListener('keydown', (ev) => {
      if (ev.key === 'Enter') triggerLogin(ev);
    });
    loginPassword?.addEventListener('keydown', (ev) => {
      if (ev.key === 'Enter') triggerLogin(ev);
    });
    loginUsername?.addEventListener('input', () => hideNotice(loginError));
    loginPassword?.addEventListener('input', () => hideNotice(loginError));
    btnRegister?.addEventListener('click', handleRegister);
    btnAddServer?.addEventListener('click', addServer);
    btnSend?.addEventListener('click', sendCommand);
    cmdInput?.addEventListener('keydown', (e) => {
      if (e.key === 'Enter') {
        e.preventDefault();
        sendCommand();
      }
    });
    btnRefreshServers?.addEventListener('click', () => refreshServers());
    btnClearConsole?.addEventListener('click', () => ui.clearConsole());
    addServerPrompt?.addEventListener('click', () => toggleAddServerCardVisibility());
    btnBackToDashboard?.addEventListener('click', () => hideWorkspace('back'));
    btnCreateUser?.addEventListener('click', async () => {
      if (state.currentUser?.role !== 'admin') return;
      hideNotice(userFeedback);
      const username = newUserName?.value.trim();
      const password = newUserPassword?.value || '';
      const role = newUserRole?.value || 'user';
      if (!username || !password) {
        showNotice(userFeedback, describeError('missing_fields'), 'error');
        return;
      }
      if (password.length < 8) {
        showNotice(userFeedback, describeError('weak_password'), 'error');
        return;
      }
      try {
        await api('/api/users', { username, password, role }, 'POST');
        showNotice(userFeedback, 'Created user ' + username, 'success');
        if (newUserName) newUserName.value = '';
        if (newUserPassword) newUserPassword.value = '';
        if (newUserRole) newUserRole.value = 'user';
        loadUsers();
      } catch (err) {
        if (errorCode(err) === 'unauthorized') handleUnauthorized();
        else showNotice(userFeedback, describeError(err), 'error');
      }
    });
    setAddServerPromptState(addServerCard && !addServerCard.classList.contains('hidden'));
    document.addEventListener('click', (ev) => {
      const target = ev.target instanceof Node ? ev.target : null;
      if (!target) return;
      if (profileMenuTrigger?.contains(target) || userBox?.contains(target)) return;
      closeProfileMenu();
    });
    document.addEventListener('keydown', (ev) => {
      if (ev.key === 'Escape') closeProfileMenu();
    });
  }

  async function init() {
    setApiBase(detectDefaultApiBase());
    bindEvents();
    if (state.TOKEN) {
      await attemptSessionResume();
    } else {
      ui.showLogin();
    }
  }

  init();
})();<|MERGE_RESOLUTION|>--- conflicted
+++ resolved
@@ -512,12 +512,9 @@
       if (text) {
         ui.log(text);
       }
-<<<<<<< HEAD
-      const sourceId = msg?.ServerId ?? msg?.serverId ?? msg?.id ?? state.currentServerId;
-      moduleBus.emit('console:message', { serverId: sourceId, message: msg });
-=======
+
       moduleBus.emit('console:message', { serverId: state.currentServerId, message: msg });
->>>>>>> 97c84f33
+
     });
     socket.on('error', (err) => {
       const message = typeof err === 'string' ? err : err?.message || JSON.stringify(err);
