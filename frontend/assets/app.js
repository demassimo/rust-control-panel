--- conflicted
+++ resolved
@@ -125,7 +125,6 @@
   const workspaceChatEmpty = $('#workspaceChatEmpty');
   const workspaceChatLoading = $('#workspaceChatLoading');
   const workspaceChatNotice = $('#workspaceChatNotice');
-<<<<<<< HEAD
   const f7ReportsList = $('#f7ReportsList');
   const f7ReportsLoading = $('#f7ReportsLoading');
   const f7ReportsEmpty = $('#f7ReportsEmpty');
@@ -142,12 +141,10 @@
   const f7ReportHistoryList = $('#f7ReportHistoryList');
   const f7ReportShowAll = $('#f7ReportShowAll');
   const f7ScopeButtons = Array.from(document.querySelectorAll('.reports-scope-btn'));
-=======
   const killFeedList = $('#killFeedList');
   const killFeedEmpty = $('#killFeedEmpty');
   const killFeedLoading = $('#killFeedLoading');
   const killFeedNotice = $('#killFeedNotice');
->>>>>>> e0e4437f
   const btnBackToDashboard = $('#btnBackToDashboard');
   const profileUsername = $('#profileUsername');
   const profileRole = $('#profileRole');
@@ -3168,13 +3165,10 @@
     socket.on('chat', (payload) => {
       handleIncomingChat(payload);
     });
-<<<<<<< HEAD
     socket.on('f7-report', (payload) => {
       handleIncomingF7Report(payload);
-=======
     socket.on('kill', (payload) => {
       handleIncomingKill(payload);
->>>>>>> e0e4437f
     });
     socket.on('error', (err) => {
       const message = typeof err === 'string' ? err : err?.message || JSON.stringify(err);
@@ -3676,7 +3670,6 @@
         try { socket.emit('leave-server', previous); }
         catch { /* ignore */ }
       }
-<<<<<<< HEAD
       moduleBus.emit('server:disconnected', { serverId: previous, reason: 'switch' });
     }
     clearChatRefreshTimer();
@@ -3687,7 +3680,6 @@
     highlightSelectedServer();
     ui.clearConsole();
     renderChatMessages();
-=======
     moduleBus.emit('server:disconnected', { serverId: previous, reason: 'switch' });
   }
   clearChatRefreshTimer();
@@ -3699,7 +3691,6 @@
   ui.clearConsole();
   renderChatMessages();
   renderKillFeed();
->>>>>>> e0e4437f
     const name = entry?.data?.name || `Server #${numericId}`;
     const consoleAccess = hasServerCapability('console');
     ui.log(`${consoleAccess ? 'Connecting to' : 'Opening'} ${name}...`);
