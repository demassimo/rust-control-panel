--- conflicted
+++ resolved
@@ -8869,17 +8869,14 @@
       });
   }
 
-<<<<<<< HEAD
   function selectedRolesFromSelect(select) {
     if (!select) return [];
     return Array.from(select.selectedOptions || [])
       .map((option) => option.value)
       .filter(Boolean);
-=======
   function getCommandPermissionsDraft() {
     const config = state.teamDiscord?.config || defaultTeamDiscordConfig();
     return normalizeTeamCommandPermissions(config.commandPermissions || {});
->>>>>>> 9e9084e7
   }
 
   function syncCommandRoleOptions(select, roles, disabled = false) {
