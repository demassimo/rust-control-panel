--- conflicted
+++ resolved
@@ -788,35 +788,23 @@
           state.status = data?.status || null;
           state.requirements = data?.requirements || null;
           broadcastPlayers();
-<<<<<<< HEAD
           const hasImage = hasMapImage(state.mapMeta);
           const awaitingImagery = state.status === 'awaiting_imagery' && !hasImage;
+
           if (state.status === 'awaiting_world_details') {
+            // Need size/seed from user; don't poll for imagery yet
             state.pendingGeneration = false;
             clearPendingRefresh();
-          } else if (awaitingImagery) {
+          } else if (state.status === 'pending' || awaitingImagery) {
+            // RustMaps is generating or we're waiting for imagery
             if (!state.pendingGeneration) schedulePendingRefresh();
             state.pendingGeneration = true;
-=======
-          updateUploadSection();
-          const hasImage = hasMapImage(state.mapMeta);
-          if (!state.mapMeta) {
-            setMessage('Waiting for map metadata…');
-          } else if (state.mapMeta?.notFound) {
-            const wrap = document.createElement('span');
-            wrap.textContent = 'RustMaps has not published imagery for this seed yet. Try again shortly or upload your render below.';
-            setMessage(wrap);
-          } else if (state.mapMeta?.custom && !hasImage) {
-            setMessage('Upload your rendered map image to enable the live map.');
-          } else if (!hasImage) {
-            setMessage('Map imagery is still being prepared. Try again shortly.');
-          } else if (!mapReady()) {
-            setMessage('Map metadata is incomplete. Try again shortly.');
->>>>>>> dff24262
           } else {
+            // Have imagery or no generation required
             if (state.pendingGeneration) clearPendingRefresh();
             state.pendingGeneration = false;
           }
+
           updateConfigPanel();
           updateUploadSection();
           updateStatusMessage(hasImage);
