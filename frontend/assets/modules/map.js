(function(){
  if (typeof window.registerModule !== 'function') return;

  const COLOR_PALETTE = ['#f97316','#22d3ee','#a855f7','#84cc16','#ef4444','#facc15','#14b8a6','#e11d48','#3b82f6','#8b5cf6','#10b981','#fb7185'];
  const POLL_INTERVAL = 20000;

  function clamp(value, min, max) {
    return Math.min(Math.max(value, min), max);
  }

  function formatDuration(seconds) {
    if (!Number.isFinite(seconds)) return '—';
    const total = Math.max(0, Math.floor(seconds));
    const hours = Math.floor(total / 3600);
    const minutes = Math.floor((total % 3600) / 60);
    if (hours > 0) return `${hours}h ${minutes}m`;
    if (minutes > 0) return `${minutes}m`;
    return `${total % 60}s`;
  }

  function formatHealth(value) {
    if (!Number.isFinite(value)) return '—';
    return `${Math.round(value)}`;
  }

  function formatPing(value) {
    if (!Number.isFinite(value)) return '—';
    return `${Math.round(value)}ms`;
  }

  function generateColor(index) {
    const hue = (index * 137.508) % 360;
    return `hsl(${hue}, 70%, 55%)`;
  }

  window.registerModule({
    id: 'live-map',
    title: 'Player Map',
    order: 20,
    setup(ctx){
      ctx.root?.classList.add('module-card','live-map-card');

      const message = document.createElement('div');
      message.className = 'module-message hidden';
      ctx.body?.appendChild(message);

      const configWrap = document.createElement('div');
      configWrap.className = 'map-config hidden';
      const configIntro = document.createElement('p');
      configIntro.className = 'map-config-intro';
      configWrap.appendChild(configIntro);
      ctx.body?.appendChild(configWrap);

      const layout = document.createElement('div');
      layout.className = 'map-layout';
      ctx.body?.appendChild(layout);

      const mapView = document.createElement('div');
      mapView.className = 'map-view';
      const mapImage = document.createElement('img');
      mapImage.alt = 'Rust world map';
      mapImage.loading = 'lazy';
      const overlay = document.createElement('div');
      overlay.className = 'map-overlay';
      mapView.appendChild(mapImage);
      mapView.appendChild(overlay);

      const sidebar = document.createElement('div');
      sidebar.className = 'map-sidebar';

      const summary = document.createElement('div');
      summary.className = 'map-summary';
      sidebar.appendChild(summary);

      const listWrap = document.createElement('div');
      listWrap.className = 'map-player-list';
      sidebar.appendChild(listWrap);

      const teamInfo = document.createElement('div');
      teamInfo.className = 'map-team-info';
      sidebar.appendChild(teamInfo);

      const uploadWrap = document.createElement('div');
      uploadWrap.className = 'map-upload hidden';
      const uploadText = document.createElement('p');
      uploadText.innerHTML = 'RustMaps does not provide imagery for this world yet. Run <code>world.rendermap</code> on your server, then upload the generated image.';
      const uploadActions = document.createElement('div');
      uploadActions.className = 'map-upload-actions';
      const uploadInput = document.createElement('input');
      uploadInput.type = 'file';
      uploadInput.accept = 'image/png,image/jpeg,image/webp';
      const uploadBtn = document.createElement('button');
      uploadBtn.className = 'ghost';
      uploadBtn.textContent = 'Upload map image';
      uploadActions.appendChild(uploadInput);
      uploadActions.appendChild(uploadBtn);
      const uploadStatus = document.createElement('p');
      uploadStatus.className = 'notice hidden';
      uploadWrap.appendChild(uploadText);
      uploadWrap.appendChild(uploadActions);
      uploadWrap.appendChild(uploadStatus);
      sidebar.appendChild(uploadWrap);
      uploadInput.addEventListener('change', () => hideUploadNotice());
      uploadBtn.addEventListener('click', (e) => {
        e.preventDefault();
        handleUpload().catch((err) => ctx.log?.('Map upload failed: ' + (err?.message || err)));
      });

      layout.appendChild(mapView);
      layout.appendChild(sidebar);

      const state = {
        serverId: null,
        players: [],
        mapMeta: null,
        mapMetaServerId: null,
        serverInfo: null,
        teamColors: new Map(),
        selectedTeam: null,
        selectedSolo: null,
        lastUpdated: null,
        pollTimer: null,
        pendingGeneration: false,
        status: null,
        pendingRefresh: null,
        projectionMode: null,
        horizontalAxis: null,
        worldDetails: {
          seed: null,
          size: null,
          pending: false,
          lastAttempt: 0
        }
      };

      let mapImageSource = null;
      let mapImageObjectUrl = null;
      let mapImageAbort = null;

      function showUploadNotice(msg, variant = 'error') {
        if (!uploadStatus) return;
        uploadStatus.textContent = msg;
        uploadStatus.className = 'notice ' + (variant === 'success' ? 'success' : 'error');
      }

      function hideUploadNotice() {
        if (!uploadStatus) return;
        uploadStatus.className = 'notice hidden';
        uploadStatus.textContent = '';
      }

      function readFileAsDataURL(file) {
        return new Promise((resolve, reject) => {
          const reader = new FileReader();
          reader.onload = () => resolve(reader.result);
          reader.onerror = () => reject(reader.error || new Error('read_failed'));
          reader.readAsDataURL(file);
        });
      }

      function setMessage(content) {
        if (!message) return;
        message.innerHTML = '';
        if (content instanceof Node) {
          message.appendChild(content);
        } else if (typeof content === 'string') {
          message.textContent = content;
        } else if (content != null) {
          message.textContent = String(content);
        }
        message.classList.remove('hidden');
      }

      function clearMessage() {
        if (!message) return;
        message.innerHTML = '';
        message.classList.add('hidden');
      }

      function stopPolling() {
        if (state.pollTimer) {
          clearInterval(state.pollTimer);
          state.pollTimer = null;
        }
      }

      function schedulePolling() {
        stopPolling();
        if (!state.serverId) return;
        state.pollTimer = setInterval(() => {
          refreshData('poll').catch((err) => ctx.log?.('Map refresh failed: ' + (err?.message || err)));
        }, POLL_INTERVAL);
      }

      function teamKey(player) {
        return Number(player?.teamId) > 0 ? Number(player.teamId) : 0;
      }

      function ensureTeamColors(players) {
        const presentTeams = new Set();
        let index = 0;
        for (const player of players) {
          const key = teamKey(player);
          if (key <= 0) continue;
          presentTeams.add(key);
          if (!state.teamColors.has(key)) {
            const color = COLOR_PALETTE[index] || generateColor(index);
            state.teamColors.set(key, color);
            index += 1;
          }
        }
        for (const key of [...state.teamColors.keys()]) {
          if (!presentTeams.has(key)) state.teamColors.delete(key);
        }
      }

      function getActiveMapMeta() {
        if (!state.mapMeta) return null;
        if (state.mapMetaServerId && state.mapMetaServerId !== state.serverId) return null;
        return state.mapMeta;
      }

      function colorForPlayer(player) {
        const key = teamKey(player);
        if (key > 0 && state.teamColors.has(key)) return state.teamColors.get(key);
        if (key > 0) {
          const fallbackIndex = state.teamColors.size;
          const color = COLOR_PALETTE[fallbackIndex] || generateColor(fallbackIndex);
          state.teamColors.set(key, color);
          return color;
        }
        const sid = player?.steamId || '';
        let hash = 0;
        for (let i = 0; i < sid.length; i++) hash = (hash * 31 + sid.charCodeAt(i)) >>> 0;
        const hue = (hash % 360);
        return `hsl(${hue}, 12%, 72%)`;
      }

      function hasMapImage(meta) {
        if (!meta || typeof meta !== 'object') return false;
        return !!meta.imageUrl;
      }

      function mapReady() {
        const meta = getActiveMapMeta();
        if (!meta || !hasMapImage(meta)) return false;
        const size = resolveWorldSize();
        return Number.isFinite(size) && size > 0;
      }

      function updateUploadSection() {
        if (!uploadWrap) return;
        const meta = getActiveMapMeta();
        const needsUpload = !!(meta && meta.custom && !hasMapImage(meta));
        if (needsUpload) {
          uploadWrap.classList.remove('hidden');
        } else {
          uploadWrap.classList.add('hidden');
          hideUploadNotice();
        }
      }

      function updateConfigPanel() {
        if (!configWrap) return;
        const shouldShow = state.pendingGeneration;
        configWrap.classList.toggle('hidden', !shouldShow);
        if (!shouldShow) {
          configIntro.textContent = '';
          return;
        }
        if (state.status === 'pending') {
          configIntro.textContent = 'RustMaps is generating this map. We’ll refresh automatically.';
        } else {
          configIntro.textContent = 'Waiting for RustMaps imagery. We will refresh when it becomes available.';
        }
      }

      function clearPendingRefresh() {
        if (state.pendingRefresh) {
          clearTimeout(state.pendingRefresh);
          state.pendingRefresh = null;
        }
      }

      function schedulePendingRefresh(delay = 7000) {
        clearPendingRefresh();
        if (!state.serverId) return;
        state.pendingRefresh = setTimeout(() => {
          state.pendingRefresh = null;
          refreshData('map-pending').catch((err) => ctx.log?.('Map refresh failed: ' + (err?.message || err)));
        }, delay);
      }

      function describeMapStatus(code) {
        switch (code) {
          case 'awaiting_server_info':
            return 'Awaiting server information';
          case 'awaiting_upload':
            return 'Awaiting custom map upload';
          case 'awaiting_imagery':
            return 'Awaiting map imagery';
          case 'rustmaps_not_found':
            return 'RustMaps imagery unavailable';
          case 'pending':
            return 'Generating map imagery';
          case 'ready':
            return 'Ready';
          default:
            return null;
        }
      }

      function combineStatusCodes(...codes) {
        const unique = [];
        for (const code of codes) {
          if (!code || typeof code !== 'string') continue;
          if (!unique.includes(code)) unique.push(code);
        }
        return unique;
      }

      function formatDetailValue(value) {
        if (value == null) return null;
        if (typeof value === 'number') return value.toLocaleString();
        if (typeof value === 'string') {
          const trimmed = value.trim();
          return trimmed ? trimmed : null;
        }
        return String(value);
      }

      function mapStatusDetails() {
        const meta = getActiveMapMeta();
        const info = state.serverInfo || {};
        const details = [];
        const size = resolveWorldSize();
        if (size != null) details.push({ label: 'World size (m)', value: size });
<<<<<<< HEAD
        const seed = resolveWorldSeed();
=======
        const seed = meta?.seed ?? info?.seed;
>>>>>>> bf14921f
        if (seed != null) details.push({ label: 'Seed', value: seed });
        const mapKey = meta?.mapKey || info?.mapKey;
        if (mapKey != null) details.push({ label: 'Map key', value: mapKey });
        const mapName = meta?.mapName || info.mapName || info.map;
        if (mapName && details.length > 0) details.push({ label: 'Map', value: mapName });
        return details;
      }

      function showStatusMessage(primary, options = {}) {
        if (!primary) return;
        const { spinner = false, details = null, note = null, statusCodes = null } = options;
        const container = document.createElement('div');
        container.className = 'map-status';
        if (spinner) {
          const spinnerEl = document.createElement('span');
          spinnerEl.className = 'map-status-spinner';
          container.appendChild(spinnerEl);
        }
        const body = document.createElement('div');
        body.className = 'map-status-body';
        const heading = document.createElement('div');
        heading.className = 'map-status-heading';
        heading.textContent = primary;
        body.appendChild(heading);
        const notes = [];
        const codes = Array.isArray(statusCodes) ? statusCodes : statusCodes ? [statusCodes] : [];
        for (const code of codes) {
          const label = describeMapStatus(code);
          if (label) notes.push(`Status: ${label}`);
        }
        if (note) {
          if (Array.isArray(note)) {
            for (const entry of note) {
              if (entry) notes.push(entry);
            }
          } else {
            notes.push(note);
          }
        }
        for (const entry of notes) {
          const noteLine = document.createElement('div');
          noteLine.className = 'map-status-note';
          noteLine.textContent = entry;
          body.appendChild(noteLine);
        }
        const detailList = Array.isArray(details) ? details.filter((item) => item && item.label && item.value != null) : [];
        if (detailList.length > 0) {
          const list = document.createElement('ul');
          list.className = 'map-status-details';
          for (const item of detailList) {
            const value = formatDetailValue(item.value);
            if (value == null) continue;
            const row = document.createElement('li');
            const strong = document.createElement('strong');
            strong.textContent = value;
            row.appendChild(strong);
            row.appendChild(document.createTextNode(' ' + item.label));
            list.appendChild(row);
          }
          if (list.childNodes.length > 0) {
            const detailHeading = document.createElement('div');
            detailHeading.className = 'map-status-note map-status-details-label';
            detailHeading.textContent = 'Detected map details';
            body.appendChild(detailHeading);
            body.appendChild(list);
          }
        }
        container.appendChild(body);
        setMessage(container);
      }

      function updateStatusMessage(hasImageOverride) {
        const meta = getActiveMapMeta();
        const hasImage = typeof hasImageOverride === 'boolean' ? hasImageOverride : hasMapImage(meta);
        const details = mapStatusDetails();
        if (state.status === 'awaiting_server_info') {
          showStatusMessage('Waiting for world details from the server…', {
            spinner: true,
            details,
            note: 'We’ll try again automatically.',
            statusCodes: combineStatusCodes(state.status, state.pendingGeneration ? 'pending' : null)
          });
        } else if (state.status === 'awaiting_upload') {
          showStatusMessage('Upload your rendered map image to enable the live map.', {
            details,
            statusCodes: combineStatusCodes(state.status)
          });
        } else if (state.status === 'rustmaps_not_found' || meta?.notFound) {
          showStatusMessage('RustMaps has not published imagery for this seed yet.', {
            details,
            note: 'Try again shortly or upload your render below.',
            statusCodes: combineStatusCodes(state.status || (meta?.notFound ? 'rustmaps_not_found' : null))
          });
        } else if (state.status === 'awaiting_imagery') {
          const generating = state.pendingGeneration;
          showStatusMessage(generating ? 'RustMaps is generating this map…' : 'Waiting for RustMaps imagery…', {
            spinner: true,
            details,
            note: generating ? 'We’ll refresh automatically.' : 'We’ll check back periodically.',
            statusCodes: combineStatusCodes(state.status, generating ? 'pending' : null)
          });
        } else if (meta?.custom && !hasImage) {
          showStatusMessage('Upload your rendered map image to enable the live map.', {
            details,
            statusCodes: combineStatusCodes(state.status, 'awaiting_upload')
          });
        } else if (!meta) {
          showStatusMessage('Waiting for map metadata…', {
            spinner: true,
            details,
            statusCodes: combineStatusCodes(state.status, state.pendingGeneration ? 'pending' : null)
          });
        } else if (!hasImage) {
          showStatusMessage('Map imagery is still being prepared…', {
            spinner: true,
            details,
            statusCodes: combineStatusCodes(state.status, state.pendingGeneration ? 'pending' : null)
          });
        } else if (!mapReady()) {
          showStatusMessage('Map metadata is incomplete. Try again shortly.', {
            details,
            statusCodes: combineStatusCodes(state.status)
          });
        } else {
          clearMessage();
        }
      }

      async function handleUpload() {
        if (!state.serverId) {
          showUploadNotice('Connect to a server before uploading.');
          return;
        }
        const file = uploadInput?.files?.[0];
        if (!file) {
          showUploadNotice('Choose an image before uploading.');
          return;
        }
        hideUploadNotice();
        uploadBtn.disabled = true;
        const previousLabel = uploadBtn.textContent;
        uploadBtn.textContent = 'Uploading…';
        try {
          const dataUrl = await readFileAsDataURL(file);
          const activeMeta = getActiveMapMeta();
          const payload = { image: dataUrl, mapKey: activeMeta?.mapKey || null };
          const response = await ctx.api(`/servers/${state.serverId}/map-image`, payload, 'POST');
          if (response?.map) {
            state.mapMeta = response.map;
            state.mapMetaServerId = state.serverId;
            state.projectionMode = null;
            state.horizontalAxis = null;
            cancelMapImageRequest();
            clearMapImage();
            showUploadNotice('Map image uploaded successfully.', 'success');
            clearMessage();
            updateUploadSection();
            renderAll();
          } else {
            showUploadNotice('Map image uploaded.', 'success');
          }
        } catch (err) {
          if (ctx.errorCode?.(err) === 'unauthorized') {
            ctx.handleUnauthorized?.();
            return;
          }
          const code = ctx.errorCode?.(err);
          if (code === 'missing_image') showUploadNotice('Choose an image before uploading.');
          else if (code === 'invalid_image') showUploadNotice('The selected image could not be processed.');
          else if (code === 'image_too_large') showUploadNotice('The image is too large. Please upload a file under 20 MB.');
          else showUploadNotice(ctx.describeError?.(err) || 'Uploading the map image failed.');
        } finally {
          uploadBtn.disabled = false;
          uploadBtn.textContent = previousLabel;
          if (uploadInput) uploadInput.value = '';
        }
      }

      function toNumber(value) {
        const num = Number(value);
        return Number.isFinite(num) ? num : null;
      }

      function resolveWorldSize() {
        const meta = getActiveMapMeta();
        const candidates = [
          meta?.worldSize,
          meta?.size,
          meta?.mapSize,
          meta?.dimensions?.worldSize,
          state.serverInfo?.worldSize,
          state.serverInfo?.size,
          state.serverInfo?.mapSize,
          state.worldDetails?.size
        ];
        for (const candidate of candidates) {
          const numeric = toNumber(candidate);
          if (numeric != null && numeric > 0) return numeric;
        }
        return null;
      }

      function resolveWorldSeed() {
        const meta = getActiveMapMeta();
        const candidates = [
          meta?.seed,
          state.serverInfo?.seed,
          state.worldDetails?.seed
        ];
        for (const candidate of candidates) {
          const numeric = toNumber(candidate);
          if (numeric != null) return numeric;
        }
        return null;
      }

      function normalizeCommandReply(reply) {
        if (reply == null) return '';
        if (typeof reply === 'string') return reply;
        if (typeof reply.Message === 'string') return reply.Message;
        if (typeof reply.message === 'string') return reply.message;
        if (Array.isArray(reply)) return reply.map((entry) => normalizeCommandReply(entry)).join(' ');
        return '';
      }

      function extractFirstNumber(text) {
        if (!text) return null;
        const match = String(text).match(/-?\d+/);
        if (!match) return null;
        const numeric = Number(match[0]);
        return Number.isFinite(numeric) ? numeric : null;
      }

      async function ensureWorldDetails(reason = 'unknown') {
        if (!state.serverId) return;
        if (typeof ctx.runCommand !== 'function') return;
        const needsSize = resolveWorldSize() == null;
        const needsSeed = resolveWorldSeed() == null;
        if (!needsSize && !needsSeed) return;
        const infoState = state.worldDetails;
        if (!infoState) return;
        if (infoState.pending) return;
        const now = Date.now();
        if (infoState.lastAttempt && now - infoState.lastAttempt < 30000) return;
        infoState.pending = true;
        infoState.lastAttempt = now;
        const handleResult = () => {
          updateStatusMessage();
          renderSummary();
        };
        const requestDetail = async (command, key) => {
          try {
            const response = await ctx.runCommand(command);
            const text = normalizeCommandReply(response).trim();
            const numeric = extractFirstNumber(text);
            if (numeric == null) return;
            if (key === 'size') infoState.size = numeric;
            else if (key === 'seed') infoState.seed = numeric;
            handleResult();
          } catch (err) {
            ctx.log?.(`Failed to query ${key} via ${command} (${reason}): ${err?.message || err}`);
          }
        };
        try {
          if (needsSize) await requestDetail('server.worldsize', 'size');
          if (needsSeed) await requestDetail('server.seed', 'seed');
        } finally {
          infoState.pending = false;
        }
      }

      function collectPlayerPositions() {
        if (!Array.isArray(state.players) || state.players.length === 0) return [];
        const positions = [];
        for (const player of state.players) {
          const pos = player?.position;
          const x = toNumber(pos?.x);
          const y = toNumber(pos?.y);
          const z = toNumber(pos?.z);
          if (x == null) continue;
          const sample = { x };
          if (y != null) sample.y = y;
          if (z != null) sample.z = z;
          if (sample.y == null && sample.z == null) continue;
          positions.push(sample);
        }
        return positions;
      }

      function axisValue(sample, axis) {
        if (!sample) return null;
        if (axis === 'y') return typeof sample.y === 'number' ? sample.y : null;
        return typeof sample.z === 'number' ? sample.z : null;
      }

      function determineHorizontalAxis(samples) {
        if (!Array.isArray(samples) || samples.length === 0) return state.horizontalAxis || 'z';
        const stats = {
          y: { min: Infinity, max: -Infinity, count: 0 },
          z: { min: Infinity, max: -Infinity, count: 0 }
        };
        for (const sample of samples) {
          if (typeof sample.y === 'number') {
            stats.y.count += 1;
            if (sample.y < stats.y.min) stats.y.min = sample.y;
            if (sample.y > stats.y.max) stats.y.max = sample.y;
          }
          if (typeof sample.z === 'number') {
            stats.z.count += 1;
            if (sample.z < stats.z.min) stats.z.min = sample.z;
            if (sample.z > stats.z.max) stats.z.max = sample.z;
          }
        }
        const range = {
          y: stats.y.count > 0 ? stats.y.max - stats.y.min : null,
          z: stats.z.count > 0 ? stats.z.max - stats.z.min : null
        };
        const MIN_RANGE = 100;
        const zValid = range.z != null && range.z >= MIN_RANGE;
        const yValid = range.y != null && range.y >= MIN_RANGE;
        if (zValid && yValid) {
          return range.y > range.z * 1.5 ? 'y' : 'z';
        }
        if (zValid) return 'z';
        if (yValid) return 'y';
        if (range.z != null) return 'z';
        if (range.y != null) return 'y';
        return state.horizontalAxis || 'z';
      }

      function inferProjectionMode(samples, axis) {
        const size = resolveWorldSize();
        if (!Number.isFinite(size) || size <= 0) return state.projectionMode || 'centered';
        const list = Array.isArray(samples) ? samples : collectPlayerPositions();
        if (list.length === 0) return state.projectionMode || 'centered';
        const chosenAxis = axis || determineHorizontalAxis(list);

        const usable = [];
        for (const sample of list) {
          const x = typeof sample.x === 'number' ? sample.x : null;
          const other = axisValue(sample, chosenAxis);
          if (x == null || other == null) continue;
          usable.push({ x, other });
        }
        if (usable.length === 0) return state.projectionMode || 'centered';

        const half = size / 2;
        const tolerance = Math.max(size * 0.02, 16);
        let centeredOut = 0;
        let zeroOut = 0;
        let minX = Infinity;
        let minOther = Infinity;
        let maxX = -Infinity;
        let maxOther = -Infinity;

        for (const { x, other } of usable) {
          if (x < minX) minX = x;
          if (x > maxX) maxX = x;
          if (other < minOther) minOther = other;
          if (other > maxOther) maxOther = other;

          if (x < -half - tolerance || x > half + tolerance) centeredOut++;
          if (other < -half - tolerance || other > half + tolerance) centeredOut++;
          if (x < -tolerance || x > size + tolerance) zeroOut++;
          if (other < -tolerance || other > size + tolerance) zeroOut++;
        }

        const total = usable.length * 2;
        const centeredRatio = total > 0 ? centeredOut / total : 1;
        const zeroRatio = total > 0 ? zeroOut / total : 1;
        const margin = 0.05;

        if (centeredRatio <= margin && zeroRatio > centeredRatio + margin) return 'centered';
        if (zeroRatio <= margin && centeredRatio > zeroRatio + margin) return 'zero_based';
        if (centeredRatio < zeroRatio) return 'centered';
        if (zeroRatio < centeredRatio) return 'zero_based';

        if (state.projectionMode) return state.projectionMode;
        if (minX >= -tolerance && minOther >= -tolerance) return 'zero_based';
        if (
          maxX <= half + tolerance &&
          maxOther <= half + tolerance &&
          minX >= -half - tolerance &&
          minOther >= -half - tolerance
        ) {
          return 'centered';
        }
        return 'centered';
      }

      function updateProjectionMode() {
        const samples = collectPlayerPositions();
        const axis = determineHorizontalAxis(samples);
        if (axis && axis !== state.horizontalAxis) state.horizontalAxis = axis;
        const mode = inferProjectionMode(samples, axis);
        if (mode && mode !== state.projectionMode) state.projectionMode = mode;
      }

      function resolveHorizontalAxis() {
        if (state.horizontalAxis) return state.horizontalAxis;
        const samples = collectPlayerPositions();
        const axis = determineHorizontalAxis(samples);
        if (axis) state.horizontalAxis = axis;
        return state.horizontalAxis || 'z';
      }

      function projectPosition(position, axisOverride) {
        if (!mapReady()) return null;
        const size = resolveWorldSize();
        if (!Number.isFinite(size) || size <= 0) return null;
        const x = toNumber(position?.x);
        const axis = axisOverride || resolveHorizontalAxis();
        const z = axis === 'y' ? toNumber(position?.y) : toNumber(position?.z);
        if (x == null || z == null) return null;

        const half = size / 2;
        const mode = state.projectionMode || inferProjectionMode();
        let normalizedX;
        let normalizedZ;

        if (mode === 'zero_based') {
          normalizedX = x / size;
          normalizedZ = z / size;
        } else {
          normalizedX = (x + half) / size;
          normalizedZ = (z + half) / size;
        }

        const px = clamp(normalizedX * 100, 0, 100);
        const pz = clamp(normalizedZ * 100, 0, 100);
        return { left: px, top: 100 - pz };
      }

      function clearMapImage() {
        if (mapImageObjectUrl) {
          try { URL.revokeObjectURL(mapImageObjectUrl); }
          catch { /* ignore */ }
        }
        mapImageObjectUrl = null;
        mapImageSource = null;
        mapImage.removeAttribute('src');
      }

      function cancelMapImageRequest() {
        if (mapImageAbort) {
          try { mapImageAbort.abort(); }
          catch { /* ignore */ }
        }
        mapImageAbort = null;
      }

      function resolveImageUrl(value) {
        if (!value) return '';
        if (/^https?:\/\//i.test(value)) return value;
        const apiState = typeof ctx.getState === 'function' ? ctx.getState() : null;
        if (apiState?.API) return apiState.API + value;
        return value;
      }

      async function fetchAuthorizedImage(path, controller) {
        if (typeof ctx.authorizedFetch !== 'function') {
          return { url: resolveImageUrl(path) };
        }
        const res = await ctx.authorizedFetch(path, {
          signal: controller.signal,
          cache: 'no-store',
          credentials: 'include'
        });
        if (!res.ok) {
          const error = new Error('map_image_unavailable');
          error.status = res.status;
          throw error;
        }
        const blob = await res.blob();
        return { blob };
      }

      function applyBlobToImage(blob) {
        if (!blob) return;
        const objectUrl = URL.createObjectURL(blob);
        if (mapImageObjectUrl) {
          try { URL.revokeObjectURL(mapImageObjectUrl); }
          catch { /* ignore */ }
        }
        mapImageObjectUrl = objectUrl;
        mapImage.src = objectUrl;
      }

      async function updateMapImage(meta) {
        if (!meta || state.mapMetaServerId && state.mapMetaServerId !== state.serverId) {
          cancelMapImageRequest();
          clearMapImage();
          return;
        }
        if (!hasMapImage(meta)) {
          cancelMapImageRequest();
          clearMapImage();
          return;
        }
        const next = meta.imageUrl;
        if (!next) {
          cancelMapImageRequest();
          clearMapImage();
          return;
        }
        if (mapImageSource === next) return;
        const previousSource = mapImageSource;
        mapImageSource = next;
        cancelMapImageRequest();

        const controller = new AbortController();
        mapImageAbort = controller;

        try {
          const result = await fetchAuthorizedImage(next, controller);
          if (mapImageAbort !== controller) return;
          if (result.blob) {
            applyBlobToImage(result.blob);
          } else if (result.url) {
            clearMapImage();
            mapImage.src = result.url;
            mapImageSource = next;
          }
        } catch (err) {
          if (mapImageAbort !== controller) return;
          if (err?.name === 'AbortError') return;
          if (err?.status === 401 || ctx.errorCode?.(err) === 'unauthorized') {
            ctx.handleUnauthorized?.();
            return;
          }
          ctx.log?.('Failed to load map image: ' + (err?.message || err));
          if (typeof ctx.authorizedFetch !== 'function') {
            clearMapImage();
            mapImage.src = resolveImageUrl(next);
            mapImageSource = next;
          } else {
            mapImageSource = previousSource;
          }
        } finally {
          if (mapImageAbort === controller) mapImageAbort = null;
        }
      }

      function selectionActive() {
        return !!(state.selectedSolo || state.selectedTeam);
      }

      function isPlayerFocused(player) {
        if (state.selectedSolo) return player.steamId === state.selectedSolo;
        if (state.selectedTeam) return Number(player.teamId) === state.selectedTeam;
        return true;
      }

      function renderMarkers() {
        overlay.innerHTML = '';
        if (!mapReady()) return;
        const axis = resolveHorizontalAxis();
        for (const player of state.players) {
          const position = projectPosition(player.position, axis);
          if (!position) continue;
          const marker = document.createElement('div');
          marker.className = 'map-marker';
          marker.style.backgroundColor = colorForPlayer(player);
          marker.style.left = position.left + '%';
          marker.style.top = position.top + '%';
          marker.title = player.displayName || player.persona || player.steamId;
          const focused = isPlayerFocused(player);
          if (selectionActive() && !focused) marker.classList.add('dimmed');
          if (focused) marker.classList.add('active');
          marker.addEventListener('click', (e) => {
            e.stopPropagation();
            selectPlayer(player);
          });
          overlay.appendChild(marker);
        }
      }

      // ---- CONFLICT-FIXED: main version of renderPlayerList ----
      function renderPlayerList() {
        listWrap.innerHTML = '';

        const hasServer = !!state.serverId;
        if (!hasServer) {
          const empty = document.createElement('p');
          empty.className = 'module-message';
          empty.textContent = 'Connect to a server to view live positions.';
          listWrap.appendChild(empty);
          return;
        }

        if (state.players.length === 0) {
          const empty = document.createElement('p');
          empty.className = 'module-message';
          empty.textContent = 'No players online right now.';
          listWrap.appendChild(empty);
          return;
        }

        const hasSelection = selectionActive();
        const matches = state.players.filter((p) => isPlayerFocused(p));

        const table = document.createElement('table');
        table.className = 'map-player-table';

        const head = document.createElement('thead');
        head.innerHTML = '<tr><th>Player</th><th>Team</th><th>Ping</th><th>Health</th><th>Connected</th></tr>';
        table.appendChild(head);

        const body = document.createElement('tbody');
        for (const player of state.players) {
          const row = document.createElement('tr');
          row.dataset.steamid = player.steamId || '';

          const focused = isPlayerFocused(player);
          if (focused) row.classList.add('active');
          else if (hasSelection) row.classList.add('dimmed');

          const nameCell = document.createElement('td');
          nameCell.className = 'map-player-name-cell';
          const nameRow = document.createElement('div');
          nameRow.className = 'map-player-name';
          const swatch = document.createElement('span');
          swatch.className = 'map-player-color';
          swatch.style.background = colorForPlayer(player);
          nameRow.appendChild(swatch);
          const label = document.createElement('span');
          label.textContent = player.displayName || player.persona || player.steamId;
          nameRow.appendChild(label);
          nameCell.appendChild(nameRow);
          const sub = document.createElement('div');
          sub.className = 'map-player-sub';
          const details = [];
          const persona = player.persona && player.persona !== label.textContent ? player.persona : null;
          if (persona) details.push(persona);
          if (player.steamId) details.push(player.steamId);
          sub.textContent = details.join(' · ') || '—';
          nameCell.appendChild(sub);
          row.appendChild(nameCell);

          const teamCell = document.createElement('td');
          teamCell.className = 'map-player-team';
          const team = teamKey(player);
          teamCell.textContent = team > 0 ? `Team ${team}` : 'Solo';
          row.appendChild(teamCell);

          const pingCell = document.createElement('td');
          pingCell.className = 'map-player-stat';
          pingCell.textContent = formatPing(player.ping);
          row.appendChild(pingCell);

          const healthCell = document.createElement('td');
          healthCell.className = 'map-player-stat';
          const hp = formatHealth(player.health);
          healthCell.textContent = hp === '—' ? '—' : `${hp} hp`;
          row.appendChild(healthCell);

          const connectedCell = document.createElement('td');
          connectedCell.className = 'map-player-stat';
          connectedCell.textContent = formatDuration(player.connectedSeconds);
          row.appendChild(connectedCell);

          row.addEventListener('click', () => selectPlayer(player));
          body.appendChild(row);
        }
        table.appendChild(body);
        listWrap.appendChild(table);

        if (hasSelection) {
          const note = document.createElement('p');
          note.className = 'map-filter-note muted small';
          note.textContent = matches.length > 0
            ? 'Players outside your selection are dimmed.'
            : 'No players match the current selection.';
          listWrap.appendChild(note);
        }
      }
      // ---------------------------------------------------------

      function renderSummary() {
        summary.innerHTML = '';
        const total = state.players.length;
        const teamCounts = new Map();
        let soloCount = 0;
        for (const p of state.players) {
          const key = teamKey(p);
          if (key > 0) teamCounts.set(key, (teamCounts.get(key) || 0) + 1);
          else soloCount += 1;
        }
        const meta = getActiveMapMeta();
        const mapName = meta?.mapName || state.serverInfo?.mapName || state.serverInfo?.map || 'Procedural Map';
        const metaLines = [
          { label: 'Players online', value: total },
          { label: 'Teams', value: teamCounts.size },
          { label: 'Solo players', value: soloCount }
        ];
        const mapSize = resolveWorldSize();
        if (mapSize) metaLines.push({ label: 'World size', value: mapSize });
        const mapSeed = resolveWorldSeed();
        if (mapSeed) metaLines.push({ label: 'Seed', value: mapSeed });
        if (meta?.cachedAt) {
          const cachedTs = new Date(meta.cachedAt);
          metaLines.push({ label: 'Cached', value: cachedTs.toLocaleString() });
        }
        if (hasMapImage(meta)) {
          const source = meta.custom ? 'Uploaded image' : meta.localImage ? 'Cached copy' : 'RustMaps';
          metaLines.push({ label: 'Source', value: source });
        }
        if (state.lastUpdated) {
          const ts = new Date(state.lastUpdated);
          metaLines.push({ label: 'Updated', value: ts.toLocaleTimeString() });
        }
        const title = document.createElement('div');
        title.innerHTML = `<strong>${mapName}</strong>`;
        summary.appendChild(title);
        for (const item of metaLines) {
          const row = document.createElement('div');
          row.innerHTML = `<strong>${item.value ?? '—'}</strong> ${item.label}`;
          summary.appendChild(row);
        }
      }

      function renderTeamInfo() {
        teamInfo.innerHTML = '';
        if (!state.players.length) {
          teamInfo.innerHTML = '<strong>No live data</strong><p class="muted">Connect to a server to see team breakdowns.</p>';
          return;
        }
        if (!state.selectedTeam && !state.selectedSolo) {
          teamInfo.innerHTML = '<strong>Select a player</strong><p class="muted">Click a player or marker to focus on their team.</p>';
          return;
        }
        const collection = state.selectedSolo
          ? state.players.filter((p) => p.steamId === state.selectedSolo)
          : state.players.filter((p) => Number(p.teamId) === state.selectedTeam);
        if (collection.length === 0) {
          teamInfo.innerHTML = '<strong>No matching players</strong><p class="muted">They might have disconnected.</p>';
          return;
        }
        const color = colorForPlayer(collection[0]);
        const heading = document.createElement('div');
        heading.innerHTML = `<strong>${state.selectedSolo ? 'Solo player' : 'Team ' + state.selectedTeam}</strong>`;
        const colorChip = document.createElement('span');
        colorChip.className = 'map-color-chip';
        colorChip.style.background = color;
        heading.appendChild(document.createTextNode(' '));
        heading.appendChild(colorChip);
        teamInfo.appendChild(heading);
        const detail = document.createElement('p');
        detail.className = 'muted';
        detail.textContent = state.selectedSolo ? 'Individual survivor stats' : `${collection.length} member(s)`;
        teamInfo.appendChild(detail);
        const list = document.createElement('ul');
        list.className = 'map-team-members';
        for (const player of collection) {
          const li = document.createElement('li');
          const name = document.createElement('span');
          name.textContent = player.displayName || player.persona || player.steamId;
          const stats = document.createElement('span');
          stats.textContent = `${formatHealth(player.health)} hp · ${formatDuration(player.connectedSeconds)}`;
          li.appendChild(name);
          li.appendChild(stats);
          list.appendChild(li);
        }
        teamInfo.appendChild(list);
      }

      function renderAll() {
        ensureTeamColors(state.players);
        const activeMeta = getActiveMapMeta();
        updateMapImage(activeMeta);
        renderMarkers();
        renderPlayerList();
        renderSummary();
        renderTeamInfo();
        updateUploadSection();
        updateConfigPanel();
      }

      function broadcastPlayers() {
        const payload = { players: [...state.players], serverId: state.serverId };
        ctx.emit?.('live-players:data', payload);
        ctx.emit?.('players:list', { players: [...state.players] });
        window.dispatchEvent(new CustomEvent('players:list', { detail: { players: [...state.players] } }));
      }

      function clearSelection() {
        state.selectedTeam = null;
        state.selectedSolo = null;
        renderAll();
        ctx.emit?.('live-players:highlight', { steamId: null });
        window.dispatchEvent(new CustomEvent('team:clear'));
      }

      function selectPlayer(player) {
        const key = teamKey(player);
        let highlightSteam = null;
        let broadcastPlayer = null;
        if (key > 0) {
          const sameTeam = !state.selectedSolo && state.selectedTeam === key;
          if (sameTeam) {
            state.selectedTeam = null;
            highlightSteam = null;
          } else {
            state.selectedTeam = key;
            state.selectedSolo = null;
            highlightSteam = player.steamId;
            broadcastPlayer = player;
          }
        } else {
          const samePlayer = state.selectedSolo === player.steamId;
          if (samePlayer) {
            state.selectedSolo = null;
            highlightSteam = null;
          } else {
            state.selectedSolo = player.steamId;
            state.selectedTeam = null;
            highlightSteam = player.steamId;
            broadcastPlayer = player;
          }
        }
        renderAll();
        ctx.emit?.('live-players:highlight', { steamId: highlightSteam });
        if (broadcastPlayer) {
          window.dispatchEvent(new CustomEvent('player:selected', { detail: { player: broadcastPlayer, teamKey: teamKey(broadcastPlayer) } }));
        } else {
          window.dispatchEvent(new CustomEvent('team:clear'));
        }
      }

      mapView.addEventListener('click', () => clearSelection());

      async function refreshData(reason) {
        if (!state.serverId) return;
        hideUploadNotice();
        if (reason !== 'poll' && reason !== 'map-pending') {
          showStatusMessage('Loading live map data…', {
            spinner: true,
            details: mapStatusDetails(),
            statusCodes: combineStatusCodes(state.status)
          });
        }
        try {
          const data = await ctx.api(`/servers/${state.serverId}/live-map`);
          state.players = Array.isArray(data?.players) ? data.players : [];
          const previousMeta = getActiveMapMeta();
          const previousKey = previousMeta?.mapKey ?? null;
          const previousImage = previousMeta?.imageUrl ?? null;
          const previousCached = previousMeta?.cachedAt ?? null;
          const previousLocal = previousMeta?.localImage ?? null;
          const previousRemote = previousMeta?.remoteImage ?? null;
          const previousCustom = previousMeta?.custom ?? null;
          let mapChanged = false;
          const hasMapField = data && Object.prototype.hasOwnProperty.call(data, 'map');
          if (hasMapField) {
            const nextMeta = data?.map || null;
            const nextKey = nextMeta?.mapKey ?? null;
            const nextImage = nextMeta?.imageUrl ?? null;
            const nextCached = nextMeta?.cachedAt ?? null;
            const nextLocal = nextMeta?.localImage ?? null;
            const nextRemote = nextMeta?.remoteImage ?? null;
            const nextCustom = nextMeta?.custom ?? null;
            mapChanged = !!(previousMeta || nextMeta)
              && (
                (!!previousMeta) !== (!!nextMeta)
                || previousKey !== nextKey
                || previousImage !== nextImage
                || previousCached !== nextCached
                || !!previousLocal !== !!nextLocal
                || !!previousRemote !== !!nextRemote
                || !!previousCustom !== !!nextCustom
              );
            state.mapMeta = nextMeta;
            state.mapMetaServerId = state.serverId;
          } else if (state.mapMetaServerId !== state.serverId) {
            state.mapMeta = null;
            state.mapMetaServerId = state.serverId;
            mapChanged = true;
          }
          if (mapChanged) {
            state.projectionMode = null;
            state.horizontalAxis = null;
            cancelMapImageRequest();
            clearMapImage();
            if (state.worldDetails) {
              state.worldDetails.seed = null;
              state.worldDetails.size = null;
              state.worldDetails.lastAttempt = 0;
            }
          }
          state.serverInfo = data?.info || null;
          state.lastUpdated = data?.fetchedAt || new Date().toISOString();
          state.status = data?.status || null;
          updateProjectionMode();
          broadcastPlayers();
          const activeMeta = getActiveMapMeta();
          const hasImage = hasMapImage(activeMeta);
          const awaitingImagery = state.status === 'awaiting_imagery' && !hasImage;

          if (state.status === 'awaiting_server_info') {
            // Need size/seed from user; don't poll for imagery yet
            state.pendingGeneration = false;
            clearPendingRefresh();
          } else if (state.status === 'pending' || awaitingImagery) {
            // RustMaps is generating or we're waiting for imagery
            if (!state.pendingGeneration) schedulePendingRefresh();
            state.pendingGeneration = true;
          } else {
            // Have imagery or no generation required
            if (state.pendingGeneration) clearPendingRefresh();
            state.pendingGeneration = false;
          }

          updateConfigPanel();
          updateUploadSection();
          updateStatusMessage(hasImage);
          renderAll();
          ensureWorldDetails('refresh').catch((err) => ctx.log?.('World detail refresh failed: ' + (err?.message || err)));
        } catch (err) {
          state.status = null;
          if (state.pendingGeneration) {
            state.pendingGeneration = false;
            clearPendingRefresh();
          }
          updateConfigPanel();
          const code = ctx.errorCode?.(err);
          if (code === 'unauthorized') {
            ctx.handleUnauthorized?.();
            return;
          }
          if (code === 'rustmaps_api_key_missing') {
            const wrap = document.createElement('span');
            wrap.textContent = 'Add your RustMaps API key in Settings to enable the live map. ';
            if (typeof ctx.openSettings === 'function') {
              const btn = document.createElement('button');
              btn.type = 'button';
              btn.className = 'link';
              btn.textContent = 'Open settings';
              btn.addEventListener('click', () => ctx.openSettings());
              wrap.appendChild(btn);
            }
            setMessage(wrap);
            return;
          }
          if (code === 'rustmaps_unauthorized') {
            setMessage('RustMaps rejected your API key. Update it in Settings.');
            return;
          }
          const detail = ctx.describeError?.(err) || err?.message || 'Unable to fetch live map data.';
          setMessage(detail);
          ctx.log?.('Live map error: ' + (err?.message || err));
        }
      }

      const offConnect = ctx.on?.('server:connected', ({ serverId }) => {
        if (!serverId) return;
        state.serverId = serverId;
        clearPendingRefresh();
        state.pendingGeneration = false;
        state.pendingRefresh = null;
        state.status = null;
        state.players = [];
        state.mapMeta = null;
        state.mapMetaServerId = null;
        state.serverInfo = null;
        state.lastUpdated = null;
        state.projectionMode = null;
        state.horizontalAxis = null;
        if (state.worldDetails) {
          state.worldDetails.seed = null;
          state.worldDetails.size = null;
          state.worldDetails.pending = false;
          state.worldDetails.lastAttempt = 0;
        }
        overlay.innerHTML = '';
        cancelMapImageRequest();
        clearMapImage();
        updateConfigPanel();
        clearSelection();
        refreshData('server-connected');
        schedulePolling();
        ensureWorldDetails('server-connected').catch((err) => ctx.log?.('World detail query failed: ' + (err?.message || err)));
      });

      const offDisconnect = ctx.on?.('server:disconnected', ({ serverId }) => {
        if (state.serverId && serverId === state.serverId) {
          stopPolling();
          clearPendingRefresh();
          state.serverId = null;
          state.players = [];
          state.mapMeta = null;
          state.mapMetaServerId = null;
          state.serverInfo = null;
          state.lastUpdated = null;
          state.pendingGeneration = false;
          state.pendingRefresh = null;
          state.status = null;
          state.projectionMode = null;
          state.horizontalAxis = null;
          if (state.worldDetails) {
            state.worldDetails.seed = null;
            state.worldDetails.size = null;
            state.worldDetails.pending = false;
            state.worldDetails.lastAttempt = 0;
          }
          clearSelection();
          overlay.innerHTML = '';
          cancelMapImageRequest();
          clearMapImage();
          renderPlayerList();
          renderSummary();
          renderTeamInfo();
          updateUploadSection();
          updateConfigPanel();
          hideUploadNotice();
          broadcastPlayers();
          setMessage('Connect to a server to load the live map.');
        }
      });

      const offLogout = ctx.on?.('auth:logout', () => {
        stopPolling();
        clearPendingRefresh();
        state.serverId = null;
        state.players = [];
        state.mapMeta = null;
        state.mapMetaServerId = null;
        state.serverInfo = null;
        state.lastUpdated = null;
        state.pendingGeneration = false;
        state.pendingRefresh = null;
        state.status = null;
        state.projectionMode = null;
        state.horizontalAxis = null;
        if (state.worldDetails) {
          state.worldDetails.seed = null;
          state.worldDetails.size = null;
          state.worldDetails.pending = false;
          state.worldDetails.lastAttempt = 0;
        }
        clearSelection();
        overlay.innerHTML = '';
        cancelMapImageRequest();
        clearMapImage();
        renderPlayerList();
        renderSummary();
        renderTeamInfo();
        updateUploadSection();
        updateConfigPanel();
        hideUploadNotice();
        broadcastPlayers();
        setMessage('Sign in and connect to a server to view the live map.');
      });

      const offFocus = ctx.on?.('live-players:focus', ({ steamId }) => {
        if (!steamId) {
          clearSelection();
          return;
        }
        const target = state.players.find((p) => p.steamId === steamId);
        if (!target) return;
        state.selectedSolo = steamId;
        state.selectedTeam = Number(target.teamId) > 0 ? Number(target.teamId) : null;
        renderAll();
        ctx.emit?.('live-players:highlight', { steamId });
        window.dispatchEvent(new CustomEvent('player:selected', { detail: { player: target, teamKey: teamKey(target) } }));
      });

      const offSettingsUpdate = ctx.on?.('settings:updated', () => {
        if (state.serverId && (!getActiveMapMeta() || !mapReady())) {
          refreshData('settings');
        }
      });

      ctx.onCleanup?.(() => offConnect?.());
      ctx.onCleanup?.(() => offDisconnect?.());
      ctx.onCleanup?.(() => offLogout?.());
      ctx.onCleanup?.(() => offSettingsUpdate?.());
      ctx.onCleanup?.(() => offFocus?.());
      ctx.onCleanup?.(() => stopPolling());
      ctx.onCleanup?.(() => clearPendingRefresh());
      ctx.onCleanup?.(() => {
        cancelMapImageRequest();
        if (mapImageObjectUrl) {
          try { URL.revokeObjectURL(mapImageObjectUrl); }
          catch { /* ignore */ }
          mapImageObjectUrl = null;
        }
      });

      setMessage('Connect to a server to load the live map.');
    }
  });
})();<|MERGE_RESOLUTION|>--- conflicted
+++ resolved
@@ -335,11 +335,8 @@
         const details = [];
         const size = resolveWorldSize();
         if (size != null) details.push({ label: 'World size (m)', value: size });
-<<<<<<< HEAD
         const seed = resolveWorldSeed();
-=======
-        const seed = meta?.seed ?? info?.seed;
->>>>>>> bf14921f
+
         if (seed != null) details.push({ label: 'Seed', value: seed });
         const mapKey = meta?.mapKey || info?.mapKey;
         if (mapKey != null) details.push({ label: 'Map key', value: mapKey });
