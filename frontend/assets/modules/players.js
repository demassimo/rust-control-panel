--- conflicted
+++ resolved
@@ -2218,10 +2218,6 @@
 
         const moderationMenuState = { open: false };
         const moderationMenuAboveClass = 'player-moderation-menu-list--above';
-<<<<<<< HEAD
-        const moderationMenuGap = 6;
-=======
->>>>>>> 810b34bc
 
         const onModerationMenuDocumentClick = (event) => {
           if (!moderationMenu.contains(event.target)) {
@@ -2235,40 +2231,16 @@
           moderationMenuToggle.setAttribute('aria-expanded', 'true');
           moderationMenuList.classList.remove('hidden');
           moderationMenuList.classList.remove(moderationMenuAboveClass);
-<<<<<<< HEAD
-          moderationMenuList.style.maxHeight = '';
-=======
->>>>>>> 810b34bc
 
           const viewportHeight = window.innerHeight || document.documentElement?.clientHeight || document.body?.clientHeight || 0;
           if (viewportHeight) {
             const toggleRect = moderationMenuToggle.getBoundingClientRect();
-<<<<<<< HEAD
-            const spaceBelow = Math.max(0, viewportHeight - toggleRect.bottom - moderationMenuGap);
-            const spaceAbove = Math.max(0, toggleRect.top - moderationMenuGap);
-            const viewportLimitedMax = Math.min(360, Math.round(viewportHeight * 0.7));
-            let availableSpace = spaceBelow;
-
-            if (spaceBelow < viewportLimitedMax && spaceAbove > spaceBelow) {
-              availableSpace = spaceAbove;
-              moderationMenuList.classList.add(moderationMenuAboveClass);
-            }
-
-            const computedMaxHeight = Math.min(
-              viewportLimitedMax,
-              availableSpace || viewportLimitedMax
-            );
-            if (computedMaxHeight > 0) {
-              moderationMenuList.style.maxHeight = `${computedMaxHeight}px`;
-            }
-=======
             const menuRect = moderationMenuList.getBoundingClientRect();
             const spaceBelow = viewportHeight - toggleRect.bottom;
             const spaceAbove = toggleRect.top;
             if (menuRect.height > spaceBelow && spaceAbove > spaceBelow) {
               moderationMenuList.classList.add(moderationMenuAboveClass);
             }
->>>>>>> 810b34bc
           }
 
           document.addEventListener('click', onModerationMenuDocumentClick, true);
@@ -2280,10 +2252,6 @@
           moderationMenuToggle.setAttribute('aria-expanded', 'false');
           moderationMenuList.classList.add('hidden');
           moderationMenuList.classList.remove(moderationMenuAboveClass);
-<<<<<<< HEAD
-          moderationMenuList.style.maxHeight = '';
-=======
->>>>>>> 810b34bc
           document.removeEventListener('click', onModerationMenuDocumentClick, true);
         }
 
