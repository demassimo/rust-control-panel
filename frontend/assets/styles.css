:root {
  --bg: #0b0205;
  --bg-alt: #15040b;
  --panel: rgba(20, 5, 11, 0.85);
  --panel-strong: rgba(27, 7, 14, 0.95);
  --card: rgba(23, 6, 12, 0.82);
  --card-border: rgba(255, 255, 255, 0.06);
  --card-glow: 0 26px 60px rgba(0, 0, 0, 0.55);
  --text: #fde9f0;
  --muted: #c9aab7;
  --muted-strong: #e8cdd6;
  --accent: #f43f5e;
  --accent-strong: #fb7185;
  --accent-soft: rgba(244, 63, 94, 0.18);
  --success: #4ade80;
  --warning: #facc15;
  --danger: #f87171;
  --radius-lg: 24px;
  --radius-md: 18px;
  --radius-sm: 12px;
  --font-sans: 'Inter', 'Segoe UI', system-ui, -apple-system, BlinkMacSystemFont, 'Helvetica Neue', sans-serif;
  --font-mono: 'JetBrains Mono', 'Fira Code', ui-monospace, SFMono-Regular, Menlo, Monaco, Consolas, 'Liberation Mono', monospace;
}

* { box-sizing: border-box; }
html, body { height: 100%; }

body {
  margin: 0;
  min-height: 100vh;
  display: flex;
  flex-direction: column;
  font-family: var(--font-sans);
  color: var(--text);
  background:
    radial-gradient(1800px 800px at -10% -20%, rgba(244, 63, 94, 0.18), transparent 55%),
    radial-gradient(1200px 600px at 120% 0%, rgba(244, 114, 182, 0.12), transparent 60%),
    linear-gradient(160deg, #050002 0%, #0b0205 40%, #0f0308 100%);
}

body::before {
  content: '';
  position: fixed;
  inset: 0;
  pointer-events: none;
  background: radial-gradient(520px 260px at 70% 10%, rgba(244, 63, 94, 0.18), transparent 70%);
  opacity: 0.65;
}

.hidden { display: none !important; }
.sr-only {
  position: absolute;
  width: 1px;
  height: 1px;
  padding: 0;
  margin: -1px;
  overflow: hidden;
  clip: rect(0, 0, 0, 0);
  white-space: nowrap;
  border: 0;
}
body.modal-open { overflow: hidden; }
.muted { color: var(--muted); }
.small { font-size: 0.82rem; }

.app-shell {
  position: relative;
  flex: 1;
  width: 100%;
  max-width: none;
  margin: 0 auto;
  padding: clamp(28px, 4vw, 64px) clamp(28px, 5vw, 72px) clamp(48px, 6vw, 96px);
  display: flex;
  flex-direction: column;
  gap: clamp(28px, 4vw, 48px);
}

@media (max-width: 900px) {
  .app-shell { padding: 32px 20px 80px; }
  .app-header { flex-direction: column; align-items: stretch; }
  .header-controls { width: 100%; justify-content: center; }
  .topnav { width: 100%; justify-content: center; }
}

h1, h2, h3, h4, h5 { margin: 0; font-weight: 600; }

button, input, select {
  font-family: inherit;
  font-size: 1rem;
  color: inherit;
}

button {
  border-radius: var(--radius-sm);
  border: 1px solid rgba(255, 255, 255, 0.08);
  background: linear-gradient(160deg, rgba(244, 63, 94, 0.18) 0%, rgba(244, 63, 94, 0.05) 100%);
  color: var(--text);
  padding: 10px 18px;
  font-weight: 600;
  cursor: pointer;
  transition: transform 0.12s ease, filter 0.16s ease, box-shadow 0.2s ease;
  box-shadow: 0 10px 24px rgba(244, 63, 94, 0.15);
}

button:hover { filter: brightness(1.08); }
button:active { transform: translateY(1px); }

button.accent {
  background: linear-gradient(135deg, var(--accent) 0%, var(--accent-strong) 100%);
  border-color: rgba(251, 113, 133, 0.45);
  color: #1f0206;
}

button.accent:hover { filter: brightness(1.05); }

button.ghost { 
  background: rgba(255, 255, 255, 0.04);
  border-color: rgba(255, 255, 255, 0.08);
  color: var(--muted-strong);
  box-shadow: none;
}

button.ghost:hover { border-color: rgba(255, 255, 255, 0.16); color: var(--text); }

button.ghost.danger {
  color: var(--danger);
  border-color: rgba(248, 113, 113, 0.32);
  background: rgba(248, 113, 113, 0.08);
}

button.ghost.danger:hover {
  border-color: rgba(248, 113, 113, 0.45);
  background: rgba(248, 113, 113, 0.12);
  color: #fee2e2;
}

button:disabled,
input:disabled,
select:disabled {
  opacity: 0.55;
  cursor: not-allowed;
  filter: saturate(0.6);
}

button:disabled {
  pointer-events: none;
}

button.small { padding: 7px 14px; font-size: 0.9rem; border-radius: 999px; }

.profile-actions {
  display: flex;
  flex-wrap: wrap;
  gap: 10px;
  margin-top: 12px;
}

.profile-actions button {
  flex: 1 1 160px;
  display: inline-flex;
  align-items: center;
  justify-content: center;
  text-align: center;
}

button.icon {
  width: 40px;
  height: 40px;
  padding: 0;
  display: grid;
  place-items: center;
  border-radius: 50%;
  font-size: 1.1rem;
}

input, select {
  width: 100%;
  padding: 12px 14px;
  border-radius: var(--radius-sm);
  border: 1px solid rgba(255, 255, 255, 0.08);
  background: rgba(12, 2, 5, 0.75);
  color: var(--text);
  outline: none;
  transition: border-color 0.18s ease, box-shadow 0.18s ease;
  box-shadow: inset 0 0 0 1px rgba(244, 63, 94, 0.08);
}

input:focus, select:focus {
  border-color: rgba(251, 113, 133, 0.45);
  box-shadow: 0 0 0 3px rgba(244, 63, 94, 0.15);
}

select {
  appearance: none;
  background-image: url('data:image/svg+xml,%3Csvg xmlns="http://www.w3.org/2000/svg" width="12" height="8" viewBox="0 0 12 8" fill="none"%3E%3Cpath d="M1 1.5L6 6.5L11 1.5" stroke="%23fde9f0" stroke-width="1.4" stroke-linecap="round"/%3E%3C/svg%3E');
  background-repeat: no-repeat;
  background-position: right 14px center;
  padding-right: 40px;
}

label { display: flex; flex-direction: column; gap: 6px; font-size: 0.92rem; color: var(--muted); }

.role-fieldset {
  border: 1px solid rgba(255, 255, 255, 0.06);
  border-radius: var(--radius-sm);
  padding: 18px 20px;
  display: flex;
  flex-direction: column;
  gap: 10px;
}

.role-fieldset legend {
  padding: 0 6px;
  font-size: 0.95rem;
  font-weight: 600;
  color: var(--muted-strong);
}

label.inline { display: flex; align-items: center; gap: 10px; margin-top: 16px; font-size: 0.92rem; color: var(--muted); }

.role-fieldset label.inline { margin-top: 0; }

.role-fieldset label.inline + label.inline { margin-top: 6px; }

label.inline input[type="checkbox"],
.role-checkbox input[type="checkbox"] {
  appearance: none;
  width: 18px;
  height: 18px;
  border-radius: 5px;
  border: 1px solid rgba(255, 255, 255, 0.25);
  background: rgba(12, 2, 5, 0.75);
  display: inline-flex;
  align-items: center;
  justify-content: center;
  position: relative;
  cursor: pointer;
  transition: border-color 0.16s ease, background 0.16s ease, box-shadow 0.16s ease;
}

label.inline input[type="checkbox"]::after,
.role-checkbox input[type="checkbox"]::after {
  content: '';
  width: 6px;
  height: 10px;
  border: solid #1f0206;
  border-width: 0 2px 2px 0;
  transform: rotate(45deg) scale(0);
  transform-origin: center;
  position: absolute;
  transition: transform 0.12s ease;
}

label.inline input[type="checkbox"]:checked,
.role-checkbox input[type="checkbox"]:checked {
  background: var(--accent);
  border-color: rgba(251, 113, 133, 0.75);
  box-shadow: 0 0 0 1px rgba(244, 63, 94, 0.3);
}

label.inline input[type="checkbox"]:checked::after,
.role-checkbox input[type="checkbox"]:checked::after {
  transform: rotate(45deg) scale(1);
}

label.inline input[type="checkbox"]:focus-visible,
.role-checkbox input[type="checkbox"]:focus-visible {
  outline: 2px solid rgba(251, 113, 133, 0.6);
  outline-offset: 2px;
}

.notice {
  border-radius: var(--radius-sm);
  border: 1px solid rgba(255, 255, 255, 0.08);
  background: rgba(255, 255, 255, 0.04);
  color: var(--muted);
  padding: 12px 14px;
  margin-top: 16px;
  font-size: 0.92rem;
}

.notice.success { border-color: rgba(74, 222, 128, 0.35); color: var(--success); background: rgba(74, 222, 128, 0.12); }
.notice.error { border-color: rgba(248, 113, 113, 0.35); color: var(--danger); background: rgba(248, 113, 113, 0.12); }
.notice.warning { border-color: rgba(250, 204, 21, 0.35); color: var(--warning); background: rgba(250, 204, 21, 0.12); }

.row { display: flex; gap: 12px; align-items: center; margin-top: 16px; flex-wrap: wrap; }
.row.quick-row { margin-bottom: 4px; }
.grid2 { display: grid; grid-template-columns: repeat(2, minmax(0, 1fr)); gap: 12px; }
.grid2.stack-sm { grid-template-columns: 1fr; }
.login-layout {
  display: grid;
  grid-template-columns: minmax(0, 1fr) minmax(320px, 420px);
  gap: 40px;
  margin-bottom: 56px;
  align-items: center;
}

@media (max-width: 960px) {
  .login-layout { grid-template-columns: 1fr; }
}

.login-hero {
  background: var(--panel);
  border-radius: var(--radius-lg);
  padding: 40px;
  border: 1px solid var(--card-border);
  box-shadow: var(--card-glow);
  backdrop-filter: blur(18px);
}

.brand {
  display: flex;
  align-items: flex-start;
  gap: 18px;
  position: relative;
}
.brand-icon {
  display: grid;
  place-items: center;
  width: 56px;
  height: 56px;
  border-radius: 18px;
  background: linear-gradient(135deg, rgba(244, 63, 94, 0.35), rgba(244, 63, 94, 0.12));
  font-size: 1.6rem;
  box-shadow: 0 14px 28px rgba(244, 63, 94, 0.25);
}

.brand-meta { display: flex; flex-direction: column; gap: 10px; }

.brand-account {
  display: inline-flex;
  align-items: center;
  gap: 10px;
  position: relative;
  flex-wrap: wrap;
}

.brand-profile {
  display: inline-flex;
  align-items: center;
  gap: 6px;
  padding: 6px 12px;
  border-radius: 999px;
  border: 1px solid transparent;
  background: rgba(255, 255, 255, 0.04);
  box-shadow: none;
  font-weight: 600;
  color: var(--text);
  transition: background 0.2s ease, border-color 0.2s ease, box-shadow 0.2s ease, transform 0.15s ease;
}

.brand-profile .profile-name { color: var(--accent-strong); }
.brand-profile .chevron { font-size: 0.8rem; opacity: 0.65; }

.brand-profile:hover,
.brand-profile:focus-visible {
  border-color: rgba(244, 63, 94, 0.45);
  background: rgba(244, 63, 94, 0.14);
  box-shadow: 0 10px 20px rgba(244, 63, 94, 0.22);
}

.brand-profile:focus-visible {
  outline: none;
  transform: translateY(-1px);
}

.brand-profile:disabled {
  opacity: 0.55;
  cursor: not-allowed;
  border-color: transparent;
  background: rgba(255, 255, 255, 0.06);
  box-shadow: none;
}

.brand-account.menu-open .brand-profile {
  border-color: rgba(244, 63, 94, 0.45);
  background: rgba(244, 63, 94, 0.2);
  box-shadow: 0 16px 28px rgba(244, 63, 94, 0.28);
}

.brand-account .muted { font-size: 0.95rem; }

.hero-points {
  list-style: none;
  margin: 28px 0 0;
  padding: 0;
  display: grid;
  gap: 14px;
  color: var(--muted);
  font-size: 0.98rem;
}

.hero-points li::before {
  content: '▹';
  margin-right: 10px;
  color: var(--accent);
}

.login-grid {
  display: grid;
  gap: 24px;
}

.login-card {
  background: var(--panel-strong);
  border-radius: var(--radius-lg);
  padding: 32px;
  border: 1px solid var(--card-border);
  box-shadow: var(--card-glow);
  backdrop-filter: blur(16px);
}

.login-card h2 { font-size: 1.6rem; }
.login-card button { margin-top: 18px; width: 100%; }

.app-layout {
  display: flex;
  flex-direction: column;
  flex: 1;
  gap: clamp(28px, 3vw, 42px);
}

.app-header {
  display: flex;
  align-items: center;
  justify-content: space-between;
  flex-wrap: wrap;
  gap: clamp(16px, 2vw, 32px);
  padding: clamp(20px, 3vw, 32px) clamp(24px, 4vw, 40px);
  background: var(--panel);
  border-radius: var(--radius-lg);
  border: 1px solid var(--card-border);
  box-shadow: var(--card-glow);
  position: sticky;
  top: clamp(20px, 3vw, 36px);
  z-index: 20;
  backdrop-filter: blur(14px);
}

.app-header .brand {
  flex: 1 1 260px;
}


.header-controls {
  display: flex;
  align-items: center;
  gap: clamp(14px, 2vw, 28px);
  flex: 1 1 360px;
  justify-content: flex-end;
  flex-wrap: wrap;
}

.header-actions {
  display: flex;
  align-items: center;
  gap: 12px;
  flex: 0 0 auto;
}

.topnav {
  display: flex;
  align-items: center;
  gap: 8px;
  flex: 1 1 260px;
  min-width: 220px;
  padding: 4px;
  border-radius: 999px;
  border: 1px solid rgba(255, 255, 255, 0.1);
  background: rgba(255, 255, 255, 0.04);
  box-shadow: 0 18px 36px rgba(244, 63, 94, 0.16);
  margin-right: auto;
}

.topnav .nav-btn {
  padding: 9px 20px;
  border-radius: 999px;
  border: none;
  background: transparent;
  color: var(--muted);
  font-weight: 600;
  transition: color 0.2s ease, background 0.2s ease, box-shadow 0.2s ease;
}

.topnav .nav-btn:hover,
.topnav .nav-btn:focus-visible {
  color: var(--text);
}

.topnav .nav-btn:focus-visible {
  outline: 2px solid rgba(251, 113, 133, 0.45);
  outline-offset: 2px;
}

.topnav .nav-btn.active {
  color: #1f0206;
  background: linear-gradient(135deg, var(--accent) 0%, var(--accent-strong) 100%);
  box-shadow: 0 12px 26px rgba(244, 63, 94, 0.25);
}

.user-box {
  position: absolute;
  top: calc(100% + 12px);
  left: 0;
  min-width: 220px;
  display: flex;
  flex-direction: column;
  gap: 12px;
  padding: 18px;
  border-radius: var(--radius-md);
  border: 1px solid rgba(255, 255, 255, 0.12);
  background: var(--panel-strong);
  box-shadow: 0 24px 48px rgba(0, 0, 0, 0.45);
  color: var(--muted-strong);
  z-index: 30;
}

.user-box::before {
  content: '';
  position: absolute;
  top: -10px;
  left: 24px;
  width: 18px;
  height: 18px;
  background: inherit;
  border-left: 1px solid rgba(255, 255, 255, 0.12);
  border-top: 1px solid rgba(255, 255, 255, 0.12);
  transform: rotate(45deg);
  z-index: -1;
}

.user-box-header {
  display: flex;
  align-items: center;
  justify-content: space-between;
  gap: 10px;
}

.user-box-header strong { font-size: 1rem; color: var(--text); }

.user-box-header .badge {
  background: rgba(244, 63, 94, 0.18);
  border: 1px solid rgba(244, 63, 94, 0.35);
  color: var(--accent-strong);
  padding: 4px 10px;
  border-radius: 999px;
  font-size: 0.75rem;
  text-transform: uppercase;
  letter-spacing: 0.04em;
}

.user-box-actions { display: flex; flex-direction: column; gap: 8px; }

.menu-item {
  display: flex;
  align-items: center;
  justify-content: space-between;
  padding: 10px 14px;
  border-radius: var(--radius-sm);
  border: 1px solid transparent;
  background: rgba(255, 255, 255, 0.05);
  box-shadow: none;
  font-size: 0.92rem;
  color: var(--text);
  text-align: left;
  transition: border-color 0.2s ease, background 0.2s ease, transform 0.15s ease;
}

.menu-item:hover,
.menu-item:focus-visible {
  border-color: rgba(244, 63, 94, 0.45);
  background: rgba(244, 63, 94, 0.2);
  transform: translateY(-1px);
}

.menu-item.danger {
  color: var(--danger);
  background: rgba(248, 113, 113, 0.12);
}

.menu-item.danger:hover,
.menu-item.danger:focus-visible {
  border-color: rgba(248, 113, 113, 0.45);
  background: rgba(248, 113, 113, 0.24);
}

.menu-description {
  display: block;
  font-size: 0.82rem;
  color: var(--muted);
  margin-top: -4px;
}

.dashboard {
  display: grid;
  grid-template-columns: minmax(0, 1fr);
  gap: 32px;
  width: 100%;
}

.servers-section, .team-card {
  background: var(--panel);
  border-radius: var(--radius-lg);
  border: 1px solid var(--card-border);
  box-shadow: var(--card-glow);
  padding: 32px;
  backdrop-filter: blur(16px);
}

.section-head {
  display: flex;
  align-items: center;
  justify-content: space-between;
  gap: 18px;
  margin-bottom: 24px;
}

.section-actions { display: flex; gap: 10px; }

.team-switcher {
  display: flex;
  align-items: center;
  gap: 10px;
}

.team-switcher.hidden { display: none; }

.team-select-group {
  display: flex;
  flex-direction: column;
  gap: 6px;
}

.team-select-label {
  display: inline-block;
  font-size: 0.78rem;
  font-weight: 600;
  letter-spacing: 0.01em;
  color: var(--muted);
}

.team-switcher select {
  padding: 6px 34px 6px 14px;
  border-radius: var(--radius-sm);
  border: 1px solid var(--card-border);
  background: rgba(15, 23, 42, 0.7);
  color: var(--text);
  font-size: 0.95rem;
  min-width: 180px;
  appearance: none;
  -webkit-appearance: none;
  -moz-appearance: none;
  background-image: none;
}

.team-select-wrap {
  position: relative;
  display: inline-flex;
  align-items: center;
}

.team-select-arrow {
  position: absolute;
  right: 12px;
  pointer-events: none;
  font-size: 0.7rem;
  color: var(--muted);
}

.server-grid {
  display: grid;
  grid-template-columns: repeat(auto-fit, minmax(280px, 1fr));
  gap: 24px;
  width: 100%;
}

.server-grid .server-card { height: 100%; }

.server-card {
  border: 1px solid rgba(255, 255, 255, 0.06);
  border-radius: var(--radius-md);
  background: linear-gradient(160deg, rgba(37, 8, 16, 0.94) 0%, rgba(16, 2, 6, 0.88) 100%);
  padding: 26px 30px;
  text-align: left;
  cursor: pointer;
  transition: transform 0.18s ease, box-shadow 0.2s ease, border-color 0.2s ease;
  position: relative;
  overflow: hidden;
  box-shadow: 0 18px 36px rgba(244, 63, 94, 0.16);
  display: flex;
  flex-direction: column;
  gap: 22px;
  width: 100%;
}

.server-card.add-server-prompt {
  align-items: center;
  justify-content: center;
  gap: 14px;
  border-style: dashed;
  border-color: rgba(244, 63, 94, 0.45);
  background: rgba(244, 63, 94, 0.12);
  color: var(--muted-strong);
  box-shadow: 0 18px 36px rgba(244, 63, 94, 0.14);
  text-align: center;
}

.server-card.add-server-prompt::after { display: none; }

.server-card.add-server-prompt.open {
  border-color: rgba(244, 63, 94, 0.75);
  background: rgba(244, 63, 94, 0.26);
  box-shadow: 0 26px 48px rgba(244, 63, 94, 0.24);
}

.server-card.add-server-prompt .add-icon {
  font-size: 2rem;
  line-height: 1;
  color: var(--accent-strong);
}

.server-card.add-server-prompt .add-text {
  font-size: 1.1rem;
  font-weight: 600;
  color: var(--text);
}

.server-card.add-server-prompt:hover,
.server-card.add-server-prompt:focus-visible {
  border-color: rgba(244, 63, 94, 0.65);
  background: rgba(244, 63, 94, 0.2);
  box-shadow: 0 24px 42px rgba(244, 63, 94, 0.2);
}

.server-card:focus-visible {
  outline: 2px solid rgba(251, 113, 133, 0.65);
  outline-offset: 3px;
}

.server-card::after {
  content: '';
  position: absolute;
  inset: 0;
  background: radial-gradient(160px 140px at 80% 20%, rgba(244, 63, 94, 0.25), transparent 70%);
  opacity: 0;
  transition: opacity 0.2s ease;
  pointer-events: none;
}

.server-card > * {
  position: relative;
  z-index: 1;
}

.server-card:hover { transform: translateY(-4px); box-shadow: 0 24px 40px rgba(244, 63, 94, 0.18); }
.server-card:hover::after { opacity: 1; }
.server-card.active { border-color: rgba(251, 113, 133, 0.65); box-shadow: 0 0 0 1px rgba(251, 113, 133, 0.35), 0 26px 50px rgba(244, 63, 94, 0.22); }
.server-card.editing { border-color: rgba(251, 113, 133, 0.55); box-shadow: 0 0 0 1px rgba(251, 113, 133, 0.28), 0 24px 44px rgba(244, 63, 94, 0.2); }

.server-card-main {
  display: flex;
  flex-wrap: wrap;
  align-items: center;
  justify-content: space-between;
  gap: 24px;
  width: 100%;
}

.server-card-head {
  display: flex;
  align-items: flex-start;
  justify-content: space-between;
  gap: 16px;
  flex: 1 1 280px;
}

.server-card-title h3 { font-size: 1.2rem; }
.server-card-meta { margin-top: 4px; font-size: 0.92rem; color: var(--muted); }

.server-card-stats {
  display: flex;
  gap: 16px;
  flex: 2 1 420px;
  flex-wrap: wrap;
  margin-top: 0;
}

.server-card-stats .server-stat {
  flex: 1 1 140px;
}

.server-stat {
  background: rgba(255, 255, 255, 0.03);
  border-radius: var(--radius-sm);
  padding: 12px;
  display: flex;
  gap: 12px;
  align-items: center;
  border: 1px solid rgba(255, 255, 255, 0.05);
}

.server-stat .stat-icon {
  width: 32px;
  height: 32px;
  border-radius: 12px;
  background: rgba(244, 63, 94, 0.18);
  display: grid;
  place-items: center;
  font-size: 1.05rem;
  color: var(--text);
  box-shadow: inset 0 0 0 1px rgba(244, 63, 94, 0.18);
}

.server-stat strong { display: block; font-size: 1.05rem; color: var(--text); }
.server-stat span { display: block; font-size: 0.8rem; color: var(--muted); text-transform: uppercase; letter-spacing: 0.04em; }

.server-card-foot {
  display: flex;
  flex-wrap: wrap;
  gap: 16px;
  align-items: center;
  justify-content: space-between;
  font-size: 0.9rem;
  color: var(--muted);
  width: 100%;
}

.server-card-details {
  flex: 1 1 280px;
}

.server-card-actions {
  display: flex;
  gap: 10px;
  flex-wrap: wrap;
  justify-content: flex-end;
}

.server-card-edit {
  padding: 22px 24px;
  border-radius: var(--radius-md);
  border: 1px solid rgba(255, 255, 255, 0.08);
  background: rgba(255, 255, 255, 0.04);
  display: grid;
  gap: 16px;
}

.server-card-edit.hidden {
  display: none;
}

.server-card-edit .row {
  margin-top: 0;
  justify-content: flex-end;
}

.server-card-edit .row.remove-row {
  justify-content: flex-start;
}

.server-edit-feedback {
  margin: 0;
  font-size: 0.85rem;
  color: var(--muted);
}

.server-edit-feedback.success {
  color: var(--success);
}

.server-edit-feedback.error {
  color: var(--danger);
}

.empty-state {
  margin: 24px 0 0;
  padding: 18px 20px;
  border-radius: var(--radius-sm);
  background: rgba(255, 255, 255, 0.04);
  border: 1px solid rgba(255, 255, 255, 0.06);
  color: var(--muted);
  text-align: center;
}

.add-server-card {
  margin-top: 28px;
  padding: 24px;
  border-radius: var(--radius-md);
  background: rgba(255, 255, 255, 0.04);
  border: 1px dashed rgba(251, 113, 133, 0.45);
  box-shadow: inset 0 0 0 1px rgba(251, 113, 133, 0.18);
}

.team-panel { display: flex; flex-direction: column; gap: 32px; }

.team-card {
  position: relative;
  overflow: hidden;
}

.team-card::before {
  content: '';
  position: absolute;
  inset: 0;
  background: radial-gradient(360px 320px at 0% 0%, rgba(244, 63, 94, 0.22), transparent 70%);
  pointer-events: none;
  opacity: 0.6;
  z-index: 0;
}

.team-card-body {
  position: relative;
  display: grid;
  grid-template-columns: minmax(280px, 320px) minmax(0, 1fr);
  gap: 32px;
  align-items: flex-start;
  z-index: 1;
}

.team-card-sidebar {
  display: flex;
  flex-direction: column;
  gap: 20px;
  padding: 26px;
  border-radius: var(--radius-md);
  background: rgba(255, 255, 255, 0.05);
  border: 1px solid rgba(255, 255, 255, 0.08);
  box-shadow: inset 0 0 0 1px rgba(244, 63, 94, 0.12);
  backdrop-filter: blur(12px);
  position: sticky;
  top: 24px;
  min-width: 0;
}

.team-card-sidebar-head h3 { font-size: 1.35rem; }
.team-card-sidebar-head p { margin: 0; }

.team-card-sidebar-body { display: flex; flex-direction: column; gap: 16px; }

.team-card-divider {
  display: flex;
  align-items: center;
  justify-content: center;
  gap: 12px;
  margin: 12px 0;
  color: var(--muted);
  font-size: 0.78rem;
  text-transform: uppercase;
  letter-spacing: 0.08em;
}

.team-card-divider::before,
.team-card-divider::after {
  content: '';
  flex: 1 1 auto;
  height: 1px;
  background: rgba(148, 163, 184, 0.24);
}

.team-card-main {
  display: flex;
  flex-direction: column;
  gap: 28px;
  min-width: 0;
}

.team-section {
  padding: 26px 28px;
  border-radius: var(--radius-md);
  background: rgba(255, 255, 255, 0.04);
  border: 1px solid rgba(255, 255, 255, 0.06);
  box-shadow: inset 0 0 0 1px rgba(244, 63, 94, 0.08);
  display: flex;
  flex-direction: column;
  gap: 18px;
}

.team-section-head {
  display: flex;
  flex-direction: column;
  gap: 6px;
}

.team-section-head h4 { font-size: 1.15rem; }
.team-section-head p { margin: 0; }

.roles-manager {
  display: grid;
  gap: 24px;
}

@media (min-width: 960px) {
  .roles-manager {
    grid-template-columns: minmax(260px, 320px) minmax(0, 1fr);
    align-items: flex-start;
  }
}

.role-section-card {
  display: flex;
  flex-direction: column;
  gap: 16px;
  padding: 24px;
  border-radius: var(--radius-sm);
  background: rgba(255, 255, 255, 0.03);
  border: 1px solid rgba(255, 255, 255, 0.06);
  box-shadow: inset 0 0 0 1px rgba(244, 63, 94, 0.08);
}

.role-section-head {
  display: flex;
  flex-direction: column;
  gap: 6px;
}

.role-section-head h5 {
  margin: 0;
  font-size: 1.05rem;
  font-weight: 600;
  color: var(--muted-strong);
}

.role-editor {
  display: flex;
  flex-direction: column;
  gap: 16px;
}

.role-editor.role-editor-locked {
  opacity: 0.9;
}

#roleLockedNotice {
  margin-top: 0;
}

.role-access {
  display: flex;
  flex-direction: column;
  gap: 12px;
  padding: 18px 20px;
  border-radius: var(--radius-sm);
  background: rgba(255, 255, 255, 0.03);
  border: 1px solid rgba(255, 255, 255, 0.06);
}

.role-access-head h5 {
  margin: 0;
  font-size: 1rem;
  font-weight: 600;
  color: var(--muted-strong);
}

.role-access-head p { margin: 0; }

.role-checkbox-list {
  display: flex;
  flex-direction: column;
  gap: 10px;
}

.role-checkbox {
  display: flex;
  align-items: flex-start;
  gap: 12px;
  padding: 12px 14px;
  border-radius: var(--radius-sm);
  border: 1px solid rgba(255, 255, 255, 0.05);
  background: rgba(255, 255, 255, 0.02);
  color: var(--text);
  cursor: pointer;
  transition: border-color 0.18s ease, background 0.18s ease, box-shadow 0.18s ease;
  width: 100%;
}

.role-checkbox:hover {
  border-color: rgba(255, 255, 255, 0.12);
  background: rgba(255, 255, 255, 0.05);
}

.role-checkbox input[type="checkbox"] { margin-top: 0; }

.role-checkbox input[type="checkbox"]:disabled {
  cursor: not-allowed;
  opacity: 0.5;
}

.role-checkbox input[type="checkbox"]:disabled + .role-checkbox-content {
  opacity: 0.65;
}

.role-checkbox-content {
  display: flex;
  flex-direction: column;
  gap: 4px;
}

.role-checkbox-title {
  font-weight: 600;
  font-size: 0.95rem;
}

.role-checkbox-description {
  font-size: 0.85rem;
  color: var(--muted);
}

.role-checkbox.missing {
  border-style: dashed;
  border-color: rgba(250, 204, 21, 0.35);
}

.role-checkbox.missing .role-checkbox-description {
  color: var(--warning);
}

.role-checkbox-empty {
  margin: 0;
  padding: 6px 0 4px;
}

.users {
  list-style: none;
  margin: 0;
  padding: 0;
  display: grid;
  grid-template-columns: repeat(auto-fit, minmax(240px, 1fr));
  gap: 14px;
}

.users li { padding: 0; border-radius: var(--radius-sm); }

@media (max-width: 1200px) {
  .team-card-body {
    grid-template-columns: 1fr;
  }
  .team-card-sidebar {
    position: static;
    top: auto;
  }
}

.user-item {
  width: 100%;
  display: flex;
  align-items: center;
  justify-content: space-between;
  gap: 12px;
  padding: 14px 16px;
  border: 1px solid rgba(255, 255, 255, 0.05);
  border-radius: inherit;
  background: rgba(255, 255, 255, 0.03);
  text-align: left;
  font-weight: 500;
  color: inherit;
  box-shadow: none;
  transition: background 0.18s ease, border-color 0.18s ease, transform 0.12s ease;
}

.user-item:hover,
.user-item:focus {
  background: rgba(255, 255, 255, 0.06);
  border-color: rgba(255, 255, 255, 0.12);
}

.user-item:focus { outline: 2px solid rgba(244, 63, 94, 0.4); outline-offset: 2px; }

.user-item-primary {
  display: flex;
  flex-direction: column;
  gap: 4px;
  align-items: flex-start;
}

.user-item-name { font-size: 1rem; font-weight: 600; }
.user-item-meta { color: var(--muted); font-size: 0.85rem; }

.user-item-trailing {
  display: flex;
  align-items: center;
  gap: 10px;
  margin-left: auto;
  color: var(--muted);
}

.user-item-chevron { font-size: 1rem; }

.modal-overlay {
  position: fixed;
  inset: 0;
  background: rgba(6, 1, 4, 0.72);
  backdrop-filter: blur(6px);
  z-index: 90;
}

#dialogOverlay { z-index: 120; }

.dialog {
  position: fixed;
  top: 50%;
  left: 50%;
  transform: translate(-50%, -50%);
  width: min(440px, 92vw);
  padding: 28px;
  border-radius: var(--radius-lg);
  background: var(--panel-strong);
  border: 1px solid rgba(255, 255, 255, 0.12);
  box-shadow: 0 40px 120px rgba(0, 0, 0, 0.6);
  display: flex;
  flex-direction: column;
  gap: 18px;
  z-index: 130;
}

.dialog-content { display: flex; flex-direction: column; gap: 18px; }
.dialog-message { margin: 0; color: var(--muted); line-height: 1.55; }

.dialog-field {
  display: flex;
  flex-direction: column;
  gap: 8px;
}

.dialog-field span { font-size: 0.9rem; color: var(--muted); }

.dialog-field.invalid input {
  border-color: rgba(248, 113, 113, 0.65);
  box-shadow: 0 0 0 3px rgba(248, 113, 113, 0.25);
}

.dialog-error {
  margin: -6px 0 0;
  font-size: 0.85rem;
  color: var(--danger);
}

.dialog-actions {
  display: flex;
  justify-content: flex-end;
  gap: 12px;
  flex-wrap: wrap;
}

#dialogConfirm { min-width: 140px; }

@media (max-width: 600px) {
  .dialog {
    padding: 24px;
    border-radius: var(--radius-md);
  }
}

.user-details-panel {
  position: fixed;
  top: 50%;
  left: 50%;
  transform: translate(-50%, -50%);
  width: min(420px, 90vw);
  max-height: min(600px, 90vh);
  overflow: auto;
  padding: 28px;
  border-radius: var(--radius-lg);
  background: var(--panel-strong);
  border: 1px solid rgba(255, 255, 255, 0.1);
  box-shadow: 0 40px 120px rgba(0, 0, 0, 0.55);
  display: flex;
  flex-direction: column;
  gap: 22px;
  z-index: 95;
}

.user-details-head {
  display: flex;
  justify-content: space-between;
  align-items: flex-start;
  gap: 12px;
}

.user-details-head h3 { font-size: 1.4rem; }

.user-details-body {
  display: flex;
  flex-direction: column;
  gap: 18px;
}

.user-details-badges { display: flex; gap: 10px; flex-wrap: wrap; }

.user-details-meta {
  display: grid;
  grid-template-columns: repeat(auto-fit, minmax(140px, 1fr));
  gap: 14px;
  margin: 0;
}

.user-details-meta div {
  display: flex;
  flex-direction: column;
  gap: 6px;
  padding: 12px 14px;
  border-radius: var(--radius-sm);
  background: rgba(255, 255, 255, 0.04);
  border: 1px solid rgba(255, 255, 255, 0.06);
}

.user-details-meta dt {
  font-size: 0.8rem;
  text-transform: uppercase;
  letter-spacing: 0.05em;
  color: var(--muted);
}

.user-details-meta dd {
  margin: 0;
  font-weight: 600;
}

.user-details-actions {
  display: flex;
  flex-direction: column;
  gap: 10px;
}

.user-details-actions button { width: 100%; }

@media (max-width: 600px) {
  .user-details-panel {
    padding: 24px;
    border-radius: var(--radius-md);
  }
}

.status-pill {
  display: inline-flex;
  align-items: center;
  gap: 8px;
  padding: 6px 14px;
  border-radius: 999px;
  font-size: 0.8rem;
  letter-spacing: 0.05em;
  text-transform: uppercase;
  border: 1px solid rgba(255, 255, 255, 0.1);
  background: rgba(255, 255, 255, 0.08);
  color: var(--muted);
}

.status-pill.online { background: rgba(74, 222, 128, 0.16); color: #bbf7d0; border-color: rgba(74, 222, 128, 0.35); }
.status-pill.offline { background: rgba(248, 113, 113, 0.16); color: var(--danger); border-color: rgba(248, 113, 113, 0.32); }
.status-pill.degraded { background: rgba(250, 204, 21, 0.18); color: var(--warning); border-color: rgba(250, 204, 21, 0.3); }

.workspace {
  display: flex;
  flex-direction: column;
  gap: 24px;
  background: var(--panel);
  border-radius: var(--radius-lg);
  padding: 32px;
  border: 1px solid var(--card-border);
  box-shadow: var(--card-glow);
}

.workspace-header {
  display: flex;
  align-items: center;
  justify-content: space-between;
  gap: 18px;
  flex-wrap: wrap;
}

.workspace-title h2 { font-size: 1.6rem; }

.workspace-menu {
  display: flex;
  flex-wrap: wrap;
  gap: 14px;
}

button.menu-tab {
  border-radius: 999px;
  padding: 9px 18px;
  background: rgba(255, 255, 255, 0.04);
  border-color: rgba(255, 255, 255, 0.1);
  color: var(--muted-strong);
  box-shadow: none;
  transition: transform 0.12s ease, filter 0.16s ease, box-shadow 0.18s ease, border-color 0.18s ease;
}

button.menu-tab:hover { border-color: rgba(255, 255, 255, 0.2); }

button.menu-tab.active {
  background: rgba(244, 63, 94, 0.18);
  border-color: rgba(244, 63, 94, 0.45);
  color: var(--accent-strong);
  box-shadow: 0 0 0 2px rgba(244, 63, 94, 0.18);
}

.workspace-summary {
  display: grid;
  grid-template-columns: repeat(auto-fit, minmax(160px, 1fr));
  gap: 14px;
}

.chat-card {
  display: flex;
  flex-direction: column;
  gap: 16px;
}

.chat-card .card-header {
  align-items: center;
  justify-content: space-between;
  gap: 16px;
}

.chat-body {
  display: flex;
  flex-direction: column;
  gap: 8px;
  min-height: 260px;
}

.chat-list {
  list-style: none;
  margin: 0;
  padding: 0;
  display: flex;
  flex-direction: column;
  gap: 12px;
  max-height: 420px;
  overflow-y: auto;
}

.chat-entry {
  padding: 12px 16px;
  border-radius: var(--radius-md);
  background: rgba(15, 23, 42, 0.45);
  border: 1px solid rgba(148, 163, 184, 0.18);
  transition: border-color 0.2s ease, box-shadow 0.2s ease;
}

.chat-entry.team {
  border-color: rgba(59, 130, 246, 0.45);
  box-shadow: 0 0 0 1px rgba(59, 130, 246, 0.18) inset;
}

.chat-entry-header {
  display: flex;
  align-items: center;
  gap: 10px;
  flex-wrap: wrap;
  font-size: 0.85rem;
  color: var(--muted-strong);
}

.chat-entry-time {
  font-variant-numeric: tabular-nums;
  color: var(--muted);
}

.chat-entry-channel {
  padding: 2px 8px;
  border-radius: 999px;
  background: rgba(244, 63, 94, 0.18);
  color: var(--accent-strong);
  font-weight: 600;
  font-size: 0.7rem;
  text-transform: uppercase;
  letter-spacing: 0.04em;
}

.chat-entry.team .chat-entry-channel {
  background: rgba(59, 130, 246, 0.22);
  color: rgba(191, 219, 254, 0.95);
}

.chat-entry-name {
  font-weight: 600;
  color: var(--text);
}

.chat-entry-message {
  margin: 6px 0 0;
  white-space: pre-wrap;
  word-break: break-word;
  color: var(--text);
}

.chat-filter {
  display: flex;
  gap: 8px;
  align-items: center;
  flex-wrap: wrap;
}

button.chat-filter-btn {
  border-radius: 999px;
  padding: 6px 14px;
  background: rgba(255, 255, 255, 0.05);
  border: 1px solid rgba(255, 255, 255, 0.08);
  color: var(--muted-strong);
  font-size: 0.85rem;
  line-height: 1.2;
  transition: border-color 0.18s ease, box-shadow 0.18s ease, background 0.18s ease;
}

button.chat-filter-btn.active {
  background: rgba(244, 63, 94, 0.18);
  border-color: rgba(244, 63, 94, 0.4);
  color: var(--accent-strong);
  box-shadow: 0 0 0 2px rgba(244, 63, 94, 0.18);
}

button.chat-filter-btn:focus-visible {
  outline: none;
  box-shadow: 0 0 0 2px rgba(244, 63, 94, 0.35);
}

.chat-loading {
  color: var(--muted);
  font-size: 0.9rem;
}

.chat-empty-state {
  color: var(--muted);
  font-style: italic;
  padding: 8px 0;
}

.summary-card {
  padding: 16px;
  border-radius: var(--radius-md);
  background: rgba(255, 255, 255, 0.04);
  border: 1px solid rgba(255, 255, 255, 0.06);
}

.summary-label { display: block; font-size: 0.82rem; text-transform: uppercase; letter-spacing: 0.04em; color: var(--muted); }
.summary-card strong { font-size: 1.6rem; margin-top: 8px; display: block; }

.workspace-views {
  display: flex;
  flex-direction: column;
  gap: 28px;
}

.workspace-view {
  display: none;
  flex-direction: column;
  gap: 24px;
}

.workspace-view.active {
  display: flex;
}

.card {
  background: linear-gradient(160deg, rgba(18, 4, 9, 0.96) 0%, rgba(9, 1, 4, 0.92) 100%);
  border-radius: var(--radius-md);
  border: 1px solid rgba(255, 255, 255, 0.06);
  box-shadow: var(--card-glow);
  padding: 24px;
  display: flex;
  flex-direction: column;
  gap: 18px;
}

.card-header {
  display: flex;
  align-items: center;
  justify-content: space-between;
  gap: 12px;
}

.card-title-group {
  display: flex;
  flex-direction: column;
  gap: 8px;
}

.card-title-group h3 {
  display: flex;
  align-items: center;
  gap: 8px;
}

.card-controls,
.card-actions,
.module-actions {
  display: flex;
  align-items: center;
  gap: 10px;
  flex-wrap: wrap;
}

.module-actions { justify-content: flex-start; }

.module-host {
  border-radius: var(--radius-sm);
  background: rgba(255, 255, 255, 0.03);
  border: 1px solid rgba(255, 255, 255, 0.06);
  padding: 20px;
}

.module-hidden { display: none !important; }

.module-host.map-body {
  position: relative;
  display: flex;
  flex-direction: column;
  gap: clamp(18px, 3vw, 28px);
  padding: clamp(18px, 3vw, 32px);
  border-radius: var(--radius-md);
  border: 1px solid rgba(255, 255, 255, 0.06);
  background:
    radial-gradient(720px 420px at 85% -20%, rgba(236, 72, 153, 0.18), transparent 70%),
    radial-gradient(620px 420px at 12% 10%, rgba(244, 63, 94, 0.22), transparent 65%),
    rgba(10, 2, 5, 0.82);
  box-shadow: inset 0 1px 0 rgba(255, 255, 255, 0.04);
  overflow: visible;
}

.module-host.map-body > * {
  position: relative;
  z-index: 1;
}

.players-live {
  display: flex;
  flex-direction: column;
  gap: 18px;
  width: 100%;
  align-self: stretch;
}

.players-directory {
  display: flex;
  flex-direction: column;
  gap: 18px;
  width: 100%;
  align-self: stretch;
}

.players-card .card-body {
  display: flex;
  justify-content: flex-start;
}

.players-graph-card .card-body,
.players-graph-body {
  padding: 18px 22px;
}

.players-graph {
  display: flex;
  flex-direction: column;
  gap: 16px;
}

.players-graph-controls {
  display: flex;
  align-items: center;
  justify-content: space-between;
  gap: 12px;
  flex-wrap: wrap;
}

.players-graph-actions {
  margin-left: auto;
  display: flex;
  align-items: center;
}

.players-graph-controls .control-group {
  display: flex;
  align-items: center;
  gap: 10px;
  flex-wrap: wrap;
}

.players-graph-controls label {
  font-size: 0.85rem;
  color: var(--muted-strong);
}

.players-graph-select {
  appearance: none;
  border-radius: 10px;
  border: 1px solid rgba(148, 163, 184, 0.25);
  background: rgba(15, 23, 42, 0.65);
  color: var(--text);
  padding: 6px 32px 6px 12px;
  font-size: 0.92rem;
  line-height: 1.3;
  position: relative;
  min-width: 180px;
}

.players-graph-select:focus {
  outline: 2px solid rgba(56, 189, 248, 0.65);
  outline-offset: 2px;
}

.players-graph-chart {
  width: 100%;
  position: relative;
}

.players-graph-canvas {
  width: 100%;
  height: 260px;
  display: block;
  border-radius: 14px;
  background: rgba(15, 23, 42, 0.58);
  border: 1px solid rgba(148, 163, 184, 0.18);
}

.players-graph-summary {
  font-size: 0.85rem;
  color: var(--muted);
  display: flex;
  gap: 12px;
  flex-wrap: wrap;
}

.players-graph-summary strong {
  color: var(--text);
  font-weight: 600;
}

.players-graph-legend {
  display: flex;
  align-items: center;
  flex-wrap: wrap;
  gap: 8px;
  font-size: 0.82rem;
  color: var(--muted-strong);
}

.players-graph-legend .players-graph-legend-toggle {
  display: inline-flex;
  align-items: center;
  gap: 6px;
  padding: 6px 12px;
  border-radius: 999px;
  border: 1px solid rgba(148, 163, 184, 0.28);
  background: rgba(15, 23, 42, 0.55);
  color: inherit;
  font-size: 0.82rem;
  cursor: pointer;
  transition: border-color 0.2s ease, box-shadow 0.2s ease, color 0.2s ease, opacity 0.2s ease;
}

.players-graph-legend .players-graph-legend-toggle .swatch {
  width: 12px;
  height: 12px;
  border-radius: 999px;
  display: inline-block;
  background: var(--swatch-color, #38bdf8);
  box-shadow: 0 0 6px var(--swatch-shadow, rgba(56, 189, 248, 0.35));
}

.players-graph-legend .players-graph-legend-toggle .label {
  line-height: 1.1;
}

.players-graph-legend .players-graph-legend-toggle.active {
  color: var(--text);
  border-color: rgba(56, 189, 248, 0.45);
  box-shadow: 0 0 0 1px rgba(56, 189, 248, 0.18);
}

.players-graph-legend .players-graph-legend-toggle:not(.active) {
  opacity: 0.65;
}

.players-graph-legend .players-graph-legend-toggle[aria-disabled='true'] {
  cursor: default;
  opacity: 0.95;
  color: var(--text);
  border-color: rgba(56, 189, 248, 0.35);
}

.players-graph-legend .players-graph-legend-toggle:focus-visible {
  outline: 2px solid rgba(56, 189, 248, 0.6);
  outline-offset: 2px;
}

.players-graph .module-message {
  border-style: solid;
  padding: 18px;
}

.module-message {
  margin: 0;
  padding: 26px;
  text-align: center;
  color: var(--muted);
  background: rgba(255, 255, 255, 0.03);
  border-radius: var(--radius-sm);
  border: 1px dashed rgba(255, 255, 255, 0.12);
}

.module-message.hidden { display: none; }
.module-pagination { display: flex; align-items: center; justify-content: flex-end; gap: 0.75rem; margin-top: 16px; }
.module-pagination-info { font-size: 0.85rem; color: var(--muted); }

.live-players-list {
  display: grid;
  gap: 20px;
  grid-template-columns: repeat(auto-fit, minmax(320px, 1fr));
  align-content: start;
}

.live-player-row,
.player-directory li {
  position: relative;
  padding: 20px 22px;
  border-radius: 20px;
  border: 1px solid rgba(148, 163, 184, 0.22);
  background: linear-gradient(165deg, rgba(15, 23, 42, 0.92) 0%, rgba(15, 23, 42, 0.65) 100%);
  box-shadow: 0 32px 68px -40px rgba(15, 23, 42, 0.9);
  overflow: hidden;
  isolation: isolate;
  transition: transform 0.2s ease, box-shadow 0.2s ease, border-color 0.2s ease, background 0.2s ease;
}

.live-player-row {
  display: flex;
  flex-direction: column;
  gap: 18px;
}

.player-directory li {
  display: flex;
  flex-wrap: wrap;
  justify-content: space-between;
  gap: 18px;
}

.live-player-row::before,
.player-directory li::before {
  content: '';
  position: absolute;
  inset: -55% -50% 40% 32%;
  background: radial-gradient(circle at top left, rgba(244, 63, 94, 0.4), transparent 70%);
  opacity: 0.45;
  transition: opacity 0.25s ease, transform 0.3s ease;
  pointer-events: none;
}

.live-player-row::after,
.player-directory li::after {
  content: '';
  position: absolute;
  inset: 0;
  border-radius: inherit;
  border: 1px solid rgba(244, 63, 94, 0.3);
  opacity: 0;
  pointer-events: none;
  transition: opacity 0.2s ease;
}

.live-player-row > *,
.player-directory li > * {
  position: relative;
  z-index: 1;
}

.live-player-row:hover,
.player-directory li:hover {
  transform: translateY(-4px);
  border-color: rgba(244, 63, 94, 0.45);
  background: linear-gradient(170deg, rgba(24, 32, 47, 0.95) 0%, rgba(15, 23, 42, 0.7) 100%);
  box-shadow: 0 24px 66px -32px rgba(244, 63, 94, 0.4), 0 32px 80px -48px rgba(15, 23, 42, 0.9);
}

.live-player-row:hover::before,
.player-directory li:hover::before {
  opacity: 0.7;
  transform: translate3d(8px, 6px, 0);
}

.live-player-row:hover::after,
.player-directory li:hover::after {
  opacity: 0.45;
}

.live-player-row.active {
  border-color: rgba(244, 63, 94, 0.65);
  box-shadow: 0 28px 74px -30px rgba(244, 63, 94, 0.48), 0 34px 90px -46px rgba(15, 23, 42, 0.92);
}

.live-player-row.active::after {
  opacity: 0.7;
}

.live-player-identity {
  display: flex;
  align-items: center;
  gap: 18px;
}

.live-player-avatar {
  position: relative;
  width: 60px;
  height: 60px;
  border-radius: 20px;
  overflow: hidden;
  display: grid;
  place-items: center;
  background: linear-gradient(145deg, rgba(244, 63, 94, 0.35) 0%, rgba(244, 63, 94, 0.16) 100%);
  color: var(--text);
  font-weight: 600;
  font-size: 1.1rem;
  letter-spacing: 0.02em;
  text-transform: uppercase;
  box-shadow: 0 18px 34px -22px rgba(244, 63, 94, 0.6), 0 0 0 1px rgba(255, 255, 255, 0.08);
}

.live-player-avatar::after {
  content: '';
  position: absolute;
  inset: 0;
  border-radius: inherit;
  border: 1px solid rgba(255, 255, 255, 0.18);
  mix-blend-mode: screen;
  pointer-events: none;
}

.live-player-avatar img {
  width: 100%;
  height: 100%;
  object-fit: cover;
  border-radius: inherit;
}

.live-player-avatar.placeholder {
  background: linear-gradient(145deg, rgba(244, 63, 94, 0.4) 0%, rgba(244, 63, 94, 0.22) 100%);
  color: rgba(255, 255, 255, 0.92);
}

.live-player-meta {
  display: flex;
  flex-direction: column;
  gap: 6px;
  min-width: 0;
}

.live-player-name {
  font-size: 1.08rem;
  font-weight: 600;
  display: flex;
  align-items: center;
  gap: 10px;
  color: var(--text);
  text-shadow: 0 2px 6px rgba(15, 23, 42, 0.4);
}

.live-player-name a {
  color: inherit;
  text-decoration: none;
}

.live-player-name a:hover { color: var(--accent-strong); }

.live-player-sub {
  font-size: 0.85rem;
  color: rgba(226, 232, 240, 0.75);
}

.live-player-hours {
  color: rgba(226, 232, 240, 0.86);
}

.live-player-details {
  display: flex;
  flex-direction: column;
  gap: 14px;
  align-items: flex-end;
}

.live-player-stats {
  display: flex;
  flex-wrap: wrap;
  gap: 10px;
  justify-content: flex-end;
}

.live-player-stats .stat {
  font-size: 0.82rem;
  padding: 6px 14px;
  border-radius: 999px;
  background: linear-gradient(135deg, rgba(148, 163, 184, 0.14) 0%, rgba(15, 23, 42, 0.62) 100%);
  border: 1px solid rgba(148, 163, 184, 0.26);
  color: rgba(226, 232, 240, 0.85);
  box-shadow: 0 14px 26px -20px rgba(148, 163, 184, 0.7);
  backdrop-filter: blur(14px);
}

.live-player-stats .stat.health {
  color: #d9f99d;
  border-color: rgba(132, 204, 22, 0.42);
  background: linear-gradient(135deg, rgba(132, 204, 22, 0.24) 0%, rgba(15, 23, 42, 0.6) 100%);
}

.live-player-stats .stat.ping {
  color: #bae6fd;
  border-color: rgba(56, 189, 248, 0.45);
  background: linear-gradient(135deg, rgba(56, 189, 248, 0.24) 0%, rgba(15, 23, 42, 0.6) 100%);
}

.live-player-stats .stat.violation {
  color: #fef3c7;
  border-color: rgba(250, 204, 21, 0.45);
  background: linear-gradient(135deg, rgba(250, 204, 21, 0.22) 0%, rgba(15, 23, 42, 0.58) 100%);
}

.live-player-badges {
  display: flex;
  flex-wrap: wrap;
  gap: 8px;
  justify-content: flex-end;
}

.player-directory {
  list-style: none;
  margin: 0;
  padding: 0;
  display: grid;
  gap: 20px;
  grid-template-columns: repeat(auto-fit, minmax(320px, 1fr));
  align-content: start;
}

.player-directory strong { font-weight: 600; }

.player-directory .server-actions {
  display: flex;
  flex-wrap: wrap;
  gap: 8px;
  align-items: center;
  justify-content: flex-end;
}

.player-directory-identity {
  display: flex;
  align-items: center;
  gap: 16px;
  flex: 1 1 280px;
  min-width: 0;
}

.player-directory-avatar {
  position: relative;
  width: 48px;
  height: 48px;
  border-radius: 16px;
  background: linear-gradient(140deg, rgba(244, 63, 94, 0.32) 0%, rgba(244, 63, 94, 0.16) 100%);
  display: grid;
  place-items: center;
  font-weight: 600;
  color: rgba(255, 255, 255, 0.92);
  overflow: hidden;
  flex-shrink: 0;
  box-shadow: 0 14px 30px -24px rgba(244, 63, 94, 0.6), 0 0 0 1px rgba(255, 255, 255, 0.08);
}

.player-directory-avatar::after {
  content: '';
  position: absolute;
  inset: 0;
  border-radius: inherit;
  border: 1px solid rgba(255, 255, 255, 0.16);
  pointer-events: none;
}

.player-directory-avatar img {
  width: 100%;
  height: 100%;
  object-fit: cover;
  border-radius: inherit;
}

.player-directory-avatar.placeholder {
  background: linear-gradient(145deg, rgba(244, 63, 94, 0.42) 0%, rgba(244, 63, 94, 0.2) 100%);
}

.player-directory-info {
  display: flex;
  flex-direction: column;
  gap: 6px;
  min-width: 0;
}

.player-directory-name {
  display: flex;
  align-items: center;
  gap: 10px;
  font-weight: 600;
  word-break: break-word;
  color: var(--text);
  text-shadow: 0 2px 6px rgba(15, 23, 42, 0.4);
}

.player-directory-name strong {
  font-weight: 600;
}

.player-directory-meta {
  color: rgba(226, 232, 240, 0.78);
  font-size: 0.82rem;
  word-break: break-word;
}

.player-modal-backdrop {
  position: fixed;
  inset: 0;
  z-index: 110;
  background: rgba(7, 0, 3, 0.78);
  backdrop-filter: blur(16px);
  display: flex;
  align-items: center;
  justify-content: center;
  padding: 48px 20px;
  overflow: auto;
}

.player-modal-backdrop.hidden { display: none !important; }

.player-modal {
  width: min(560px, 100%);
  background: linear-gradient(180deg, rgba(36, 6, 14, 0.98) 0%, rgba(12, 2, 5, 0.98) 100%);
  border-radius: var(--radius-lg);
  border: 1px solid var(--card-border);
  box-shadow: 0 40px 120px rgba(0, 0, 0, 0.6);
  display: flex;
  flex-direction: column;
  overflow: hidden;
  animation: playerModalIn 0.18s ease;
}

.player-modal-header {
  padding: 22px 26px;
  display: flex;
  align-items: center;
  justify-content: space-between;
  gap: 16px;
  border-bottom: 1px solid var(--card-border);
}

.player-modal-title {
  display: flex;
  align-items: center;
  gap: 18px;
}

.player-modal-avatar {
  width: 64px;
  height: 64px;
  border-radius: 20px;
  overflow: hidden;
  background: rgba(255, 255, 255, 0.04);
  border: 1px solid rgba(255, 255, 255, 0.08);
  display: grid;
  place-items: center;
  font-weight: 700;
  font-size: 1.35rem;
  color: var(--muted-strong);
  text-transform: uppercase;
}

.player-modal-avatar.placeholder {
  background: rgba(255, 255, 255, 0.06);
  color: var(--muted);
}

.player-modal-avatar img {
  width: 100%;
  height: 100%;
  object-fit: cover;
}

.player-modal-heading {
  display: flex;
  flex-direction: column;
  gap: 6px;
}

.player-modal-name {
  font-size: 1.18rem;
  font-weight: 600;
}

.player-modal-persona {
  font-size: 0.9rem;
}

.player-modal-meta {
  font-size: 0.82rem;
  color: var(--muted);
}

.player-modal-badges {
  display: flex;
  flex-wrap: wrap;
  gap: 8px;
  margin-top: 6px;
}

.player-modal-close {
  width: 38px;
  height: 38px;
  display: grid;
  place-items: center;
  border-radius: 50%;
  font-size: 1.35rem;
  line-height: 1;
}

.player-modal-body {
  padding: 24px 26px 28px;
  display: flex;
  flex-direction: column;
  gap: 22px;
}

.player-modal-loading {
  padding: 12px 14px;
  border-radius: var(--radius-sm);
  background: rgba(255, 255, 255, 0.04);
  border: 1px solid rgba(255, 255, 255, 0.08);
  color: var(--muted);
}

.player-modal-details {
  margin: 0;
  display: grid;
  grid-template-columns: 160px 1fr;
  gap: 12px 20px;
}

.player-modal-details dt {
  font-size: 0.75rem;
  text-transform: uppercase;
  letter-spacing: 0.08em;
  color: var(--muted);
}

.player-modal-details dd {
  margin: 0;
  font-weight: 600;
  color: var(--text);
}

.player-modal-events h4 {
  margin: 0 0 12px;
  font-size: 0.96rem;
  font-weight: 600;
}

.player-event-list {
  list-style: none;
  margin: 0;
  padding: 0;
  display: flex;
  flex-direction: column;
  gap: 10px;
}

.player-event-row {
  border-radius: 14px;
  border: 1px solid rgba(255, 255, 255, 0.1);
  background: rgba(255, 255, 255, 0.04);
  padding: 12px 14px;
  display: flex;
  flex-direction: column;
  gap: 6px;
}

.player-event-empty {
  border-radius: 14px;
  border: 1px dashed rgba(255, 255, 255, 0.16);
  background: rgba(255, 255, 255, 0.03);
  padding: 14px;
  text-align: center;
  color: var(--muted);
}

.player-event-row strong { font-weight: 600; }

.event-meta {
  font-size: 0.78rem;
  color: var(--muted);
}

.player-modal-footer {
  padding: 20px 26px;
  border-top: 1px solid var(--card-border);
  display: flex;
  flex-wrap: wrap;
  gap: 14px;
  align-items: center;
  justify-content: space-between;
}

.player-modal-status {
  font-size: 0.82rem;
  color: var(--muted);
}

.player-modal-status.hidden { display: none !important; }

.player-modal-status[data-variant="success"] { color: var(--success); }
.player-modal-status[data-variant="error"] { color: var(--danger); }
.player-modal-status[data-variant="warn"] { color: var(--warning); }

.player-modal-actions {
  display: flex;
  flex-wrap: wrap;
  gap: 10px;
}

@keyframes playerModalIn {
  from { transform: translateY(18px); opacity: 0; }
  to { transform: translateY(0); opacity: 1; }
}

@media (max-width: 560px) {
  .player-modal { border-radius: var(--radius-md); }
  .player-modal-header,
  .player-modal-body,
  .player-modal-footer { padding-left: 20px; padding-right: 20px; }
  .player-modal-details { grid-template-columns: 1fr; }
  .player-modal-title { align-items: flex-start; }
}

.map-layout {
  position: relative;
  display: grid;
  grid-template-columns: minmax(0, 1.35fr) minmax(320px, 1fr);
  gap: clamp(20px, 3vw, 32px);
  align-items: stretch;
  width: 100%;
  max-width: none;
}

@media (max-width: 1200px) {
  .map-layout {
    grid-template-columns: minmax(0, 1fr);
  }
}

.map-view {
  position: relative;
  border-radius: calc(var(--radius-md) - 6px);
  overflow: visible;
  border: 1px solid rgba(148, 163, 184, 0.24);
  background: linear-gradient(180deg, rgba(15, 23, 42, 0.92) 0%, rgba(30, 41, 59, 0.86) 100%);
  box-shadow: 0 32px 68px rgba(8, 13, 30, 0.55);
  min-height: clamp(320px, 44vh, 520px);
  aspect-ratio: 1 / 1;
  transition: background 0.28s ease, border-color 0.28s ease, box-shadow 0.28s ease;
}

.map-view.map-view-has-message {
  aspect-ratio: auto;
}

.map-view::before {
  content: '';
  position: absolute;
  inset: 0;
  pointer-events: none;
  background:
    radial-gradient(420px 320px at 24% 18%, rgba(59, 130, 246, 0.28), transparent 72%),
    radial-gradient(520px 340px at 82% 0%, rgba(45, 212, 191, 0.2), transparent 75%);
  opacity: 0.85;
  mix-blend-mode: screen;
  transition: opacity 0.3s ease;
}

.map-stage {
  position: relative;
  width: 100%;
  height: 100%;
  min-height: 0;
  border-radius: inherit;
  overflow: hidden;
}

.map-canvas {
  position: relative;
  width: 100%;
  height: 100%;
  min-height: 0;
  border-radius: inherit;
  overflow: hidden;
  background:
    linear-gradient(0deg, rgba(15, 23, 42, 0.88), rgba(15, 23, 42, 0.88)),
    repeating-linear-gradient(0deg, rgba(148, 163, 184, 0.16), rgba(148, 163, 184, 0.16) 1px, transparent 1px, transparent 28px),
    repeating-linear-gradient(90deg, rgba(148, 163, 184, 0.14), rgba(148, 163, 184, 0.14) 1px, transparent 1px, transparent 28px);
  transition: transform 0.08s ease-out, background 0.28s ease;
  will-change: transform;
}

.live-map-card .map-view {
  min-height: clamp(320px, 44vh, 520px);
}

.map-placeholder {
  position: absolute;
  inset: 0;
  display: none;
  align-items: center;
  justify-content: center;
  flex-direction: column;
  gap: 18px;
  padding: 32px 24px;
  text-align: center;
  background: rgba(15, 23, 42, 0.86);
  color: var(--muted);
  font-size: 0.96rem;
  line-height: 1.5;
  z-index: 2;
  overflow: auto;
}

.map-placeholder .map-status {
  width: min(100%, 420px);
  margin: 0 auto;
}

.map-placeholder-text {
  max-width: 480px;
  margin: 0 auto;
}

.map-view.map-view-has-message .map-placeholder {
  display: flex;
}

.map-view.map-view-has-message .map-canvas {
  opacity: 0;
  pointer-events: none;
  visibility: hidden;
}

.map-view img {
  width: 100%;
  height: auto;
  display: block;
  background: rgba(226, 232, 240, 0.9);
  transition: filter 0.24s ease;
}

.map-view.map-view-has-image {
  background: rgba(148, 163, 184, 0.12);
  border-color: rgba(148, 163, 184, 0.28);
  box-shadow: 0 26px 60px rgba(15, 23, 42, 0.38);
}

.map-view.map-view-has-image .map-canvas {
  background: transparent;
}

.map-view.map-view-has-image img {
  background: transparent;
  filter: saturate(1.05) contrast(1.05);
}

.map-overlay {
  position: absolute;
  inset: 0;
  pointer-events: none;
  --marker-scale: 1;
  z-index: 3;
}

.map-overlay .map-marker {
  position: absolute;
  width: clamp(4px, calc(12px * var(--marker-scale)), 12px);
  height: clamp(4px, calc(12px * var(--marker-scale)), 12px);
  border-radius: 50%;
  background: var(--accent);
  border: clamp(1px, calc(2px * var(--marker-scale)), 2px) solid rgba(248, 250, 252, 0.75);
  box-shadow: 0 6px clamp(10px, calc(18px * var(--marker-scale)), 18px) rgba(15, 23, 42, 0.22);
  transform: translate(-50%, -50%);
<<<<<<< HEAD
  transition: none;
=======
  transition: left 0.45s ease, top 0.45s ease;
>>>>>>> 11a9a694
  will-change: left, top;
  pointer-events: auto;
}

.map-overlay .map-marker.active { box-shadow: 0 0 0 3px rgba(244, 63, 94, 0.4); }
.map-overlay .map-marker.dimmed { opacity: 0.4; }

.map-marker-popup {
  position: absolute;
  z-index: 5;
  pointer-events: none;
  --popup-bg: rgba(15, 23, 42, 0.95);
  --popup-border: rgba(148, 163, 184, 0.45);
}

.map-marker-popup-card {
  pointer-events: auto;
  background: var(--popup-bg);
  border: 1px solid var(--popup-border);
  border-radius: 14px;
  padding: 12px 16px;
  display: flex;
  align-items: center;
  gap: 14px;
  box-shadow: 0 20px 40px rgba(15, 23, 42, 0.45);
  min-width: 200px;
  max-width: 280px;
  line-height: 1.35;
  color: #e2e8f0;
}

.map-marker-popup-header {
  display: flex;
  align-items: center;
  gap: 14px;
  width: 100%;
}

.map-marker-popup-avatar {
  width: 48px;
  height: 48px;
  border-radius: 50%;
  overflow: hidden;
  display: grid;
  place-items: center;
  background: rgba(148, 163, 184, 0.16);
  color: #e2e8f0;
  font-weight: 600;
  font-size: 1rem;
  text-transform: uppercase;
}

.map-marker-popup-avatar img {
  width: 100%;
  height: 100%;
  object-fit: cover;
  display: block;
}

.map-marker-popup-avatar.placeholder {
  background: rgba(148, 163, 184, 0.12);
  color: #cbd5f5;
}

.map-marker-popup-body {
  display: flex;
  flex-direction: column;
  gap: 8px;
  min-width: 0;
}

.map-marker-popup-name {
  font-weight: 600;
  font-size: 0.95rem;
  color: #f8fafc;
  white-space: nowrap;
  overflow: hidden;
  text-overflow: ellipsis;
}

.map-marker-popup-stats {
  display: flex;
  flex-wrap: wrap;
  gap: 8px;
}

.map-marker-popup-stat {
  display: inline-flex;
  align-items: center;
  gap: 6px;
  padding: 4px 10px;
  border-radius: 999px;
  background: rgba(148, 163, 184, 0.18);
  font-size: 0.78rem;
  letter-spacing: 0.01em;
  color: #e2e8f0;
}

.map-marker-popup-stat strong {
  font-size: 0.72rem;
  font-weight: 600;
  text-transform: uppercase;
  letter-spacing: 0.08em;
  color: #cbd5f5;
}

.map-marker-popup-stat-value {
  font-weight: 500;
  color: #f8fafc;
}

.map-marker-popup-color {
  width: 8px;
  height: 8px;
  border-radius: 50%;
  box-shadow: 0 0 0 2px rgba(15, 23, 42, 0.6);
  background: var(--accent);
}

.map-marker-popup-arrow {
  position: absolute;
  width: 16px;
  height: 16px;
  background: var(--popup-bg);
  border: 1px solid var(--popup-border);
  border-radius: 3px;
  transform: rotate(45deg);
  pointer-events: none;
}

.map-marker-popup[data-position="above"] .map-marker-popup-arrow {
  bottom: -8px;
}

.map-marker-popup[data-position="below"] .map-marker-popup-arrow {
  top: -8px;
}

.map-view-zoomed .map-canvas {
  cursor: grab;
  touch-action: none;
}

.map-view-panning .map-canvas {
  cursor: grabbing;
  transition: none;
}

.map-sidebar {
  display: flex;
  flex-direction: column;
  gap: clamp(16px, 2vw, 24px);
  padding: clamp(16px, 2.5vw, 24px);
  border-radius: calc(var(--radius-md) - 6px);
  border: 1px solid rgba(148, 163, 184, 0.16);
  background: linear-gradient(165deg, rgba(15, 23, 42, 0.78) 0%, rgba(17, 24, 39, 0.62) 100%);
  box-shadow: inset 0 1px 0 rgba(255, 255, 255, 0.04), 0 18px 44px rgba(8, 13, 30, 0.4);
  backdrop-filter: blur(18px);
  min-width: 0;
}

.live-map-card .map-player-list {
  max-height: clamp(240px, 48vh, 520px);
  overflow-y: auto;
  padding: 12px;
  border-radius: var(--radius-sm);
  border: 1px solid rgba(255, 255, 255, 0.06);
  background: rgba(15, 23, 42, 0.55);
  box-shadow: inset 0 1px 0 rgba(255, 255, 255, 0.04);
  flex: 1 1 auto;
  display: flex;
  flex-direction: column;
}

.settings-card .card-header p {
  max-width: 420px;
}

.bot-status-pill {
  white-space: nowrap;
}

.discord-settings-grid {
  display: grid;
  gap: 24px;
  align-items: stretch;
}

@media (min-width: 960px) {
  .discord-settings-grid {
    grid-template-columns: minmax(0, 1fr) minmax(0, 1fr);
  }
}

.discord-status,
.discord-form-wrap {
  display: flex;
  flex-direction: column;
  gap: 20px;
  padding: 22px;
  border-radius: var(--radius-md);
  background: rgba(255, 255, 255, 0.04);
  border: 1px solid rgba(255, 255, 255, 0.06);
  box-shadow: inset 0 0 0 1px rgba(244, 63, 94, 0.08);
}

.discord-section-title {
  margin: 0;
  font-size: 0.82rem;
  text-transform: uppercase;
  letter-spacing: 0.08em;
  color: var(--muted);
}

.discord-status-summary {
  display: grid;
  gap: 16px;
  grid-template-columns: repeat(auto-fit, minmax(160px, 1fr));
}

.discord-stat {
  display: flex;
  flex-direction: column;
  gap: 6px;
  padding: 16px;
  border-radius: var(--radius-sm);
  background: rgba(255, 255, 255, 0.05);
  border: 1px solid rgba(255, 255, 255, 0.08);
  min-height: 120px;
}

.discord-stat .label {
  font-size: 0.75rem;
  text-transform: uppercase;
  letter-spacing: 0.08em;
  color: var(--muted);
}

.discord-stat .value {
  font-size: 2rem;
  font-weight: 600;
}

.discord-last-check {
  margin: 4px 0 0;
  font-size: 0.9rem;
  color: var(--muted);
}

.discord-form {
  display: flex;
  flex-direction: column;
  gap: 18px;
}

.discord-form .field {
  display: flex;
  flex-direction: column;
  gap: 8px;
}

.discord-form .field-label {
  font-size: 0.78rem;
  text-transform: uppercase;
  letter-spacing: 0.08em;
  color: var(--muted);
}

.discord-form .field small {
  font-size: 0.8rem;
  color: var(--muted);
}

.discord-form .form-actions {
  display: flex;
  gap: 12px;
  flex-wrap: wrap;
}

.discord-form .form-actions button {
  min-width: 150px;
}

.discord-notice {
  margin: 0;
}

.discord-notice.success {
  border-color: rgba(74, 222, 128, 0.38);
  background: rgba(74, 222, 128, 0.15);
  color: #c8fddc;
}

.discord-notice.error {
  border-color: rgba(248, 113, 113, 0.42);
  background: rgba(248, 113, 113, 0.16);
  color: #fed7d7;
}

.map-summary {
  display: flex;
  flex-direction: column;
  gap: 16px;
  padding: 0;
  border: none;
  background: none;
  font-size: 0.92rem;
}

.map-summary-title {
  font-size: 1.1rem;
  font-weight: 600;
  letter-spacing: 0.02em;
  color: var(--text);
}

.map-summary-title strong {
  font-size: clamp(1.1rem, 2vw, 1.35rem);
}

.map-summary-controls {
  display: flex;
  flex-wrap: wrap;
  gap: 12px;
  padding: 12px 14px;
  border-radius: var(--radius-sm);
  border: 1px solid rgba(255, 255, 255, 0.06);
  background: rgba(255, 255, 255, 0.03);
  box-shadow: inset 0 1px 0 rgba(255, 255, 255, 0.04);
}

.map-summary-note {
  margin: 0;
  padding: 10px 14px;
  border-radius: var(--radius-sm);
  background: rgba(255, 255, 255, 0.04);
  border: 1px solid rgba(255, 255, 255, 0.05);
}

.map-summary-grid {
  display: grid;
  gap: 12px;
  grid-template-columns: repeat(auto-fit, minmax(140px, 1fr));
}

.map-summary-item {
  position: relative;
  display: flex;
  flex-direction: column;
  gap: 6px;
  padding: 14px 16px;
  border-radius: var(--radius-sm);
  background: rgba(255, 255, 255, 0.03);
  border: 1px solid rgba(255, 255, 255, 0.08);
  box-shadow: 0 12px 30px rgba(8, 13, 30, 0.3);
  transition: border-color 0.2s ease, box-shadow 0.2s ease, transform 0.2s ease;
}

.map-summary-item:hover {
  border-color: rgba(244, 63, 94, 0.28);
  box-shadow: 0 16px 38px rgba(15, 23, 42, 0.4);
  transform: translateY(-2px);
}

.map-summary-item-primary {
  background: rgba(244, 63, 94, 0.16);
  border-color: rgba(244, 63, 94, 0.38);
  box-shadow: 0 18px 40px rgba(244, 63, 94, 0.18);
}

.map-summary-item-value {
  font-size: 1.45rem;
  font-weight: 600;
  color: var(--text);
  line-height: 1.1;
}

.map-summary-item-primary .map-summary-item-value {
  color: var(--accent-strong);
}

.map-summary-item-label {
  font-size: 0.75rem;
  text-transform: uppercase;
  letter-spacing: 0.1em;
  color: var(--muted);
}


.map-refresh-control {
  display: flex;
  align-items: center;
  gap: 10px;
  font-size: 0.82rem;
  color: var(--muted-strong);
}

.map-refresh-select {
  appearance: none;
  min-width: 180px;
  border-radius: 999px;
  border: 1px solid rgba(148, 163, 184, 0.28);
  background:
    rgba(15, 23, 42, 0.7)
    url("data:image/svg+xml,%3Csvg xmlns='http://www.w3.org/2000/svg' width='14' height='14' viewBox='0 0 20 20'%3E%3Cpath fill='%23f1f5f9' d='M5.23 7.21a1 1 0 0 1 1.54-.13L10 10.17l3.23-3.09a1 1 0 1 1 1.38 1.45l-3.92 3.76a1 1 0 0 1-1.38 0L5.36 8.53a1 1 0 0 1-.13-1.32Z'/%3E%3C/svg%3E") no-repeat right 12px center/12px 12px;
  color: var(--text);
  padding: 6px 36px 6px 14px;
  font-size: 0.85rem;
  line-height: 1.2;
  box-shadow: 0 12px 24px rgba(8, 13, 30, 0.4);
  transition: border-color 0.2s ease, box-shadow 0.2s ease, background 0.2s ease;
}

.map-refresh-select:hover {
  border-color: rgba(244, 63, 94, 0.35);
}

.map-refresh-select:focus {
  outline: none;
  border-color: rgba(244, 63, 94, 0.5);
  box-shadow: 0 0 0 1px rgba(244, 63, 94, 0.28);
}

.map-zoom-control {
  display: grid;
  grid-template-columns: auto 1fr auto;
  align-items: center;
  gap: 12px;
  padding: 8px 12px;
  border-radius: var(--radius-sm);
  border: 1px solid rgba(148, 163, 184, 0.16);
  background: rgba(15, 23, 42, 0.6);
  box-shadow: inset 0 1px 0 rgba(255, 255, 255, 0.04);
}

.map-zoom-label {
  font-size: 0.72rem;
  text-transform: uppercase;
  letter-spacing: 0.08em;
  color: var(--muted);
}

.map-zoom-slider {
  width: 100%;
  accent-color: var(--accent);
}

.map-zoom-input-wrap {
  display: inline-flex;
  align-items: center;
  gap: 6px;
  padding: 4px 10px;
  border-radius: 999px;
  border: 1px solid rgba(255, 255, 255, 0.14);
  background: rgba(255, 255, 255, 0.08);
}

.map-zoom-input {
  width: 3.5rem;
  border: none;
  background: transparent;
  color: inherit;
  text-align: right;
  font: inherit;
  appearance: textfield;
}

.map-zoom-input:focus {
  outline: none;
}

.map-zoom-input::-webkit-outer-spin-button,
.map-zoom-input::-webkit-inner-spin-button {
  margin: 0;
  appearance: none;
}

.map-zoom-unit {
  font-size: 0.85rem;
  color: var(--muted);
}

.map-zoom-control.disabled {
  opacity: 0.6;
}

.map-zoom-control.disabled .map-zoom-input,
.map-zoom-control.disabled .map-zoom-slider {
  cursor: not-allowed;
}

.map-sidebar .row { justify-content: flex-end; }

.map-player-list {
  overflow-x: auto;
}

.map-player-list > * {
  flex: 1 1 auto;
}

.map-player-table {
  width: 100%;
  min-width: 420px;
  border-collapse: collapse;
  font-size: 0.9rem;
}

.map-player-table thead th {
  text-align: left;
  font-size: 0.7rem;
  font-weight: 600;
  text-transform: uppercase;
  letter-spacing: 0.06em;
  color: var(--muted);
  padding: 6px 10px;
  border-bottom: 1px solid rgba(255, 255, 255, 0.12);
}

.map-player-table tbody td {
  padding: 10px;
  border-bottom: 1px solid rgba(255, 255, 255, 0.06);
}

.map-player-table tbody tr {
  transition: background 0.15s ease, color 0.15s ease;
  cursor: pointer;
}

.map-player-table tbody tr:hover {
  background: rgba(255, 255, 255, 0.04);
}

.map-player-table tbody tr:last-child td {
  border-bottom: none;
}

.map-player-table tbody tr.active {
  background: rgba(244, 63, 94, 0.18);
  color: var(--accent-strong);
}

.map-player-table tbody tr.dimmed {
  opacity: 0.45;
}

.map-player-name-cell {
  display: flex;
  flex-direction: column;
  gap: 4px;
}

.map-player-name {
  display: inline-flex;
  align-items: center;
  gap: 8px;
  font-weight: 600;
}

.map-player-color {
  width: 12px;
  height: 12px;
  border-radius: 999px;
  box-shadow: 0 0 0 2px rgba(0, 0, 0, 0.25);
}

.map-player-sub {
  font-size: 0.75rem;
  color: var(--muted);
}

.map-player-team {
  white-space: nowrap;
  font-size: 0.85rem;
  color: var(--muted-strong);
}

.map-player-stat {
  text-align: right;
  font-variant-numeric: tabular-nums;
}

.map-filter-note {
  margin-top: 8px;
}

.map-player-list button.dimmed {
  opacity: 0.6;
}

.map-team-info {
  padding: 14px;
  border-radius: var(--radius-sm);
  background: rgba(255, 255, 255, 0.03);
  border: 1px solid rgba(255, 255, 255, 0.08);
  color: var(--muted);
  font-size: 0.88rem;
}

.map-team-info .team-row {
  display: flex;
  align-items: center;
  justify-content: space-between;
  gap: 12px;
  padding: 4px 0;
}

.map-team-info .team-label {
  display: inline-flex;
  align-items: center;
  gap: 8px;
  font-weight: 600;
  color: var(--text);
}

.map-team-info .team-detail {
  color: var(--muted-strong);
  font-variant-numeric: tabular-nums;
}

.map-team-info .team-row.active .team-detail {
  color: var(--text);
}

.map-color-chip {
  display: inline-block;
  width: 14px;
  height: 14px;
  border-radius: 50%;
  border: 2px solid rgba(15, 23, 42, 0.6);
  vertical-align: middle;
}

.map-config {
  padding: 16px;
  border-radius: var(--radius-sm);
  border: 1px solid rgba(255, 255, 255, 0.14);
  background: rgba(255, 255, 255, 0.03);
  display: flex;
  flex-direction: column;
  gap: 12px;
  margin-bottom: 18px;
}

.map-config-intro {
  font-size: 0.85rem;
  color: var(--muted);
}

.map-status {
  display: flex;
  flex-wrap: wrap;
  gap: 18px;
  align-items: center;
  justify-content: center;
  text-align: left;
}

.map-status-spinner {
  width: 28px;
  height: 28px;
  border-radius: 50%;
  border: 3px solid rgba(148, 163, 184, 0.28);
  border-top-color: rgba(148, 163, 184, 0.9);
  animation: map-status-spin 1s linear infinite;
}

.map-status-body {
  display: flex;
  flex-direction: column;
  gap: 6px;
  align-items: flex-start;
}

.map-status-heading {
  font-weight: 600;
  color: var(--muted-strong);
}

.map-status-note {
  font-size: 0.92rem;
  color: var(--muted);
}

.map-status-details-label {
  margin-top: 4px;
}

.map-status-details {
  list-style: none;
  padding: 0;
  margin: 0;
  display: grid;
  gap: 4px;
  font-size: 0.9rem;
  color: var(--muted);
}

.map-status-details li {
  display: flex;
  align-items: baseline;
  gap: 6px;
}

.map-status-details li strong {
  font-weight: 600;
  color: var(--muted-strong);
}

@keyframes map-status-spin {
  to {
    transform: rotate(360deg);
  }
}

.map-config.hidden { display: none !important; }

.map-config-form {
  display: flex;
  flex-wrap: wrap;
  gap: 12px;
}

.map-config-form input[type="number"] {
  flex: 1 1 140px;
  min-width: 120px;
  padding: 10px;
  border-radius: var(--radius-sm);
  border: 1px solid rgba(255, 255, 255, 0.08);
  background: rgba(255, 255, 255, 0.04);
  color: var(--muted-strong);
}

.map-config-actions {
  display: flex;
  align-items: center;
  gap: 10px;
}

.map-config-status {
  font-size: 0.82rem;
  color: var(--muted);
}

.map-config-status.success { color: var(--success); }
.map-config-status.error { color: var(--danger); }
.map-config-status.hidden { display: none !important; }

.map-upload {
  padding: 16px;
  border-radius: var(--radius-sm);
  border: 1px dashed rgba(255, 255, 255, 0.18);
  background: rgba(255, 255, 255, 0.03);
  display: flex;
  flex-direction: column;
  gap: 12px;
}

.map-upload.hidden { display: none !important; }

.map-upload-actions {
  display: flex;
  flex-wrap: wrap;
  gap: 12px;
}

.map-upload input[type="file"] {
  padding: 10px;
  background: rgba(255, 255, 255, 0.04);
  border: 1px solid rgba(255, 255, 255, 0.08);
  border-radius: var(--radius-sm);
  color: var(--muted-strong);
}

.notice { font-size: 0.85rem; }
.notice.hidden { display: none !important; }
.notice.error { color: #fecdd3; }
.notice.success { color: #bbf7d0; }

.info-grid {
  display: grid;
  grid-template-columns: repeat(auto-fit, minmax(220px, 1fr));
  gap: 16px;
}

.info-item {
  display: flex;
  flex-direction: column;
  gap: 6px;
  padding: 16px;
  border-radius: var(--radius-sm);
  background: rgba(255, 255, 255, 0.03);
  border: 1px solid rgba(255, 255, 255, 0.06);
}

.info-item .label {
  font-size: 0.82rem;
  text-transform: uppercase;
  letter-spacing: 0.05em;
  color: var(--muted);
}

.info-item .value {
  font-size: 1rem;
  color: var(--muted-strong);
  word-break: break-word;
}

pre {
  margin: 0;
  padding: 18px;
  border-radius: var(--radius-sm);
  background: rgba(9, 1, 4, 0.9);
  border: 1px solid rgba(255, 255, 255, 0.08);
  color: var(--muted-strong);
  min-height: 260px;
  max-height: 420px;
  overflow: auto;
  font-family: var(--font-mono);
  font-size: 0.88rem;
  line-height: 1.5;
  white-space: pre-wrap;
  word-break: break-word;
  overflow-wrap: anywhere;
}

#cmd { flex: 1; }
#quickCommands { flex-wrap: wrap; justify-content: flex-start; }
#quickCommands button { padding: 6px 12px; font-size: 0.85rem; border-radius: 999px; }

.module-stack { display: grid; gap: 18px; }

.module-card {
  background: linear-gradient(160deg, rgba(24, 6, 13, 0.94) 0%, rgba(13, 2, 7, 0.92) 100%);
  border-radius: var(--radius-md);
  border: 1px solid rgba(255, 255, 255, 0.06);
  box-shadow: var(--card-glow);
  padding: 22px;
  display: flex;
  flex-direction: column;
  gap: 16px;
}

.module-card .card-header { padding: 0; }
.module-card .module-body { display: flex; flex-direction: column; gap: 16px; }
.module-card .module-header-actions { display: flex; gap: 10px; }

.module-search {
  position: relative;
  flex: 1 1 220px;
  max-width: 320px;
}

.module-search::before {
  content: '\1F50D';
  position: absolute;
  left: 14px;
  top: 50%;
  transform: translateY(-50%);
  opacity: 0.65;
  pointer-events: none;
  font-size: 0.9rem;
}

.module-search input {
  width: 100%;
  padding-left: 38px;
}

.module-select {
  position: relative;
  display: flex;
  align-items: center;
  flex: 0 0 auto;
}

.module-select-control {
  appearance: none;
  background: rgba(255, 255, 255, 0.05);
  border: 1px solid rgba(255, 255, 255, 0.08);
  border-radius: var(--radius-sm);
  color: var(--text);
  font: inherit;
  padding: 8px 36px 8px 12px;
  min-height: 36px;
  cursor: pointer;
}

.module-select-control:focus {
  border-color: rgba(244, 63, 94, 0.55);
  box-shadow: 0 0 0 2px rgba(244, 63, 94, 0.25);
}

.module-select::after {
  content: '▾';
  position: absolute;
  right: 12px;
  top: 50%;
  transform: translateY(-50%);
  pointer-events: none;
  font-size: 0.75rem;
  opacity: 0.75;
}

@media (max-width: 720px) {
  .module-search { flex-basis: 100%; max-width: none; }
}

.settings-panel {
  background: var(--panel);
  border-radius: var(--radius-lg);
  border: 1px solid var(--card-border);
  box-shadow: var(--card-glow);
  padding: 32px;
}

.profile-grid {
  display: grid;
  grid-template-columns: repeat(auto-fit, minmax(260px, 1fr));
  gap: 24px;
}

.profile-card {
  background: linear-gradient(160deg, rgba(20, 4, 9, 0.92) 0%, rgba(12, 2, 6, 0.9) 100%);
  border-radius: var(--radius-md);
  border: 1px solid rgba(255, 255, 255, 0.06);
  box-shadow: var(--card-glow);
  padding: 24px;
  display: flex;
  flex-direction: column;
  gap: 18px;
}

.profile-card-head h3 { font-size: 1.2rem; }
.profile-card-body { display: flex; flex-direction: column; gap: 16px; }

.profile-field {
  display: flex;
  justify-content: space-between;
  align-items: center;
  padding: 12px 14px;
  border-radius: var(--radius-sm);
  background: rgba(255, 255, 255, 0.04);
  border: 1px solid rgba(255, 255, 255, 0.06);
  font-size: 0.92rem;
}

.profile-field .label { color: var(--muted); }
.profile-field .value { font-weight: 600; color: var(--text); }

.badge {
  display: inline-flex;
  align-items: center;
  gap: 6px;
  padding: 4px 10px;
  border-radius: 999px;
  border: 1px solid rgba(255, 255, 255, 0.12);
  background: rgba(255, 255, 255, 0.08);
  font-size: 0.75rem;
  letter-spacing: 0.04em;
  text-transform: uppercase;
  color: var(--muted-strong);
}

.badge.country {
  background: rgba(244, 63, 94, 0.18);
  border-color: rgba(244, 63, 94, 0.38);
  color: var(--accent-strong);
}

.badge.vac {
  background: rgba(248, 113, 113, 0.2);
  border-color: rgba(248, 113, 113, 0.45);
  color: #fee2e2;
}

.badge.gameban {
  background: rgba(251, 191, 36, 0.2);
  border-color: rgba(251, 191, 36, 0.42);
  color: #fef3c7;
}

.badge.last-ban {
  background: rgba(148, 163, 184, 0.14);
  border-color: rgba(148, 163, 184, 0.32);
  color: #e2e8f0;
}

.badge.last-ban.last-ban-red {
  background: rgba(248, 113, 113, 0.22);
  border-color: rgba(248, 113, 113, 0.5);
  color: #fee2e2;
}

.badge.last-ban.last-ban-yellow {
  background: rgba(251, 191, 36, 0.18);
  border-color: rgba(251, 191, 36, 0.42);
  color: #fef3c7;
}

.badge.last-ban.last-ban-green {
  background: rgba(74, 222, 128, 0.18);
  border-color: rgba(74, 222, 128, 0.42);
  color: #bbf7d0;
}

.badge.last-ban.last-ban-unknown {
  background: rgba(148, 163, 184, 0.18);
  border-color: rgba(148, 163, 184, 0.38);
  color: #e2e8f0;
}

.badge.warn {
  background: rgba(251, 191, 36, 0.14);
  border-color: rgba(251, 191, 36, 0.38);
  color: #fef08a;
}

@media (max-width: 720px) {
  .app-shell { padding: 28px 16px 64px; }
  .app-header { position: static; padding: 20px; }
  .dashboard { gap: 20px; }
  .servers-section, .team-card, .workspace, .settings-panel { padding: 24px; }
  .workspace-views { gap: 20px; }
  .login-hero, .login-card { padding: 24px; }
}<|MERGE_RESOLUTION|>--- conflicted
+++ resolved
@@ -2484,11 +2484,8 @@
   border: clamp(1px, calc(2px * var(--marker-scale)), 2px) solid rgba(248, 250, 252, 0.75);
   box-shadow: 0 6px clamp(10px, calc(18px * var(--marker-scale)), 18px) rgba(15, 23, 42, 0.22);
   transform: translate(-50%, -50%);
-<<<<<<< HEAD
   transition: none;
-=======
-  transition: left 0.45s ease, top 0.45s ease;
->>>>>>> 11a9a694
+  /* transition: left 0.45s ease, top 0.45s ease; */
   will-change: left, top;
   pointer-events: auto;
 }
